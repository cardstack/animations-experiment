--- conflicted
+++ resolved
@@ -18,12 +18,7 @@
   isNotLoadedError,
   CardError,
   NotLoaded,
-<<<<<<< HEAD
-=======
-  chooseCard,
-  baseCardRef,
   maxLinkDepth,
->>>>>>> 7e9f5bd4
   type Meta,
   type CardFields,
   type Relationship,
@@ -82,11 +77,7 @@
 
 const deserializedData = new WeakMap<object, Map<string, any>>();
 const recomputePromises = new WeakMap<Card, Promise<any>>();
-<<<<<<< HEAD
-=======
-const componentCache = new WeakMap<Box<unknown>, ComponentLike<{ Args: {}; Blocks: {}; }>>();
 const identityContexts = new WeakMap<Card, IdentityContext>();
->>>>>>> 7e9f5bd4
 
 // our place for notifying Glimmer when a card is ready to re-render (which will
 // involve rerunning async computed fields)
@@ -885,18 +876,14 @@
   }
   return doc;
 }
-<<<<<<< HEAD
 // use an interface loader and not the class Loader
-export async function createFromSerialized<T extends CardConstructor>(resource: LooseCardResource, doc: LooseSingleCardDocument | CardDocument, relativeTo: URL | undefined, opts?: { loader?: LoaderInterface}): Promise<CardInstanceType<T>> {
-=======
 export async function createFromSerialized<T extends CardConstructor>(
   resource: LooseCardResource,
   doc: LooseSingleCardDocument | CardDocument,
   relativeTo: URL | undefined,
-  opts?: { loader?: Loader, identityContext?: IdentityContext },
+  opts?: { loader?: LoaderInterface, identityContext?: IdentityContext }
 ): Promise<CardInstanceType<T>> {
   let identityContext = opts?.identityContext ?? new IdentityContext();
->>>>>>> 7e9f5bd4
   let loader = opts?.loader ?? Loader;  
   let { meta: { adoptsFrom } } = resource;
   let module = await loader.import<Record<string, T>>(new URL(adoptsFrom.module, relativeTo).href);
@@ -1352,125 +1339,4 @@
   }
 }
 
-<<<<<<< HEAD
-type ElementType<T> = T extends (infer V)[] ? V : never;  
-=======
-type ElementType<T> = T extends (infer V)[] ? V : never;  
-
-function eq<T>(a: T, b: T, _namedArgs: unknown): boolean {
-  return a === b;
-}
-
-interface ContainsManySignature {
-  Args: {
-    model: Box<Card>;
-    arrayField: Box<Card[]>;
-    format: Format;
-    field: Field<typeof Card>;
-  };
-}
-
-class ContainsManyEditor extends GlimmerComponent<ContainsManySignature> {
-  <template>
-    <section data-test-contains-many={{this.args.field.name}}>
-      <ul>
-        {{#each @arrayField.children as |boxedElement i|}}
-          <li data-test-item={{i}}>
-            {{#let (getBoxComponent (cardTypeFor @field boxedElement) @format boxedElement) as |Item|}}
-              <Item />
-            {{/let}}
-            <button {{on "click" (fn this.remove i)}} type="button" data-test-remove={{i}}>Remove</button>
-          </li>
-        {{/each}}
-      </ul>
-      <button {{on "click" this.add}} type="button" data-test-add-new>Add New</button>
-    </section>
-  </template>
-
-  add = () => {
-    // TODO probably each field card should have the ability to say what a new item should be
-    let newValue = primitive in this.args.field.card ? null : new this.args.field.card();
-    (this.args.model.value as any)[this.args.field.name].push(newValue);
-  }
-
-  remove = (index: number) => {
-    (this.args.model.value as any)[this.args.field.name].splice(index, 1);
-  }
-}
-
-interface LinksToEditorSignature {
-  Args: {
-    model: Box<Card | null>;
-    field: Field<typeof Card>;
-  }
-}
-
-let linksToEditorStyles = initStyleSheet(`
-  this { 
-    background-color: #fff; 
-    border: 1px solid #ddd;
-    border-radius: 20px; 
-    padding: 1rem; 
-  }
-  button {
-    margin-top: 1rem;
-    font: inherit;
-    font-weight: 600;
-    border: none;
-    background-color: white;
-    padding: 0.5em 0;
-    text-transform: capitalize;
-  }
-  button:hover {
-    color: #00EBE5;
-  }
-`);
-class LinksToEditor extends GlimmerComponent<LinksToEditorSignature> {
-  <template>
-    <div {{attachStyles linksToEditorStyles}}>
-      {{#if this.isEmpty}}
-        <div data-test-empty-link>{{!-- PLACEHOLDER CONTENT --}}</div>
-        <button {{on "click" this.choose}} data-test-choose-card>
-          + Add {{@field.name}}
-        </button>
-      {{else}}
-        <this.linkedCard/>
-        <button {{on "click" this.remove}} data-test-remove-card disabled={{this.isEmpty}}>
-          Remove {{@field.name}}
-        </button>
-      {{/if}}
-    </div>
-  </template>
-
-  choose = () => {
-    taskFor(this.chooseCard).perform();
-  }
-
-  remove = () => {
-    this.args.model.value = null;
-  }
-
-  get isEmpty() {
-    return this.args.model.value == null;
-  }
-
-  get linkedCard() {
-    if (this.args.model.value == null) {
-      throw new Error(`can't make field component with box value of null for field ${field.name}`);
-    }
-    let card = Reflect.getPrototypeOf(this.args.model.value)!.constructor as typeof Card;
-    return getBoxComponent(card, 'embedded', this.args.model as Box<Card>);
-  }
-
-  @restartableTask private async chooseCard(this: LinksToEditor) {
-    let type = Loader.identify(this.args.field.card) ?? baseCardRef;
-    let chosenCard = await chooseCard(
-      { filter: { type }},
-      { offerToCreate: type }
-    );
-    if (chosenCard) {
-      this.args.model.value = chosenCard;
-    }
-  }
-};
->>>>>>> 7e9f5bd4
+type ElementType<T> = T extends (infer V)[] ? V : never;