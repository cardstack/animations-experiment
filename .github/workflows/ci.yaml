name: CI

on:
  push:
    branches: [main]
  pull_request:

permissions:
  contents: read
  id-token: write

jobs:
  lint:
    name: Lint
    runs-on: ubuntu-latest
    steps:
      - uses: actions/checkout@v3
      - uses: ./.github/actions/init
      - name: Lint AI Bot
        if: always()
        run: pnpm run lint
      - name: Lint Boxel Motion
        # This addition to each step causes the job to proceed even if one lint job fails so we can see all errors
        if: always()
        run: pnpm run lint
        working-directory: packages/boxel-motion
      - name: Lint Boxel Motion Test App
        if: always()
        run: pnpm run lint
        working-directory: packages/boxel-motion-test-app
      - name: Lint Boxel Motion Demo App
        if: always()
        run: pnpm run lint
        working-directory: packages/boxel-motion-demo-app
      - name: Lint Host
        if: always()
        run: pnpm run lint
        working-directory: packages/host
      - name: Lint Matrix
        if: always()
        run: pnpm run lint
        working-directory: packages/matrix
      - name: Lint Realm Server
        if: always()
        run: pnpm run lint
        working-directory: packages/realm-server

  boxel-motion-test:
    name: Boxel Motion Tests
    runs-on: ubuntu-latest
    steps:
      - uses: actions/checkout@v3
      - uses: ./.github/actions/init
      - name: Run Tests
        run: pnpm run test:ember
        working-directory: packages/boxel-motion-test-app

  boxel-ui-test:
    name: Boxel UI Tests
    runs-on: ubuntu-latest
    steps:
      - uses: actions/checkout@v3
      - uses: ./.github/actions/init
      - name: Run test suite
        run: pnpm test
        working-directory: packages/boxel-ui

  ai-bot-test:
    name: AI bot Tests
    runs-on: ubuntu-latest
    steps:
      - uses: actions/checkout@v3
      - uses: ./.github/actions/init
      - name: AI Bot test suite
        run: pnpm test
        working-directory: packages/ai-bot

  host-test:
    name: Host Tests
    runs-on: ubuntu-latest
    steps:
      - uses: actions/checkout@v3
      - uses: ./.github/actions/init
      - name: Build host dist/ for fastboot
        run: pnpm build
        env:
          NODE_OPTIONS: --max_old_space_size=4096
        working-directory: packages/host
      - name: Start realm servers
        run: pnpm start:all &
        working-directory: packages/realm-server
      - name: host test suite
        run: pnpm test-with-percy
        env:
          PERCY_TOKEN: ${{ secrets.PERCY_TOKEN_HOST }}
        working-directory: packages/host

  matrix-client-test:
    name: Matrix Client Tests
    runs-on: ubuntu-latest
    steps:
      - uses: actions/checkout@v3
      - uses: ./.github/actions/init
      - name: Install Playwright Browsers
        run: pnpm exec playwright install --with-deps
        working-directory: packages/matrix
      - name: Build host dist/ for fastboot
        run: pnpm build
        env:
          NODE_OPTIONS: --max_old_space_size=4096
        working-directory: packages/host
      - name: Start realm servers
        run: pnpm start:without-matrix &
        working-directory: packages/realm-server
      - name: Run Playwright tests
        run: pnpm test
        working-directory: packages/matrix
      - uses: actions/upload-artifact@v3
        if: always()
        with:
          name: playwright-report
          path: packages/matrix/playwright-report/
          retention-days: 30

  realm-server-test:
    name: Realm Server Tests
    runs-on: ubuntu-latest
    steps:
      - uses: actions/checkout@v3
      - uses: ./.github/actions/init
      - name: Build host dist/ for fastboot
        run: pnpm build
        env:
          NODE_OPTIONS: --max_old_space_size=4096
        working-directory: packages/host
      - name: Start base realm server
        run: pnpm start:all &
        working-directory: packages/realm-server
      - name: realm server test suite
        run: pnpm test:wait-for-servers
        working-directory: packages/realm-server
      - name: realm server DOM tests
        run: pnpm test:dom
        working-directory: packages/realm-server

  change-check:
    name: Check which packages changed
    if: github.ref == 'refs/heads/main'
    runs-on: ubuntu-latest
    outputs:
      boxel: ${{ steps.filter.outputs.boxel }}
      ai-bot: ${{ steps.filter.outputs.ai-bot }}
    steps:
      - uses: actions/checkout@v3
      - uses: dorny/paths-filter@v2
        id: filter
        with:
          filters: |
            boxel:
              - '.github/workflows/build-host.yml'
              - '.github/workflows/deploy-host.yml'
              - '.github/workflows/waypoint-build.yml'
              - '.github/workflows/waypoint-deploy.yml'
              - '.github/workflows/ci.yaml'
              - 'packages/base/**'
              - 'packages/boxel-ui/**'
              - 'packages/host/**'
              - 'packages/realm-server/**'
              - 'packages/runtime-common/**'
              - 'pnpm-lock.yaml'
            ai-bot:
              - '.github/workflows/waypoint-build.yml'
              - '.github/workflows/waypoint-deploy.yml'
              - '.github/workflows/ci.yaml'
              - 'packages/runtime-common/**'
              - 'packages/ai-bot/**'
              - 'pnpm-lock.yaml'

  build-host:
    name: Build host
    needs: [change-check]
    if: ${{ needs.change-check.outputs.boxel == 'true' }}
    uses: ./.github/workflows/build-host.yml
    secrets: inherit
    with:
      environment: "staging"

  build-realm-server:
    name: Build realm-server
    needs: [change-check]
    if: ${{ needs.change-check.outputs.boxel == 'true' }}
    uses: cardstack/gh-actions/.github/workflows/waypoint-build.yml@main
    secrets: inherit
    with:
      app: "realm-demo"
      environment: "staging"
      restore-mtime: true

  build-ai-bot:
    name: Build ai-bot
    needs: [change-check]
    if: ${{ needs.change-check.outputs.ai-bot == 'true' }}
    uses: cardstack/gh-actions/.github/workflows/waypoint-build.yml@main
    secrets: inherit
    with:
      app: "boxel-ai-bot"
      environment: "staging"
      working-directory: "packages/ai-bot"

  deploy-host:
    name: Deploy host
    needs:
      - boxel-ui-test
      - host-test
      - realm-server-test
      - build-host
      - build-realm-server
    uses: ./.github/workflows/deploy-host.yml
    secrets: inherit
    with:
      environment: "staging"

  deploy-realm-server:
    name: Deploy realm server to staging
    needs:
      - boxel-ui-test
      - host-test
      - realm-server-test
      - build-host
      - build-realm-server
    uses: cardstack/gh-actions/.github/workflows/waypoint-deploy.yml@main
    secrets: inherit
    with:
      app: "realm-demo"
      environment: "staging"

  deploy-ai-bot:
    name: Deploy ai-bot to staging
<<<<<<< HEAD
    needs:
      - ai-bot-test
      - build-ai-bot
    uses: ./.github/workflows/waypoint-deploy.yml
=======
    needs: [build-ai-bot]
    uses: cardstack/gh-actions/.github/workflows/waypoint-deploy.yml@main
>>>>>>> fc2654bf
    secrets: inherit
    with:
      app: "boxel-ai-bot"
      environment: "staging"
      working-directory: "packages/ai-bot"
      retain: "0"<|MERGE_RESOLUTION|>--- conflicted
+++ resolved
@@ -45,6 +45,16 @@
         run: pnpm run lint
         working-directory: packages/realm-server
 
+  ai-bot-test:
+    name: AI bot Tests
+    runs-on: ubuntu-latest
+    steps:
+      - uses: actions/checkout@v3
+      - uses: ./.github/actions/init
+      - name: AI Bot test suite
+        run: pnpm test
+        working-directory: packages/ai-bot
+
   boxel-motion-test:
     name: Boxel Motion Tests
     runs-on: ubuntu-latest
@@ -64,16 +74,6 @@
       - name: Run test suite
         run: pnpm test
         working-directory: packages/boxel-ui
-
-  ai-bot-test:
-    name: AI bot Tests
-    runs-on: ubuntu-latest
-    steps:
-      - uses: actions/checkout@v3
-      - uses: ./.github/actions/init
-      - name: AI Bot test suite
-        run: pnpm test
-        working-directory: packages/ai-bot
 
   host-test:
     name: Host Tests
@@ -236,15 +236,10 @@
 
   deploy-ai-bot:
     name: Deploy ai-bot to staging
-<<<<<<< HEAD
     needs:
-      - ai-bot-test
+      - ai-bot-test 
       - build-ai-bot
-    uses: ./.github/workflows/waypoint-deploy.yml
-=======
-    needs: [build-ai-bot]
     uses: cardstack/gh-actions/.github/workflows/waypoint-deploy.yml@main
->>>>>>> fc2654bf
     secrets: inherit
     with:
       app: "boxel-ai-bot"
