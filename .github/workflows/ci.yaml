--- conflicted
+++ resolved
@@ -123,17 +123,8 @@
         env:
           NODE_OPTIONS: --max_old_space_size=4096
         working-directory: packages/host
-      - name: start matrix
-        run: pnpm start:synapse &
-        working-directory: packages/matrix
-      - name: start smtp
-        run: pnpm start:smtp &
-        working-directory: packages/matrix
-      - name: create realm users
-        run: sleep 10 && pnpm register-realm-users
-        working-directory: packages/matrix
       - name: Start realm servers
-        run: pnpm start:without-matrix &
+        run: pnpm start:all &
         working-directory: packages/realm-server
       - name: create realm users
         run: pnpm register-realm-users
@@ -169,15 +160,6 @@
         env:
           NODE_OPTIONS: --max_old_space_size=4096
         working-directory: packages/host
-      - name: start matrix
-        run: pnpm start:synapse &
-        working-directory: packages/matrix
-      - name: start smtp
-        run: pnpm start:smtp &
-        working-directory: packages/matrix
-      - name: create realm users
-        run: sleep 10 && pnpm register-realm-users
-        working-directory: packages/matrix
       - name: Start realm servers
         run: pnpm start:without-matrix &
         working-directory: packages/realm-server
@@ -241,22 +223,8 @@
         env:
           NODE_OPTIONS: --max_old_space_size=4096
         working-directory: packages/host
-<<<<<<< HEAD
-      - name: start matrix
-        run: pnpm start:synapse &
-        working-directory: packages/matrix
-      - name: start smtp
-        run: pnpm start:smtp &
-        working-directory: packages/matrix
-      - name: create realm users
-        run: sleep 10 && pnpm register-realm-users
-        working-directory: packages/matrix
-      - name: Start realm servers
-        run: pnpm start:without-matrix &
-=======
       - name: Start realm servers
         run: pnpm start:all &
->>>>>>> 16af127f
         working-directory: packages/realm-server
       - name: create realm users
         run: pnpm register-realm-users
