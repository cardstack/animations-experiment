--- conflicted
+++ resolved
@@ -72,105 +72,6 @@
       - name: Fail if generated icons have been changed without underlying raw icon changing
         run: git diff --exit-code
 
-<<<<<<< HEAD
-  host-test:
-    name: Host Tests
-    runs-on: ubuntu-latest
-    strategy:
-      fail-fast: false
-      matrix:
-        browser: ["Chrome", "Firefox"]
-        shardIndex: [1, 2, 3, 4, 5, 6, 7, 8, 9, 10, 11, 12]
-        shardTotal: [12]
-    env:
-      TESTEM_BROWSER: ${{ matrix.browser }}
-    concurrency:
-      group: boxel-host-test-${{ matrix.browser }}-${{ github.head_ref || github.run_id }}-shard${{ matrix.shardIndex }}
-      cancel-in-progress: true
-    steps:
-      - uses: actions/checkout@v4
-      - uses: ./.github/actions/init
-      - name: Build boxel-ui
-        run: pnpm build
-        working-directory: packages/boxel-ui/addon
-      - name: Build host dist/ for fastboot
-        run: pnpm build
-        env:
-          NODE_OPTIONS: --max_old_space_size=4096
-        working-directory: packages/host
-      - name: Start realm servers
-        run: pnpm start:all &
-        working-directory: packages/realm-server
-      - name: create realm users
-        run: pnpm register-realm-users
-        working-directory: packages/matrix
-      # FIXME restore PErcy
-      - name: host test suite (shard ${{ matrix.shardIndex }})
-        run: pnpm test
-        env:
-          # PERCY_TOKEN: ${{ secrets.PERCY_TOKEN_HOST }}
-          HOST_TEST_PARTITION: ${{ matrix.shardIndex }}
-          HOST_TEST_PARTITION_COUNT: ${{ matrix.shardTotal }}
-        working-directory: packages/host
-      - name: Upload junit report to GitHub Actions Artifacts
-        uses: actions/upload-artifact@v4
-        if: always()
-        with:
-          name: host-test-report-${{ matrix.browser }}-${{ matrix.shardIndex }}
-          path: junit/host-${{ matrix.shardIndex }}.xml
-          retention-days: 30
-
-  host-merge-reports-and-publish:
-    name: Merge Host reports and publish
-    if: always()
-    needs: host-test
-    runs-on: ubuntu-latest
-    strategy:
-      fail-fast: false
-      matrix:
-        browser: ["Chrome", "Firefox"]
-
-    steps:
-      - uses: actions/checkout@v4
-      - uses: ./.github/actions/init
-
-      # FIXME restore Percy
-      # - name: Finalise Percy
-      #   run: npx percy build:finalize
-      #   working-directory: packages/host
-      #   env:
-      #     PERCY_TOKEN: ${{ secrets.PERCY_TOKEN_HOST }}
-
-      - name: Download JUnit reports from GitHub Actions Artifacts
-        uses: actions/download-artifact@v4
-        with:
-          path: all-host-reports
-          pattern: host-test-report-${{ matrix.browser }}-*
-          merge-multiple: true
-
-      - run: ls
-      - run: ls all-host-reports
-
-      - name: Merge reports
-        run: npx junit-report-merger host.xml "./all-host-reports/*.xml"
-
-      - name: Upload merged report
-        uses: actions/upload-artifact@v4
-        if: always()
-        with:
-          name: host-test-report-merged-${{ matrix.browser }}
-          path: host.xml
-          retention-days: 30
-
-      - name: Publish test results
-        uses: EnricoMi/publish-unit-test-result-action@v2.9.0
-        if: always()
-        with:
-          junit_files: host.xml
-          check_name: Host Test Results (${{ matrix.browser }})
-
-=======
->>>>>>> bc3dd5d2
   matrix-client-test:
     name: Matrix Client Tests
     runs-on: ubuntu-latest
