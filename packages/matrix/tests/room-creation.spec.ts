--- conflicted
+++ resolved
@@ -242,15 +242,9 @@
     expect(roomsAfterDeletionKeys.length).toEqual(
       roomsBeforeDeletionKeys.length,
     );
-<<<<<<< HEAD
-    expect(
-      roomsAfterDeletionKeys.includes(roomsBeforeDeletionKeys[1]),
-    ).toBeFalsy(); // Deleted room
-=======
     expect(roomsAfterDeletionKeys, 'room1 check').not.toContain(room1);
     expect(roomsAfterDeletionKeys, 'room2 check').not.toContain(room2);
     expect(roomsAfterDeletionKeys, 'room3 check').not.toContain(room3);
->>>>>>> 206398a2
   });
 
   test('it can cancel deleting a room', async ({ page }) => {
