import { expect, test } from '@playwright/test';
import {
  synapseStart,
  synapseStop,
  type SynapseInstance,
} from '../docker/synapse';
import { smtpStart, smtpStop } from '../docker/smtp4dev';
import {
  clearLocalStorage,
  validateEmail,
  gotoRegistration,
  assertLoggedIn,
  assertLoggedOut,
  logout,
  openAiAssistant,
  registerRealmUsers,
} from '../helpers';
import { registerUser, createRegistrationToken } from '../docker/synapse';

const REGISTRATION_TOKEN = 'abc123';

test.describe('User Registration w/ Token', () => {
  let synapse: SynapseInstance;

  test.beforeEach(async () => {
    synapse = await synapseStart({
      template: 'test',
<<<<<<< HEAD
      // user registration tests require a static synapse port in order for the
      // link in the validation email to work
      hostPort: 8009,
=======
>>>>>>> 16af127f
    });
    await smtpStart();
  });

  test.afterEach(async () => {
    await synapseStop(synapse.synapseId);
    await smtpStop();
  });

  test('it can register a user with a registration token', async ({ page }) => {
    let admin = await registerUser(synapse, 'admin', 'adminpass', true);
    await registerRealmUsers(synapse);
    await createRegistrationToken(admin.accessToken, REGISTRATION_TOKEN);
    await clearLocalStorage(page);
    await gotoRegistration(page);

    await expect(
      page.locator('[data-test-token-field]'),
      'token field is not displayed',
    ).toHaveCount(0);
    await expect(page.locator('[data-test-register-btn]')).toBeDisabled();
    await page.locator('[data-test-name-field]').fill('Test User');
    await expect(page.locator('[data-test-register-btn]')).toBeDisabled();
    await page.locator('[data-test-email-field]').fill('user1@example.com');
    await expect(page.locator('[data-test-register-btn]')).toBeDisabled();
    await page.locator('[data-test-username-field]').fill('user1');
    await expect(page.locator('[data-test-register-btn]')).toBeDisabled();
    await page.locator('[data-test-password-field]').fill('mypassword1!');
    await expect(page.locator('[data-test-register-btn]')).toBeDisabled();
    await page
      .locator('[data-test-confirm-password-field]')
      .fill('mypassword1!');
    await expect(page.locator('[data-test-register-btn]')).toBeEnabled();
    await page.locator('[data-test-register-btn]').click();

    await expect(page.locator('[data-test-token-field]')).toHaveCount(1);
    await expect(
      page.locator('[data-test-username-field]'),
      'username field is not displayed',
    ).toHaveCount(0);
    await expect(page.locator('[data-test-next-btn]')).toBeDisabled();
    await page.locator('[data-test-token-field]').fill('abc123');
    await expect(page.locator('[data-test-next-btn]')).toBeEnabled();
    await page.locator('[data-test-next-btn]').click();

    await validateEmail(page, 'user1@example.com', {
      onEmailPage: async (page) => {
        await expect(page).toHaveScreenshot('verification-email.png', {
          mask: [page.locator('.messagelist')],
          maxDiffPixelRatio: 0.01,
        });
      },
      onValidationPage: async (page) => {
        await expect(page.locator('body')).toContainText(
          'Your email has now been validated',
        );
        await expect(page).toHaveScreenshot('verification-page.png', {
          maxDiffPixelRatio: 0.01,
        });
      },
    });

    await openAiAssistant(page);
    await assertLoggedIn(page, {
      email: 'user1@example.com',
      displayName: 'Test User',
    });

    // assert that the registration mode state is cleared properly
    await logout(page);
    await assertLoggedOut(page);
  });

  test('it shows an error when the username is already taken', async ({
    page,
  }) => {
    let admin = await registerUser(synapse, 'admin', 'adminpass', true);
    await registerRealmUsers(synapse);
    await createRegistrationToken(admin.accessToken, REGISTRATION_TOKEN);
    await registerUser(synapse, 'user1', 'pass');
    await clearLocalStorage(page);

    await gotoRegistration(page);

    await expect(page.locator('[data-test-register-btn]')).toBeDisabled();
    await page.locator('[data-test-name-field]').fill('Test User');
    await expect(page.locator('[data-test-register-btn]')).toBeDisabled();
    await page.locator('[data-test-email-field]').fill('user2@example.com');
    await expect(page.locator('[data-test-register-btn]')).toBeDisabled();
    await page.locator('[data-test-username-field]').fill('user1');
    await page.locator('[data-test-password-field]').fill('mypassword1!');
    await page
      .locator('[data-test-confirm-password-field]')
      .fill('mypassword1!');

    await expect(
      page.locator(
        '[data-test-username-field][data-test-boxel-input-group-validation-state="invalid"]',
      ),
      'username field displays invalid validation state',
    ).toHaveCount(1);
    await expect(
      page.locator(
        '[data-test-username-field] ~ [data-test-boxel-input-group-error-message]',
      ),
    ).toContainText('User Name is already taken');

    await page.locator('[data-test-username-field]').fill('user2');
    await expect(
      page.locator(
        '[data-test-username-field] ~ [data-test-boxel-input-group-error-message]',
      ),
      'no error message is displayed',
    ).toHaveCount(0);
    await page.locator('[data-test-register-btn]').click();

    await page.locator('[data-test-token-field]').fill('abc123');
    await page.locator('[data-test-next-btn]').click();

    await validateEmail(page, 'user2@example.com');

    await openAiAssistant(page);
    await assertLoggedIn(page, {
      userId: '@user2:localhost',
      displayName: 'Test User',
    });
  });

  test(`it show an error when a invalid registration token is used`, async ({
    page,
  }) => {
    let admin = await registerUser(synapse, 'admin', 'adminpass', true);
    await registerRealmUsers(synapse);
    await createRegistrationToken(admin.accessToken, REGISTRATION_TOKEN);
    await clearLocalStorage(page);

    await gotoRegistration(page);

    await expect(page.locator('[data-test-register-btn]')).toBeDisabled();
    await page.locator('[data-test-name-field]').fill('Test User');
    await expect(page.locator('[data-test-register-btn]')).toBeDisabled();
    await page.locator('[data-test-email-field]').fill('user1@example.com');
    await page.locator('[data-test-username-field]').fill('user1');
    await page.locator('[data-test-password-field]').fill('mypassword1!');
    await page
      .locator('[data-test-confirm-password-field]')
      .fill('mypassword1!');
    await page.locator('[data-test-register-btn]').click();

    await expect(page.locator('[data-test-token-field]')).toHaveCount(1);
    await page.locator('[data-test-token-field]').fill('invalid token');
    await expect(
      page.locator(
        '[data-test-token-field][data-test-boxel-input-validation-state="initial"]',
      ),
      'token field displays initial validation state',
    ).toHaveCount(1);
    await expect(
      page.locator(
        '[data-test-token-field] ~ [data-test-boxel-input-error-message]',
      ),
      'no error message is displayed',
    ).toHaveCount(0);
    await page.locator('[data-test-next-btn]').click();
    await expect(
      page.locator(
        '[data-test-token-field][data-test-boxel-input-validation-state="invalid"]',
      ),
      'token field displays invalid validation state',
    ).toHaveCount(1);
    await expect(
      page.locator(
        '[data-test-token-field] ~ [data-test-boxel-input-error-message]',
      ),
    ).toContainText('Invalid registration token');

    await page.locator('[data-test-token-field]').fill('abc123');
    await expect(
      page.locator(
        '[data-test-token-field][data-test-boxel-input-validation-state="initial"]',
      ),
      'token field displays initial validation state',
    ).toHaveCount(1);
    await expect(
      page.locator(
        '[data-test-token-field] ~ [data-test-boxel-input-error-message]',
      ),
      'no error message is displayed',
    ).toHaveCount(0);
    await page.locator('[data-test-next-btn]').click();
    await validateEmail(page, 'user1@example.com');

    await openAiAssistant(page);
    await assertLoggedIn(page, {
      userId: '@user1:localhost',
      displayName: 'Test User',
    });
  });

  test(`it shows an error when passwords do not match`, async ({ page }) => {
    await registerRealmUsers(synapse);
    await clearLocalStorage(page);
    await gotoRegistration(page);

    await expect(page.locator('[data-test-register-btn]')).toBeDisabled();
    await page.locator('[data-test-name-field]').fill('user1');
    await expect(page.locator('[data-test-register-btn]')).toBeDisabled();
    await page.locator('[data-test-email-field]').fill('user1@example.com');
    await page.locator('[data-test-username-field]').fill('user1');
    await page.locator('[data-test-password-field]').fill('mypassword1!');
    await page
      .locator('[data-test-confirm-password-field]')
      .fill('mypassword1!!');
    await page.locator('[data-test-register-btn]').click();
    await expect(
      page.locator(
        '[data-test-confirm-password-field][data-test-boxel-input-validation-state="invalid"]',
      ),
    ).toHaveCount(1);
    await expect(
      page.locator(
        '[data-test-confirm-password-field] ~ [data-test-boxel-input-error-message]',
      ),
    ).toHaveText('Passwords do not match');

    await page
      .locator('[data-test-confirm-password-field]')
      .fill('mypassword1!');
    await expect(
      page.locator(
        '[data-test-confirm-password-field][data-test-boxel-input-validation-state="invalid"]',
      ),
      'password field does not have error state',
    ).toHaveCount(0);
    await expect(
      page.locator(
        '[data-test-confirm-password-field] ~ [data-test-boxel-input-error-message]',
      ),
      'password error message does not appear',
    ).toHaveCount(0);
    await page.locator('[data-test-register-btn]').click();
    await expect(page.locator('[data-test-token-field]')).toHaveCount(1);
  });

  test(`it shows an error when password doesn't follow requirement`, async ({
    page,
  }) => {
    await registerRealmUsers(synapse);
    await clearLocalStorage(page);
    await gotoRegistration(page);

    await expect(page.locator('[data-test-register-btn]')).toBeDisabled();
    await page.locator('[data-test-name-field]').fill('user1');
    await page.locator('[data-test-email-field]').fill('user1@example.com');
    await page.locator('[data-test-username-field]').fill('user1');
    await page.locator('[data-test-password-field]').fill('mypassword1');
    await page
      .locator('[data-test-confirm-password-field]')
      .fill('mypassword1');
    await expect(
      page.locator(
        '[data-test-password-field][data-test-boxel-input-validation-state="invalid"]',
      ),
    ).toHaveCount(1);
    await expect(
      page.locator(
        '[data-test-password-field] ~ [data-test-boxel-input-error-message]',
      ),
    ).toHaveText(
      'Password must be at least 8 characters long and include a number and a symbol',
    );

    await page.locator('[data-test-password-field]').fill('mypassword!');
    await page
      .locator('[data-test-confirm-password-field]')
      .fill('mypassword!');
    await expect(
      page.locator(
        '[data-test-password-field][data-test-boxel-input-validation-state="invalid"]',
      ),
    ).toHaveCount(1);
    await expect(
      page.locator(
        '[data-test-password-field] ~ [data-test-boxel-input-error-message]',
      ),
    ).toHaveText(
      'Password must be at least 8 characters long and include a number and a symbol',
    );

    await page.locator('[data-test-password-field]').fill('mypassword!1');
    await page
      .locator('[data-test-confirm-password-field]')
      .fill('mypassword!1');
    await expect(
      page.locator(
        '[data-test-password-field][data-test-boxel-input-validation-state="invalid"]',
      ),
      'password field does not have error state',
    ).toHaveCount(0);
    await expect(
      page.locator(
        '[data-test-password-field] ~ [data-test-boxel-input-error-message]',
      ),
      'password error message does not appear',
    ).toHaveCount(0);

    await page.locator('[data-test-register-btn]').click();
    await expect(page.locator('[data-test-token-field]')).toHaveCount(1);
  });

  test(`it shows an error when password doesn't meet the requirement`, async ({
    page,
  }) => {
    await registerRealmUsers(synapse);
    await clearLocalStorage(page);
    await gotoRegistration(page);

    await expect(page.locator('[data-test-register-btn]')).toBeDisabled();
    await page.locator('[data-test-name-field]').fill('user1');
    await page.locator('[data-test-email-field]').fill('user1@example.com');
    await page.locator('[data-test-username-field]').fill('user1');
    await page.locator('[data-test-password-field]').fill('mypassword1');
    await page
      .locator('[data-test-confirm-password-field]')
      .fill('mypassword1');
    await expect(
      page.locator(
        '[data-test-password-field][data-test-boxel-input-validation-state="invalid"]',
      ),
    ).toHaveCount(1);
    await expect(
      page.locator(
        '[data-test-password-field] ~ [data-test-boxel-input-error-message]',
      ),
    ).toHaveText(
      'Password must be at least 8 characters long and include a number and a symbol',
    );

    await page.locator('[data-test-password-field]').fill('mypassword!');
    await page
      .locator('[data-test-confirm-password-field]')
      .fill('mypassword!');
    await expect(
      page.locator(
        '[data-test-password-field][data-test-boxel-input-validation-state="invalid"]',
      ),
    ).toHaveCount(1);
    await expect(
      page.locator(
        '[data-test-password-field] ~ [data-test-boxel-input-error-message]',
      ),
    ).toHaveText(
      'Password must be at least 8 characters long and include a number and a symbol',
    );

    await page.locator('[data-test-password-field]').fill('mypassword!1');
    await page
      .locator('[data-test-confirm-password-field]')
      .fill('mypassword!1');
    await expect(
      page.locator(
        '[data-test-password-field][data-test-boxel-input-validation-state="invalid"]',
      ),
      'password field does not have error state',
    ).toHaveCount(0);
    await expect(
      page.locator(
        '[data-test-password-field] ~ [data-test-boxel-input-error-message]',
      ),
      'password error message does not appear',
    ).toHaveCount(0);

    await page.locator('[data-test-register-btn]').click();
    await expect(page.locator('[data-test-token-field]')).toHaveCount(1);
  });

  test(`it can resend email validation message`, async ({ page }) => {
    let admin = await registerUser(synapse, 'admin', 'adminpass', true);
    await registerRealmUsers(synapse);
    await clearLocalStorage(page);
    await createRegistrationToken(
      // synapse,
      admin.accessToken,
      REGISTRATION_TOKEN,
    );
    await gotoRegistration(page);

    await expect(page.locator('[data-test-register-btn]')).toBeDisabled();
    await page.locator('[data-test-name-field]').fill('user1');
    await page.locator('[data-test-email-field]').fill('user1@example.com');
    await page.locator('[data-test-username-field]').fill('user1');
    await page.locator('[data-test-password-field]').fill('mypassword1!');
    await page
      .locator('[data-test-confirm-password-field]')
      .fill('mypassword1!');
    await expect(page.locator('[data-test-register-btn]')).toBeEnabled();
    await page.locator('[data-test-register-btn]').click();

    await expect(page.locator('[data-test-next-btn]')).toBeDisabled();
    await page.locator('[data-test-token-field]').fill('abc123');
    await expect(page.locator('[data-test-next-btn]')).toBeEnabled();
    await page.locator('[data-test-next-btn]').click();

    await validateEmail(page, 'user1@example.com', { sendAttempts: 2 });
  });
});<|MERGE_RESOLUTION|>--- conflicted
+++ resolved
@@ -25,12 +25,6 @@
   test.beforeEach(async () => {
     synapse = await synapseStart({
       template: 'test',
-<<<<<<< HEAD
-      // user registration tests require a static synapse port in order for the
-      // link in the validation email to work
-      hostPort: 8009,
-=======
->>>>>>> 16af127f
     });
     await smtpStart();
   });
