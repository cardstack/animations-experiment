--- conflicted
+++ resolved
@@ -11,12 +11,8 @@
   assertLoggedIn,
   test,
   setupMatrixOverride,
-<<<<<<< HEAD
-  openChat,
   register,
-=======
   openAiAssistant,
->>>>>>> ecf2926b
 } from '../helpers';
 import { registerUser, createRegistrationToken } from '../docker/synapse';
 
@@ -46,55 +42,12 @@
     await register(page, 'Test User', 'user1@example.com', 'user1', 'mypassword1!', REGISTRATION_TOKEN)
   });
 
-<<<<<<< HEAD
   test.afterEach(async () => {
     await synapseStop(synapse.synapseId);
     await smtpStop();
   });
 
   test('Login using email', async ({ page }) => {
-=======
-    await expect(
-      page.locator('[data-test-token-field]'),
-      'token field is not displayed',
-    ).toHaveCount(0);
-    await expect(page.locator('[data-test-register-btn]')).toBeDisabled();
-    await page.locator('[data-test-name-field]').fill('Test User');
-    await expect(page.locator('[data-test-register-btn]')).toBeDisabled();
-    await page.locator('[data-test-email-field]').fill('user1@example.com');
-    await expect(page.locator('[data-test-register-btn]')).toBeDisabled();
-    await page.locator('[data-test-username-field]').fill('user1');
-    await expect(page.locator('[data-test-register-btn]')).toBeDisabled();
-    await page.locator('[data-test-password-field]').fill('mypassword1!');
-    await expect(page.locator('[data-test-register-btn]')).toBeDisabled();
-    await page
-      .locator('[data-test-confirm-password-field]')
-      .fill('mypassword1!');
-    await expect(page.locator('[data-test-register-btn]')).toBeEnabled();
-    await page.locator('[data-test-register-btn]').click();
-
-    await expect(page.locator('[data-test-token-field]')).toHaveCount(1);
-    await expect(
-      page.locator('[data-test-username-field]'),
-      'username field is not displayed',
-    ).toHaveCount(0);
-    await expect(page.locator('[data-test-next-btn]')).toBeDisabled();
-    await page.locator('[data-test-token-field]').fill('abc123');
-    await expect(page.locator('[data-test-next-btn]')).toBeEnabled();
-    await page.locator('[data-test-next-btn]').click();
-
-    await validateEmail(page, 'user1@example.com');
-
-    await openAiAssistant(page);
-    await assertLoggedIn(page, {
-      email: 'user1@example.com',
-      displayName: 'Test User',
-    });
-    await logout(page);
-    await assertLoggedOut(page);
-
-    //Login using email
->>>>>>> ecf2926b
     await expect(page.locator('[data-test-login-btn]')).toBeDisabled();
     await page.locator('[data-test-username-field]').fill('user1@example.com');
     await expect(page.locator('[data-test-login-btn]')).toBeDisabled();
