--- conflicted
+++ resolved
@@ -1,15 +1,5 @@
-<<<<<<< HEAD
-import { expect, test } from '@playwright/test';
+import { expect, test, type Page } from '@playwright/test';
 import { registerUser } from '../docker/synapse';
-=======
-import { expect, test, type Page } from '@playwright/test';
-import {
-  registerUser,
-  loginUser,
-  getAllRoomMessages,
-  getJoinedRooms,
-} from '../docker/synapse';
->>>>>>> 633a20cf
 import {
   login,
   logout,
