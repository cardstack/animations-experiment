--- conflicted
+++ resolved
@@ -4,18 +4,9 @@
   MotionOptions,
   MotionProperty,
 } from '@cardstack/boxel-motion/models/sprite';
-<<<<<<< HEAD
-import generateFrames, {
-  consolidateFrames,
-  generateKeyframe,
-} from '@cardstack/boxel-motion/utils/generate-frames';
-
-import { Value } from '@cardstack/boxel-motion/value';
-=======
 import generateFrames from '@cardstack/boxel-motion/utils/generate-frames';
 
 import { Value, Keyframe } from '@cardstack/boxel-motion/value';
->>>>>>> 9173d330
 import { Frame } from '@cardstack/boxel-motion/value/simple-frame';
 
 interface RowFragment {
@@ -36,7 +27,7 @@
   getKeyframes(
     constructKeyframe: (
       previousKeyframe: Partial<Keyframe>,
-      frames: Keyframe[] // frame order may be relevant
+      frames: Frame[] // frame order may be relevant
     ) => Keyframe
   ) {
     let result: Map<Sprite, Keyframe[]> = new Map();
@@ -54,11 +45,7 @@
         }
       }
 
-<<<<<<< HEAD
-      let baseKeyframe = generateKeyframe(consolidateFrames(baseFrames));
-=======
       let baseKeyframe = constructKeyframe({}, baseFrames);
->>>>>>> 9173d330
       let activeFragments: RowFragment[] = [];
       let keyframesForSprite: Keyframe[] = [];
       let previousKeyframe: Keyframe = baseKeyframe;
@@ -76,9 +63,7 @@
           if (frame) frames.push(frame);
           else needsRemoval = true;
         }
-        let newKeyframe = constructKeyframe(previousKeyframe, [
-          generateKeyframe(consolidateFrames(frames)),
-        ]);
+        let newKeyframe = constructKeyframe(previousKeyframe, frames);
         keyframesForSprite.push(newKeyframe);
         previousKeyframe = newKeyframe;
 
