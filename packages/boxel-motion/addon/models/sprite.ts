--- conflicted
+++ resolved
@@ -46,11 +46,7 @@
 }
 
 export interface MotionTiming {
-<<<<<<< HEAD
-  behavior?: Behavior;
-=======
   behavior: Behavior;
->>>>>>> 9173d330
   delay?: number;
   duration?: number;
   easing?: string;
@@ -200,13 +196,8 @@
       initialBounds = {
         // TODO: maybe also for top/left?
         // TODO: figure out if we want the boundsDelta to be under these properties
-<<<<<<< HEAD
-        translateX: `${-(this.boundsDelta?.x ?? 0)}px`,
-        translateY: `${-(this.boundsDelta?.y ?? 0)}px`,
-=======
         'translate-x': `${-(this.boundsDelta?.x ?? 0)}px`,
         'translate-y': `${-(this.boundsDelta?.y ?? 0)}px`,
->>>>>>> 9173d330
 
         x: `${x}px`,
         y: `${y}px`,
@@ -234,13 +225,8 @@
       finalBounds = {
         // TODO: maybe also for top/left?
         // TODO: figure out if we want the boundsDelta to be under these properties
-<<<<<<< HEAD
-        translateX: `${0}px`,
-        translateY: `${0}px`,
-=======
         'translate-x': `${0}px`,
         'translate-y': `${0}px`,
->>>>>>> 9173d330
 
         x: `${x}px`,
         y: `${y}px`,
