--- conflicted
+++ resolved
@@ -48,19 +48,11 @@
     "@babel/eslint-parser": "^7.21.3",
     "@babel/plugin-proposal-decorators": "^7.21.0",
     "@ember/optional-features": "^2.0.0",
-<<<<<<< HEAD
-    "@ember/test-helpers": "^2.8.1",
-    "@embroider/compat": "2.1.2-unstable.e2cd385",
-    "@embroider/core": "2.1.2-unstable.e2cd385",
-    "@embroider/webpack": "2.1.2-unstable.e2cd385",
-    "@embroider/macros": "^1.10.0",
-=======
     "@ember/string": "^3.0.1",
     "@ember/test-helpers": "^2.9.3",
     "@embroider/compat": "^3.0.0",
     "@embroider/macros": "^1.11.0",
     "@embroider/webpack": "^3.0.0",
->>>>>>> 2506428f
     "@glimmer/component": "^1.1.2",
     "@glimmer/tracking": "^1.1.2",
     "@glint/core": "^1.0.0",
