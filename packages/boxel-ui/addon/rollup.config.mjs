--- conflicted
+++ resolved
@@ -44,11 +44,7 @@
 
     // addons are allowed to contain imports of .css files, which we want rollup
     // to leave alone and keep in the published output.
-<<<<<<< HEAD
-    addon.keepAssets(['**/*.css', '**/*.png'], 'default'),
-=======
     addon.keepAssets(['styles/*', '**/*.webp']),
->>>>>>> 03c92c2a
 
     // Remove leftover build artifacts when starting a new build.
     addon.clean({ runOnce: true }),
