import { concat } from '@ember/helper';
import { on } from '@ember/modifier';
import { guidFor } from '@ember/object/internals';
import Component from '@glimmer/component';

import cn from '../../helpers/cn.ts';
import cssVar from '../../helpers/css-var.ts';
import element from '../../helpers/element.ts';
import optional from '../../helpers/optional.ts';
import pick from '../../helpers/pick.ts';
import { and, eq, not } from '../../helpers/truth-helpers.ts';
import FailureBordered from '../../icons/failure-bordered.gts';
import IconSearch from '../../icons/icon-search.gts';
import LoadingIndicator from '../../icons/loading-indicator.gts';
import SuccessBordered from '../../icons/success-bordered.gts';
import type { Icon } from '../../icons/types.ts';

type Values<T> = T[keyof T];

export const InputTypes = {
  Text: 'text',
  Textarea: 'textarea',
  Password: 'password',
  Number: 'number',
  Email: 'email',
  Color: 'color',
  Tel: 'tel',
  File: 'file',
  Url: 'url',
  Date: 'date',
  Datetime: 'datetime-local',
  Checkbox: 'checkbox',
  Image: 'image',
  Radio: 'radio',
  Range: 'range',
  Search: 'search',
};

export type InputType = Values<typeof InputTypes>;

export const InputValidationStates = {
  None: 'none',
  Valid: 'valid',
  Invalid: 'invalid',
  Loading: 'loading',
  Initial: 'initial',
};

export type InputValidationState = Values<typeof InputValidationStates>;

export const InputBottomTreatments = {
  Flat: 'flat',
  Rounded: 'rounded',
} as const;
export type InputBottomTreatment = Values<typeof InputBottomTreatments>;

export interface Signature {
  Args: {
    bottomTreatment?: InputBottomTreatment;
    disabled?: boolean;
    errorMessage?: string;
    helperText?: string;
    id?: string;
    max?: string | number;
    onBlur?: (ev: Event) => void;
    onFocus?: (ev: Event) => void;
    onInput?: (val: string) => void;
    onKeyPress?: (ev: KeyboardEvent) => void;
    optional?: boolean;
    placeholder?: string;
    required?: boolean;
    state?: InputValidationState;
    type?: InputType;
    value: string | number | null | undefined;
    variant?: 'large' | 'default';
  };
  Element: HTMLInputElement | HTMLTextAreaElement | HTMLDivElement;
}

export default class BoxelInput extends Component<Signature> {
  private guid = guidFor(this);

  private get id() {
    return this.args.id || this.guid;
  }

  private get isMultiline() {
    return this.args.type === 'textarea';
  }

  get isSearch() {
    return this.args.type === 'search';
  }

  private get type() {
    let type = this.args.type;

    if (type === InputTypes.Textarea) {
      return undefined;
    } else if (type === InputTypes.Search) {
      return 'text';
    }

    return type;
  }

  private get hasValidation() {
    return this.args.state && this.args.state !== 'none';
  }

  private get isInvalid() {
    return this.args.state === 'invalid';
  }

  private get validationIcon(): Icon | undefined {
    if (this.args.disabled) {
      return undefined;
    }
    switch (this.args.state) {
      case 'valid':
        return SuccessBordered;
      case 'invalid':
        return FailureBordered;
      case 'loading':
        return LoadingIndicator;
      default:
        return undefined;
    }
  }

  private get shouldShowErrorMessage() {
    return this.isInvalid && this.args.errorMessage;
  }

  <template>
    <div
      class={{cn
        'input-container'
        has-validation=this.hasValidation
        is-multiline=this.isMultiline
      }}
    >
      {{#if (and (not @required) @optional)}}
        <div class='optional'>Optional</div>
      {{/if}}
      {{#let (element (if this.isMultiline 'textarea' 'input')) as |InputTag|}}
        <InputTag
          class={{cn
            'boxel-input'
            has-validation=this.hasValidation
            invalid=this.isInvalid
            search=this.isSearch
            boxel-input--large=(eq @variant 'large')
            boxel-input--bottom-flat=(eq @bottomTreatment 'flat')
          }}
          id={{this.id}}
          type={{this.type}}
          value={{@value}}
          placeholder={{@placeholder}}
          max={{@max}}
          required={{@required}}
          disabled={{@disabled}}
          aria-describedby={{if
            @helperText
            (concat 'helper-text-' this.guid)
            false
          }}
          aria-invalid={{if this.isInvalid 'true'}}
          aria-errormessage={{if
            this.shouldShowErrorMessage
            (concat 'error-message-' this.guid)
            false
          }}
          data-test-boxel-input
          data-test-boxel-input-id={{@id}}
          data-test-boxel-input-validation-state={{if @disabled false @state}}
          {{on 'input' (pick 'target.value' (optional @onInput))}}
          {{on 'blur' (optional @onBlur)}}
          {{on 'keypress' (optional @onKeyPress)}}
          {{on 'focus' (optional @onFocus)}}
          ...attributes
        />
        {{#if this.isSearch}}
          <div
            class={{cn
              'search-icon-container'
              has-validation=this.hasValidation
            }}
<<<<<<< HEAD
            ...attributes
=======
            style={{cssVar
              search-input-icon-color='var(--boxel-input-search-icon-color)'
            }}
>>>>>>> 9d3f8f83
          >
            <IconSearch class='search-icon' width='20' height='20' />
          </div>
        {{/if}}
        {{#if this.validationIcon}}
          <div class='validation-icon-container'>
            <this.validationIcon role='presentation' />
          </div>
        {{/if}}
        {{#if this.shouldShowErrorMessage}}
          <div
            id={{concat 'error-message-' this.guid}}
            class='error-message'
            aria-live='polite'
            data-test-boxel-input-error-message
          >{{@errorMessage}}</div>
        {{/if}}
        {{#if @helperText}}
          <div
            id={{concat 'helper-text-' this.guid}}
            class='helper-text'
            data-test-boxel-input-helper-text
          >{{@helperText}}</div>
        {{/if}}
      {{/let}}
    </div>
    <style scoped>
      .input-container {
        --icon-size: var(--boxel-icon-sm);
        --icon-space: var(--boxel-sp-xs);
        --icon-full-length: calc(var(--boxel-icon-sm) + var(--boxel-sp-xs) * 2);

        display: grid;
        grid-template-columns: var(--icon-full-length) 1fr var(
            --icon-full-length
          );
        grid-template-areas:
          'optional optional optional'
          'pre-icon input post-icon'
          'error error error'
          'helper helper helper';
        width: 100%;
      }

      .boxel-input {
        --boxel-input-height: var(--boxel-form-control-height);

        grid-column: 1 / span 3;
        grid-row: 2;

        box-sizing: border-box;
        width: 100%;
        min-height: var(--boxel-input-height);
        padding: var(--boxel-sp-xs) 0 var(--boxel-sp-xs) var(--boxel-sp-sm);
        border: 1px solid var(--boxel-form-control-border-color);
        border-radius: var(--boxel-form-control-border-radius);
        font: var(--boxel-font-sm);
        font-weight: 400;
        letter-spacing: var(--boxel-lsp-xs);
        transition: border-color var(--boxel-transition);
      }

      .boxel-input--large {
        --boxel-form-control-height: 4.375rem;

        font: var(--boxel-font);
        letter-spacing: var(--boxel-lsp-xs);
      }

      .boxel-text-area {
        --boxel-input-height: 10rem;
      }

      .boxel-input:disabled {
        background-color: var(--boxel-light);
        border-color: var(--boxel-purple-300);
        color: rgb(0 0 0 / 50%);
        opacity: 0.5;
      }

      .boxel-input:hover:not(:disabled) {
        border-color: var(--boxel-dark);
      }

      .invalid {
        border-color: var(--boxel-error-100);
        box-shadow: 0 0 0 1px var(--boxel-error-100);
      }

      .invalid:focus {
        outline: 1px solid transparent; /* Make sure that we make the invalid state visible */
        box-shadow: 0 0 0 1.5px var(--boxel-error-100);
      }

      .invalid:hover:not(:disabled) {
        border-color: var(--boxel-error-100);
      }

      .search {
        --search-input-color: var(
          --boxel-input-search-color,
          var(--boxel-light)
        );

        --search-input-background-color: var(
          --boxel-input-search-background-color,
          var(--boxel-dark)
        );
        --search-input-placeholder-color: var(
          --boxel-input-search-placeholder-color,
          var(--boxel-light)
        );

        --boxel-form-control-border-color: var(--boxel-dark);
        --boxel-form-control-border-radius: var(--boxel-border-radius-xl);

        background-color: var(--search-input-background-color);
        color: var(--search-input-color);
        padding-top: var(--boxel-sp-xxxs);
        padding-right: var(--boxel-sp-xl);
        padding-bottom: var(--boxel-sp-xxxs);
        /* to account for the icon being on the left */
        padding-right: unset;
        padding-left: var(--boxel-sp-xxl); /* leave room for icon */
      }

      .boxel-input--bottom-flat {
        --boxel-form-control-border-radius: var(--boxel-border-radius-xl)
          var(--boxel-border-radius-xl) 0 0;
      }
      .search-icon {
        --icon-color: var(--search-input-icon-color, var(--boxel-highlight));
      }

<<<<<<< HEAD
      .search-icon {
        --search-input-icon-color: var(
          --boxel-input-search-icon-color,
          var(--boxel-highlight)
        );
        --icon-color: var(--search-input-icon-color);
      }

=======
>>>>>>> 9d3f8f83
      .search-icon-container {
        grid-area: pre-icon;

        display: flex;
        height: 100%;
        align-items: center;
        justify-content: center;
      }

      .validation-icon-container {
        grid-area: post-icon;

        display: flex;
        align-items: center;
        justify-content: center;
        user-select: none;
      }

      .optional {
        grid-area: optional;

        margin-bottom: var(--boxel-sp-xxxs);
        color: rgb(0 0 0 / 75%);
        font: var(--boxel-font-sm);
        font-style: oblique;
        letter-spacing: var(--boxel-lsp);
        text-align: right;
      }

      .error-message {
        grid-area: error;

        margin-top: var(--boxel-sp-xxxs);
        margin-left: calc(var(--boxel-sp-sm) + 1px);
        color: var(--boxel-error-200);
        font: 500 var(--boxel-font-sm);
        letter-spacing: var(--boxel-lsp);
      }

      .helper-text {
        grid-area: helper;

        margin-top: var(--boxel-sp-xs);
        margin-left: calc(var(--boxel-sp-sm) + 1px);
        color: rgb(0 0 0 / 75%);
        font: var(--boxel-font-sm);
        letter-spacing: var(--boxel-lsp);
      }

      .boxel-input:disabled ~ .error-message,
      .boxel-input:disabled ~ .helper-text {
        display: none;
      }

      .boxel-input.search::placeholder {
        color: var(--search-input-placeholder-color);
        opacity: 0.6;
      }
    </style>
  </template>
}<|MERGE_RESOLUTION|>--- conflicted
+++ resolved
@@ -186,13 +186,9 @@
               'search-icon-container'
               has-validation=this.hasValidation
             }}
-<<<<<<< HEAD
-            ...attributes
-=======
             style={{cssVar
               search-input-icon-color='var(--boxel-input-search-icon-color)'
             }}
->>>>>>> 9d3f8f83
           >
             <IconSearch class='search-icon' width='20' height='20' />
           </div>
@@ -327,7 +323,6 @@
         --icon-color: var(--search-input-icon-color, var(--boxel-highlight));
       }
 
-<<<<<<< HEAD
       .search-icon {
         --search-input-icon-color: var(
           --boxel-input-search-icon-color,
@@ -336,8 +331,6 @@
         --icon-color: var(--search-input-icon-color);
       }
 
-=======
->>>>>>> 9d3f8f83
       .search-icon-container {
         grid-area: pre-icon;
 
