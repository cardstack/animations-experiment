--- conflicted
+++ resolved
@@ -35,53 +35,30 @@
 
   <template>
     {{#if (and (not @required) @optional)}}
-      <div class='boxel-input__optional'>Optional</div>
+      <div class="boxel-input__optional">Optional</div>
     {{/if}}
     {{#let (and @invalid @errorMessage) as |shouldShowErrorMessage|}}
-      {{#let (element (if @multiline 'textarea' 'input')) as |InputTag|}}
+      {{#let (element (if @multiline "textarea" "input")) as |InputTag|}}
         <InputTag
-          class={{cn 'boxel-input' boxel-input--invalid=@invalid}}
+          class={{cn "boxel-input" boxel-input--invalid=@invalid}}
           id={{this.id}}
           value={{@value}}
           required={{@required}}
           disabled={{@disabled}}
-          aria-describedby={{if
-            @helperText
-            (concat 'helper-text-' this.helperId)
-            false
-          }}
-          aria-invalid={{if @invalid 'true'}}
-          aria-errormessage={{if
-            shouldShowErrorMessage
-            (concat 'error-message-' this.helperId)
-            false
-          }}
+          aria-describedby={{if @helperText (concat "helper-text-" this.helperId) false}}
+          aria-invalid={{if @invalid "true"}}
+          aria-errormessage={{if shouldShowErrorMessage (concat "error-message-" this.helperId) false}}
           data-test-boxel-input
           data-test-boxel-input-id={{@id}}
-<<<<<<< HEAD
-          {{on 'input' (pick 'target.value' (optional @onInput))}}
-          {{on 'blur' (optional @onBlur)}}
-          {{attachStyles styles}}
-=======
           {{on "input" (pick "target.value" (optional @onInput))}}
           {{on "blur" (optional @onBlur)}}
->>>>>>> 78144fc8
           ...attributes
         />
         {{#if shouldShowErrorMessage}}
-          <div
-            id={{concat 'error-message-' this.helperId}}
-            class='boxel-input__error-message'
-            aria-live='polite'
-            data-test-boxel-input-error-message
-          >{{@errorMessage}}</div>
+          <div id={{concat "error-message-" this.helperId}} class="boxel-input__error-message" aria-live="polite" data-test-boxel-input-error-message>{{@errorMessage}}</div>
         {{/if}}
         {{#if @helperText}}
-          <div
-            id={{concat 'helper-text-' this.helperId}}
-            class='boxel-input__helper-text'
-            data-test-boxel-input-helper-text
-          >{{@helperText}}</div>
+          <div id={{concat "helper-text-" this.helperId}} class="boxel-input__helper-text" data-test-boxel-input-helper-text>{{@helperText}}</div>
         {{/if}}
       {{/let}}
     {{/let}}
