--- conflicted
+++ resolved
@@ -25,23 +25,15 @@
   maybeHandleScopedCSSRequest,
   authorizationMiddleware,
   internalKeyFor,
+  isValidPrerenderedHtmlFormat,
   type CodeRef,
   type LooseSingleCardDocument,
   type ResourceObjectWithId,
   type DirectoryEntryRelationship,
   type DBAdapter,
   type Queue,
-<<<<<<< HEAD
   type FileMeta,
   type DirectoryMeta,
-=======
-  type IndexWriter,
-  fetchUserPermissions,
-  maybeHandleScopedCSSRequest,
-  authorizationMiddleware,
-  internalKeyFor,
-  isValidPrerenderedHtmlFormat,
->>>>>>> 0dd0ea76
 } from './index';
 import merge from 'lodash/merge';
 import mergeWith from 'lodash/mergeWith';
