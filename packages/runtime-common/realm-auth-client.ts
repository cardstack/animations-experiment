import { unixTime } from './index';
import { TokenClaims } from './realm';

// iat - issued at (seconds since epoch)
// exp - expires at (seconds since epoch)
export type JWTPayload = TokenClaims & { iat: number; exp: number };

// This auth client is intended to be used in both the host app and the realm node environment, where we use different matrix client implementations (in host we have the official matrix sdk
// and in realm we have a custom implementation). This interface is used to enforce compatibility between the two implementations for the mechanisms used for getting a JWT token from the realm server.
export interface RealmAuthMatrixClientInterface {
  isLoggedIn(): boolean;
  getUserId(): string | null | undefined;
  getJoinedRooms(): Promise<{ joined_rooms: string[] }>;
  joinRoom(room: string): Promise<any>;
  sendEvent(room: string, type: string, content: any): Promise<any>;
  hashMessageWithSecret(message: string): Promise<string>;
}

interface Options {
  authWithRealmServer?: true;
}

export class RealmAuthClient {
  private _jwt: string | undefined;
  private isRealmServerAuth: boolean;

  constructor(
    private realmURL: URL,
    private matrixClient: RealmAuthMatrixClientInterface,
    private fetch: typeof globalThis.fetch,
    options?: Options,
  ) {
    this.isRealmServerAuth = Boolean(options?.authWithRealmServer);
  }

  get jwt(): string | undefined {
    return this._jwt;
  }

  async getJWT() {
    let tokenRefreshLeadTimeSeconds = 60;
    let jwt: string;

    if (!this._jwt) {
      jwt = await this.createRealmSession();
      this._jwt = jwt;
      return jwt;
    } else {
      let jwtData = JSON.parse(atob(this._jwt.split('.')[1])) as JWTPayload;
      // If the token is about to expire (in tokenRefreshLeadTimeSeconds), create a new one just to make sure we reduce the risk of the token getting outdated during things happening in createRealmSession
      if (jwtData.exp - tokenRefreshLeadTimeSeconds < unixTime(Date.now())) {
        jwt = await this.createRealmSession();
        this._jwt = jwt;
        return jwt;
      } else {
        return this._jwt;
      }
    }
  }

  private get sessionEndpoint() {
    return this.isRealmServerAuth ? '_server-session' : '_session';
  }

  private async createRealmSession() {
    if (!this.matrixClient.isLoggedIn()) {
      throw new Error(
        `must be logged in to matrix before a realm session can be created`,
      );
    }

    let initialResponse = await this.initiateSessionRequest();

    if (initialResponse.status !== 401) {
      throw new Error(
        `unexpected response from POST ${this.realmURL.href}${
          this.sessionEndpoint
        }: ${initialResponse.status} - ${await initialResponse.text()}`,
      );
    }

    let initialJSON = (await initialResponse.json()) as {
      room?: string;
      challenge: string;
    };

    let { room, challenge } = initialJSON;
    let challengeResponse: Response;
    if (!room) {
      // if the realm did not invite us to a room that means that the realm user
      // is the same as our user and that we hash the challenge with our realm
      // password
      challengeResponse = await this.challengeRequest(
        challenge,
        await this.matrixClient.hashMessageWithSecret(challenge),
      );
    } else {
      let { joined_rooms: rooms } = await this.matrixClient.getJoinedRooms();

      if (!rooms.includes(room)) {
        await this.matrixClient.joinRoom(room);
      }

      await this.matrixClient.sendEvent(room, 'm.room.message', {
        body: `auth-response: ${challenge}`,
        msgtype: 'm.text',
      });
      challengeResponse = await this.challengeRequest(challenge);
    }

    let jwt = challengeResponse.headers.get('Authorization');

    if (!jwt) {
      throw new Error(
        "expected 'Authorization' header in response to POST session but it was missing",
      );
    }

    return jwt;
  }

  private async initiateSessionRequest() {
    let userId = this.matrixClient.getUserId();
    if (!userId) {
      throw new Error('userId is undefined');
    }
    return this.fetch(`${this.realmURL.href}${this.sessionEndpoint}`, {
      method: 'POST',
      headers: {
        Accept: 'application/json',
      },
      body: JSON.stringify({
        user: userId,
      }),
    });
  }

<<<<<<< HEAD
  private async challengeRequest(challenge: string) {
    return this.fetch(`${this.realmURL.href}${this.sessionEndpoint}`, {
=======
  private async challengeRequest(
    challenge: string,
    challengeResponse?: string,
  ) {
    return this.fetch(`${this.realmURL.href}_session`, {
>>>>>>> 116eccfc
      method: 'POST',
      headers: {
        Accept: 'application/json',
      },
      body: JSON.stringify({
        user: this.matrixClient.getUserId(),
        challenge,
        ...(challengeResponse ? { challengeResponse } : {}),
      }),
    });
  }
}<|MERGE_RESOLUTION|>--- conflicted
+++ resolved
@@ -16,22 +16,14 @@
   hashMessageWithSecret(message: string): Promise<string>;
 }
 
-interface Options {
-  authWithRealmServer?: true;
-}
-
 export class RealmAuthClient {
   private _jwt: string | undefined;
-  private isRealmServerAuth: boolean;
 
   constructor(
     private realmURL: URL,
     private matrixClient: RealmAuthMatrixClientInterface,
     private fetch: typeof globalThis.fetch,
-    options?: Options,
-  ) {
-    this.isRealmServerAuth = Boolean(options?.authWithRealmServer);
-  }
+  ) { }
 
   get jwt(): string | undefined {
     return this._jwt;
@@ -58,10 +50,6 @@
     }
   }
 
-  private get sessionEndpoint() {
-    return this.isRealmServerAuth ? '_server-session' : '_session';
-  }
-
   private async createRealmSession() {
     if (!this.matrixClient.isLoggedIn()) {
       throw new Error(
@@ -73,9 +61,7 @@
 
     if (initialResponse.status !== 401) {
       throw new Error(
-        `unexpected response from POST ${this.realmURL.href}${
-          this.sessionEndpoint
-        }: ${initialResponse.status} - ${await initialResponse.text()}`,
+        `unexpected response from POST ${this.realmURL.href}_session: ${initialResponse.status} - ${await initialResponse.text()}`,
       );
     }
 
@@ -124,7 +110,7 @@
     if (!userId) {
       throw new Error('userId is undefined');
     }
-    return this.fetch(`${this.realmURL.href}${this.sessionEndpoint}`, {
+    return this.fetch(`${this.realmURL.href}_session`, {
       method: 'POST',
       headers: {
         Accept: 'application/json',
@@ -135,16 +121,11 @@
     });
   }
 
-<<<<<<< HEAD
-  private async challengeRequest(challenge: string) {
-    return this.fetch(`${this.realmURL.href}${this.sessionEndpoint}`, {
-=======
   private async challengeRequest(
     challenge: string,
     challengeResponse?: string,
   ) {
     return this.fetch(`${this.realmURL.href}_session`, {
->>>>>>> 116eccfc
       method: 'POST',
       headers: {
         Accept: 'application/json',
