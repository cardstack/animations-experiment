import { TokenClaims } from './realm';
import { type Loader } from './loader';

// iat - issued at (seconds since epoch)
// exp - expires at (seconds since epoch)
export type JWTPayload = TokenClaims & { iat: number; exp: number };

// This auth client is intended to be used in both the host app and the realm node environment, where we use different matrix client implementations (in host we have the official matrix sdk
// and in realm we have a custom implementation). This interface is used to enforce compatibility between the two implementations for the mechanisms used for getting a JWT token from the realm server.
export interface RealmAuthMatrixClientInterface {
  isLoggedIn(): boolean;
  getUserId(): string | null | undefined;
  getJoinedRooms(): Promise<{ joined_rooms: string[] }>;
  joinRoom(room: string): Promise<any>;
  sendEvent(room: string, type: string, content: any): Promise<any>;
}

export class RealmAuthClient {
  private jwt: string | undefined;

  constructor(
    private realmURL: URL,
    private matrixClient: RealmAuthMatrixClientInterface,
    private loader: Loader,
  ) {}

  async getJWT() {
    let tokenRefreshLeadTimeSeconds = 60;
    let jwt: string;

    if (!this.jwt) {
      jwt = await this.createRealmSession();
      this.jwt = jwt;
      return jwt;
    } else {
      let jwtData = JSON.parse(atob(this.jwt.split('.')[1])) as JWTPayload;
      // If the token is about to expire (in tokenRefreshLeadTimeSeconds), create a new one just to make sure we reduce the risk of the token getting outdated during things happening in createRealmSession
      if (jwtData.exp - tokenRefreshLeadTimeSeconds < Date.now() / 1000) {
        jwt = await this.createRealmSession();
        this.jwt = jwt;
        return jwt;
      } else {
        return this.jwt;
      }
    }
  }

  private async createRealmSession() {
    if (!this.matrixClient.isLoggedIn()) {
      throw new Error(
        `must be logged in to matrix before a realm session can be created`,
      );
    }

    let initialResponse = await this.initiateSessionRequest();

    if (initialResponse.status !== 401) {
      throw new Error(
        `unexpected response from POST ${this.realmURL.href}_session: ${
          initialResponse.status
        } - ${await initialResponse.text()}`,
      );
    }

    let initialJSON = (await initialResponse.json()) as {
      room: string;
      challenge: string;
    };

    let { room, challenge } = initialJSON;

    let { joined_rooms: rooms } = await this.matrixClient.getJoinedRooms();

    if (!rooms.includes(room)) {
      await this.matrixClient.joinRoom(room);
    }

    await this.matrixClient.sendEvent(room, 'm.room.message', {
      body: `auth-response: ${challenge}`,
      msgtype: 'm.text',
    });

    let challengeResponse = await this.challengeRequest(challenge);

    let jwt = challengeResponse.headers.get('Authorization');

    if (!jwt) {
      throw new Error(
        "expected 'Authorization' header in response to POST session but it was missing",
      );
    }

    return jwt;
  }

  private async initiateSessionRequest() {
<<<<<<< HEAD
    let userId = this.matrixClient.getUserId();
    if (!userId) {
      throw new Error('userId is undefined');
    }
    return fetch(`${this.realmURL.href}_session`, {
=======
    return this.loader.fetch(`${this.realmURL.href}_session`, {
>>>>>>> e3de0c28
      method: 'POST',
      headers: {
        Accept: 'application/json',
      },
      body: JSON.stringify({
        user: userId,
      }),
    });
  }

  private async challengeRequest(challenge: string) {
    return this.loader.fetch(`${this.realmURL.href}_session`, {
      method: 'POST',
      headers: {
        Accept: 'application/json',
      },
      body: JSON.stringify({
        user: this.matrixClient.getUserId(),
        challenge,
      }),
    });
  }
}<|MERGE_RESOLUTION|>--- conflicted
+++ resolved
@@ -94,15 +94,12 @@
   }
 
   private async initiateSessionRequest() {
-<<<<<<< HEAD
     let userId = this.matrixClient.getUserId();
     if (!userId) {
       throw new Error('userId is undefined');
     }
-    return fetch(`${this.realmURL.href}_session`, {
-=======
+
     return this.loader.fetch(`${this.realmURL.href}_session`, {
->>>>>>> e3de0c28
       method: 'POST',
       headers: {
         Accept: 'application/json',
