import { CardResource } from './card-document';

// a card resource but with optional "id" and "type" props
export type LooseCardResource = Omit<CardResource, 'id' | 'type'> & {
  type?: 'card';
  id?: string;
};

export interface LooseSingleCardDocument {
  data: LooseCardResource;
  included?: CardResource<Saved>[];
}

export { Deferred } from './deferred';
export { CardError } from './error';

export interface ResourceObject {
  type: string;
  attributes?: Record<string, any>;
  relationships?: Record<string, any>;
  meta?: Record<string, any>;
}

export interface ResourceObjectWithId extends ResourceObject {
  id: string;
}

export interface DirectoryEntryRelationship {
  links: {
    related: string;
  };
  meta: {
    kind: 'directory' | 'file';
  };
}
import { RealmPaths, type LocalPath } from './paths';
import { Query } from './query';
import { Loader } from './loader';
export * from './constants';
export { makeLogDefinitions, logger } from './log';
export { RealmPaths, Loader, type LocalPath, type Query };
export { NotLoaded, isNotLoadedError } from './not-loaded';
export { NotReady, isNotReadyError } from './not-ready';
export { cardTypeDisplayName } from './helpers/card-type-display-name';
export { maybeRelativeURL, maybeURL, relativeURL } from './url';

export const executableExtensions = ['.js', '.gjs', '.ts', '.gts'];
export { createResponse } from './create-response';

// From https://github.com/iliakan/detect-node
export const isNode =
  Object.prototype.toString.call((globalThis as any).process) ===
  '[object process]';

export { Realm } from './realm';
export { SupportedMimeType } from './router';
export type {
  Kind,
  RealmAdapter,
  FileRef,
  ResponseWithNodeStream,
  RealmInfo,
  TokenClaims,
<<<<<<< HEAD
=======
  RealmPermissions,
>>>>>>> 16af127f
} from './realm';

import type { Saved } from './card-document';

import type { CodeRef } from './code-ref';
export type { CodeRef };

export * from './code-ref';

export type {
  CardResource,
  CardDocument,
  CardFields,
  SingleCardDocument,
  Relationship,
  Meta,
} from './card-document';
export {
  isMeta,
  isCardResource,
  isCardDocument,
  isRelationship,
  isCardCollectionDocument,
  isSingleCardDocument,
  isCardDocumentString,
} from './card-document';
export { sanitizeHtml } from './dompurify';
export { getPlural } from './pluralize';

import type {
  CardDef,
  FieldDef,
  BaseDef,
  Format,
} from 'https://cardstack.com/base/card-api';
import type * as CardAPI from 'https://cardstack.com/base/card-api';

export const maxLinkDepth = 5;
export const assetsDir = '__boxel/';
export const boxelUIAssetsDir = '@cardstack/boxel-ui/';

export interface MatrixCardError {
  id?: string;
  error: Error;
}

export function isMatrixCardError(
  maybeError: any,
): maybeError is MatrixCardError {
  return (
    typeof maybeError === 'object' &&
    'error' in maybeError &&
    maybeError.error instanceof Error
  );
}

export type CreateNewCard = (
  ref: CodeRef,
  relativeTo: URL | undefined,
  opts?: {
    isLinkedCard?: boolean;
    doc?: LooseSingleCardDocument;
    realmURL?: URL;
  },
) => Promise<CardDef | undefined>;

export interface CardChooser {
  chooseCard<T extends BaseDef>(
    query: Query,
    opts?: {
      offerToCreate?: { ref: CodeRef; relativeTo: URL | undefined };
      multiSelect?: boolean;
      createNewCard?: CreateNewCard;
    },
  ): Promise<undefined | T>;
}

export async function chooseCard<T extends BaseDef>(
  query: Query,
  opts?: {
    offerToCreate?: { ref: CodeRef; relativeTo: URL | undefined };
    multiSelect?: boolean;
    createNewCard?: CreateNewCard;
  },
): Promise<undefined | T> {
  let here = globalThis as any;
  if (!here._CARDSTACK_CARD_CHOOSER) {
    throw new Error(
      `no cardstack card chooser is available in this environment`,
    );
  }
  let chooser: CardChooser = here._CARDSTACK_CARD_CHOOSER;

  return await chooser.chooseCard<T>(query, opts);
}

export interface CardSearch {
  getCards(
    query: Query,
    realms?: string[],
  ): {
    instances: CardDef[];
    ready: Promise<void>;
    isLoading: boolean;
  };
  getCard(
    url: URL,
    opts?: { cachedOnly?: true; loader?: Loader; isLive?: boolean },
  ): {
    card: CardDef | undefined;
    loaded: Promise<void> | undefined;
    cardError?: undefined | { id: string; error: Error };
  };
  trackCard<T extends object>(owner: T, card: CardDef, realmURL: URL): CardDef;
  getLiveCards(
    query: Query,
    realms?: string[],
    doWhileRefreshing?: (ready: Promise<void> | undefined) => Promise<void>,
  ): {
    instances: CardDef[];
    isLoading: boolean;
  };
}

export function getCards(query: Query, realms?: string[]) {
  let here = globalThis as any;
  let finder: CardSearch = here._CARDSTACK_CARD_SEARCH;
  return finder?.getCards(query, realms);
}

export function getCard(
  url: URL,
  opts?: { cachedOnly?: true; loader?: Loader; isLive?: boolean },
) {
  let here = globalThis as any;
  if (!here._CARDSTACK_CARD_SEARCH) {
    // on the server we don't need this
    return { card: undefined, loaded: undefined };
  }
  let finder: CardSearch = here._CARDSTACK_CARD_SEARCH;
  return finder?.getCard(url, opts);
}

export function trackCard<T extends object>(
  owner: T,
  card: CardDef,
  realmURL: URL,
) {
  let here = globalThis as any;
  if (!here._CARDSTACK_CARD_SEARCH) {
    // on the server we don't need this
    return card;
  }
  let finder: CardSearch = here._CARDSTACK_CARD_SEARCH;
  return finder?.trackCard(owner, card, realmURL);
}

export function getLiveCards(
  query: Query,
  realms?: string[],
  doWhileRefreshing?: (ready: Promise<void> | undefined) => Promise<void>,
) {
  let here = globalThis as any;
  let finder: CardSearch = here._CARDSTACK_CARD_SEARCH;
  return finder?.getLiveCards(query, realms, doWhileRefreshing);
}

export interface CardCreator {
  create<T extends CardDef>(
    ref: CodeRef,
    relativeTo: URL | undefined,
    opts?: {
      realmURL?: URL;
      doc?: LooseSingleCardDocument;
    },
  ): Promise<undefined | T>;
}

export async function createNewCard<T extends CardDef>(
  ref: CodeRef,
  relativeTo: URL | undefined,
  opts?: {
    realmURL?: URL;
    doc?: LooseSingleCardDocument;
  },
): Promise<undefined | T> {
  let here = globalThis as any;
  if (!here._CARDSTACK_CREATE_NEW_CARD) {
    throw new Error(
      `no cardstack card creator is available in this environment`,
    );
  }
  let cardCreator: CardCreator = here._CARDSTACK_CREATE_NEW_CARD;

  return await cardCreator.create<T>(ref, relativeTo, opts);
}

export interface RealmSubscribe {
  subscribe(realmURL: string, cb: (ev: MessageEvent) => void): () => void;
}

export function subscribeToRealm(
  realmURL: string,
  cb: (ev: MessageEvent) => void,
): () => void {
  let here = globalThis as any;
  if (!here._CARDSTACK_REALM_SUBSCRIBE) {
    // eventually we'll support subscribing to a realm in node since this will
    // be how realms will coordinate with one another, but for now do nothing
    return () => {
      /* do nothing */
    };
  } else {
    let realmSubscribe: RealmSubscribe = here._CARDSTACK_REALM_SUBSCRIBE;
    return realmSubscribe.subscribe(realmURL, cb);
  }
}

export interface Actions {
  createCard: (
    ref: CodeRef,
    relativeTo: URL | undefined,
    opts?: {
      // TODO: consider renaming isLinkedCard to be more semantic
      isLinkedCard?: boolean;
      realmURL?: URL;
      doc?: LooseSingleCardDocument;
    },
  ) => Promise<CardDef | undefined>;
  viewCard: (
    card: CardDef,
    format?: Format,
    fieldType?: 'linksTo' | 'contains' | 'containsMany' | 'linksToMany',
    fieldName?: string,
  ) => Promise<void>;
  editCard: (card: CardDef) => void;
  saveCard(card: CardDef, dismissItem: boolean): void;
  delete: (item: CardDef | URL) => void;
  doWithStableScroll: (
    card: CardDef,
    changeSizeCallback: () => Promise<void>,
  ) => Promise<void>;
  changeSubmode: (url: URL, submode: 'code' | 'interact') => void;
}

export function hasExecutableExtension(path: string): boolean {
  for (let extension of executableExtensions) {
    if (path.endsWith(extension) && !path.endsWith('.d.ts')) {
      return true;
    }
  }
  return false;
}

export function trimExecutableExtension(url: URL): URL {
  for (let extension of executableExtensions) {
    if (url.href.endsWith(extension)) {
      return new URL(url.href.replace(new RegExp(`\\${extension}$`), ''));
    }
  }
  return url;
}

export function internalKeyFor(
  ref: CodeRef,
  relativeTo: URL | undefined,
): string {
  if (!('type' in ref)) {
    let module = trimExecutableExtension(new URL(ref.module, relativeTo)).href;
    return `${module}/${ref.name}`;
  }
  switch (ref.type) {
    case 'ancestorOf':
      return `${internalKeyFor(ref.card, relativeTo)}/ancestor`;
    case 'fieldOf':
      return `${internalKeyFor(ref.card, relativeTo)}/fields/${ref.field}`;
  }
}

export function loaderFor(cardOrField: CardDef | FieldDef) {
  let clazz = Reflect.getPrototypeOf(cardOrField)!.constructor;
  let loader = Loader.getLoaderFor(clazz);
  if (!loader) {
    throw new Error(`bug: could not determine loader for card or field`);
  }
  return loader;
}

export async function apiFor(cardOrField: CardDef | FieldDef) {
  let loader = loaderFor(cardOrField);
  let api = await loader.import<typeof CardAPI>(
    'https://cardstack.com/base/card-api',
  );
  if (!api) {
    throw new Error(`could not load card API`);
  }
  return api;
}<|MERGE_RESOLUTION|>--- conflicted
+++ resolved
@@ -61,10 +61,7 @@
   ResponseWithNodeStream,
   RealmInfo,
   TokenClaims,
-<<<<<<< HEAD
-=======
   RealmPermissions,
->>>>>>> 16af127f
 } from './realm';
 
 import type { Saved } from './card-document';
