--- conflicted
+++ resolved
@@ -213,68 +213,45 @@
     return batch;
   }
 
-<<<<<<< HEAD
   async itemsThatReference(
     alias: string,
+    realmVersion: number,
   ): Promise<
     { url: string; alias: string; type: 'instance' | 'module' | 'error' }[]
   > {
-    // TODO we really need a solution to iterate through large invalidation
-    // result sets for this--pervious implementations ran into a bug that
-    // necessitated a cursor for large invalidations. But beware, there is no
-    // cursor support for SQLite in worker mode. Instead, implement paging for
-    // this query. we can probably do something similar to how we are paging the
-    // search() method using realm_version for stability between pages.
-    let rows = (await this.query([
-      `SELECT i.url, i.file_alias, i.type
-       FROM
-         boxel_index as i
-       CROSS JOIN LATERAL jsonb_array_elements_text(i.deps) as deps_array_element
-       INNER JOIN realm_versions r ON i.realm_url = r.realm_url
-       WHERE`,
-      ...every([
-        [`deps_array_element =`, param(alias)],
-        realmVersionExpression({ useWorkInProgressIndex: true }),
-      ]),
-      'ORDER BY i.url COLLATE "POSIX"',
-    ] as Expression)) as Pick<BoxelIndexTable, 'url' | 'file_alias' | 'type'>[];
-    return rows.map(({ url, file_alias, type }) => ({
+    const pageSize = 1000;
+    let results: Pick<BoxelIndexTable, 'url' | 'file_alias' | 'type'>[] = [];
+    let rows: Pick<BoxelIndexTable, 'url' | 'file_alias' | 'type'>[] = [];
+    let pageNumber = 0;
+    do {
+      // SQLite does not support cursors when used in the worker thread since
+      // the API for using cursors cannot be serialized over the postMessage
+      // boundary. so we use a handcrafted paging approach that leverages
+      // realm_version to keep the result set stable across pages
+      rows = (await this.query([
+        'SELECT i.url, i.file_alias, i.type',
+        'FROM boxel_index as i',
+        'CROSS JOIN LATERAL jsonb_array_elements_text(i.deps) as deps_array_element',
+        'INNER JOIN realm_versions r ON i.realm_url = r.realm_url',
+        'WHERE',
+        ...every([
+          [`deps_array_element =`, param(alias)],
+          realmVersionExpression({ withMaxVersion: realmVersion }),
+        ]),
+        'ORDER BY i.url COLLATE "POSIX"',
+        `LIMIT ${pageSize} OFFSET ${pageNumber * pageSize}`,
+      ] as Expression)) as Pick<
+        BoxelIndexTable,
+        'url' | 'file_alias' | 'type'
+      >[];
+      results = [...results, ...rows];
+      pageNumber++;
+    } while (rows.length === pageSize);
+    return results.map(({ url, file_alias, type }) => ({
       url,
       alias: file_alias,
       type,
     }));
-=======
-  async cardsThatReference(
-    cardId: string,
-    realmVersion: number,
-  ): Promise<string[]> {
-    let pageNumber = 0;
-    let pageSize = 1000;
-    let results: string[] = [];
-    let rows;
-    do {
-      rows = (await this.query([
-        `SELECT card_url
-         FROM
-           indexed_cards as i
-         CROSS JOIN LATERAL jsonb_array_elements_text(i.deps) as deps_array_element
-         INNER JOIN realm_versions r ON i.realm_url = r.realm_url
-         WHERE deps_array_element =`,
-        param(cardId),
-        'AND',
-        ...realmVersionExpression({
-          useWorkInProgressIndex: true,
-          withMaxVersion: realmVersion,
-        }),
-        'ORDER BY i.card_url COLLATE "POSIX"',
-        `LIMIT ${pageSize} OFFSET ${pageNumber * pageSize}`,
-      ] as Expression)) as Pick<IndexedCardsTable, 'card_url'>[];
-      results = [...results, ...rows.map((r) => r.card_url)];
-      pageNumber++;
-    } while (rows.length === pageSize);
-
-    return results;
->>>>>>> 9b5eb566
   }
 
   // we pass the loader in so there is no ambiguity which loader to use as this
@@ -1089,22 +1066,14 @@
     }
   }
 
-<<<<<<< HEAD
   private async calculateInvalidations(alias: string): Promise<string[]> {
-    let childInvalidations = await this.client.itemsThatReference(alias);
+    let childInvalidations = await this.client.itemsThatReference(
+      alias,
+      this.realmVersion,
+    );
     let invalidations = childInvalidations.map(({ url }) => url);
     let aliases = childInvalidations.map(({ alias: _alias }) => _alias);
     let results = [
-=======
-  private async calculateInvalidations(id: string): Promise<string[]> {
-    let invalidations = [id];
-    let childInvalidations = await this.client.cardsThatReference(
-      id,
-      this.realmVersion,
-    );
-
-    invalidations = [
->>>>>>> 9b5eb566
       ...invalidations,
       ...flatten(
         await Promise.all(
