import { Loader } from './loader';

// Note: even though cards are only run in the host context (via fastboot), we
// still use these stubs because we deserialize cards in the server which means
// that the card module is imported, and these externals are seen by the
// card-api that the card modules depend on. Might be worth auditing all the
// places where server deserialization happens to see if its really necessary.

import * as runtime from './index';
import * as boxelUI from '@cardstack/boxel-ui';
import * as flat from 'flat';
import * as lodash from 'lodash';
import * as dateFns from 'date-fns';

export function shimExternals(loader: Loader = Loader.getLoader()) {
  loader.shimModule('@cardstack/runtime-common', runtime);
  loader.shimModule('@cardstack/boxel-ui', boxelUI);
  // import * as boxelPickHelper from "@cardstack/boxel-ui/helpers/pick";
  loader.shimModule('@cardstack/boxel-ui/helpers/pick', {
    default() {},
  });
  // import * as boxelTruthHelpers from "@cardstack/boxel-ui/helpers/truth-helpers";
  loader.shimModule('@cardstack/boxel-ui/helpers/truth-helpers', {
    eq() {},
  });
  // import * as glimmerComponent from "@glimmer/component";
  loader.shimModule('@glimmer/component', {
    default: class {},
  });
  // import * as emberComponent from "ember-source/dist/packages/@ember/component";
  loader.shimModule('@ember/component', {
    default: class {},
    setComponentTemplate() {},
  });
  // import * as emberComponentTemplateOnly from "ember-source/dist/packages/@ember/component/template-only";
  loader.shimModule('@ember/component/template-only', { default() {} });
  // import * as emberTemplateFactory from "ember-source/dist/packages/@ember/template-factory";
  loader.shimModule('@ember/template-factory', {
    createTemplateFactory() {},
  });
  // import * as glimmerTracking from "@glimmer/tracking";
  loader.shimModule('@glimmer/tracking', {
    tracked() {},
  });
  // import * as emberObject from "ember-source/dist/packages/@ember/object";
  loader.shimModule('@ember/object', {
    action() {},
    get() {},
  });
  // import * as emberObjectInternals from "ember-source/dist/packages/@ember/object/internals";
  loader.shimModule('@ember/object/internals', {
    guidFor() {},
  });
  // import * as emberHelper from "ember-source/dist/packages/@ember/helper";
  loader.shimModule('@ember/helper', {
    get() {},
    fn() {},
    concat() {},
  });
  // import * as emberModifier from "ember-source/dist/packages/@ember/modifier";
  loader.shimModule('@ember/modifier', {
    on() {},
  });
  // import * as emberResources from 'ember-resources';
  loader.shimModule('ember-resources', {
    Resource: class {},
    useResource() {},
  });
  // import * as emberConcurrency from 'ember-concurrency';
  loader.shimModule('ember-concurrency', {
    task() {},
    restartableTask() {},
  });
  // import * as emberConcurrencyAsyncArrowRuntime from 'ember-concurrency/-private/async-arrow-runtime';
  loader.shimModule('ember-concurrency/-private/async-arrow-runtime', {
    default: () => {},
  });
<<<<<<< HEAD
  // import * as emberModifier from 'ember-modifier';
  loader.shimModule("ember-modifier", {
=======
  // import * as emberConcurrency from 'ember-concurrency';
  loader.shimModule('ember-modifier', {
>>>>>>> 20f2b4c5
    default: class {},
    modifier: () => {},
  });
  loader.shimModule('flat', flat);
  // import * as tracked from "tracked-built-ins";
  loader.shimModule('tracked-built-ins', {
    // TODO replace with actual TrackedWeakMap when we add real glimmer
    // implementations
    TrackedWeakMap: WeakMap,
  });
  loader.shimModule('lodash', lodash);
  loader.shimModule('date-fns', dateFns);
}

shimExternals();<|MERGE_RESOLUTION|>--- conflicted
+++ resolved
@@ -75,13 +75,8 @@
   loader.shimModule('ember-concurrency/-private/async-arrow-runtime', {
     default: () => {},
   });
-<<<<<<< HEAD
   // import * as emberModifier from 'ember-modifier';
-  loader.shimModule("ember-modifier", {
-=======
-  // import * as emberConcurrency from 'ember-concurrency';
   loader.shimModule('ember-modifier', {
->>>>>>> 20f2b4c5
     default: class {},
     modifier: () => {},
   });
