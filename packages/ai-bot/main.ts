--- conflicted
+++ resolved
@@ -25,17 +25,6 @@
 import type { MatrixEvent as DiscreteMatrixEvent } from 'https://cardstack.com/base/matrix-event';
 import * as Sentry from '@sentry/node';
 
-<<<<<<< HEAD
-if (process.env.SENTRY_DSN) {
-  Sentry.init({
-    dsn: process.env.SENTRY_DSN,
-    environment: process.env.SENTRY_ENVIRONMENT || 'development',
-    maxValueLength: 8192, // this prevents error messages reported in sentry from being truncated
-  });
-}
-
-=======
->>>>>>> b818d3f6
 let log = logger('ai-bot');
 
 class Assistant {
