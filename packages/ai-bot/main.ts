--- conflicted
+++ resolved
@@ -37,127 +37,10 @@
   private client: MatrixClient;
   id: string;
 
-<<<<<<< HEAD
   constructor(client: MatrixClient, id: string) {
     this.openai = new OpenAI();
     this.id = id;
     this.client = client;
-=======
-let startTime = Date.now();
-
-async function sendEvent(
-  client: MatrixClient,
-  room: Room,
-  eventType: string,
-  content: IContent,
-  eventToUpdate: string | undefined,
-) {
-  if (content.data) {
-    content.data = JSON.stringify(content.data);
-  }
-  if (eventToUpdate) {
-    content['m.relates_to'] = {
-      rel_type: 'm.replace',
-      event_id: eventToUpdate,
-    };
-  }
-  log.info('Sending', content);
-  return await client.sendEvent(room.roomId, eventType, content);
-}
-
-async function sendMessage(
-  client: MatrixClient,
-  room: Room,
-  content: string,
-  eventToUpdate: string | undefined,
-  data: any = {},
-) {
-  log.info('Sending', content);
-  let messageObject: IContent = {
-    ...{
-      body: content,
-      msgtype: 'm.text',
-      formatted_body: content,
-      format: 'org.matrix.custom.html',
-      'm.new_content': {
-        body: content,
-        msgtype: 'm.text',
-        formatted_body: content,
-        format: 'org.matrix.custom.html',
-      },
-    },
-    ...data,
-  };
-  return await sendEvent(
-    client,
-    room,
-    'm.room.message',
-    messageObject,
-    eventToUpdate,
-  );
-}
-
-// TODO we might want to think about how to handle patches that are larger than
-// 65KB (the maximum matrix event size), such that we split them into fragments
-// like we split cards into fragments
-async function sendOption(
-  client: MatrixClient,
-  room: Room,
-  patch: any,
-  eventToUpdate: string | undefined,
-) {
-  log.info('sending option', patch);
-  const id = patch['card_id'];
-  const body = patch['description'] || "Here's the change:";
-  let messageObject = {
-    body: body,
-    msgtype: 'org.boxel.command',
-    formatted_body: body,
-    format: 'org.matrix.custom.html',
-    data: {
-      command: {
-        type: 'patchCard',
-        id: id,
-        patch: {
-          attributes: patch['attributes'],
-          relationships: patch['relationships'],
-        },
-        eventId: eventToUpdate,
-      },
-    },
-  };
-  log.info(JSON.stringify(messageObject, null, 2));
-  return await sendEvent(
-    client,
-    room,
-    'm.room.message',
-    messageObject,
-    eventToUpdate,
-  );
-}
-
-function getResponse(history: DiscreteMatrixEvent[], aiBotUsername: string) {
-  let tools = getTools(history, aiBotUsername);
-  let messages = getModifyPrompt(history, aiBotUsername, tools);
-  if (tools.length === 0) {
-    return openai.beta.chat.completions.stream({
-      model: 'gpt-4o',
-      messages: messages,
-      stream_options: {
-        include_usage: true,
-      },
-    });
-  } else {
-    return openai.beta.chat.completions.stream({
-      model: 'gpt-4o',
-      messages: messages,
-      tools: tools,
-      tool_choice: 'auto',
-      stream_options: {
-        include_usage: true,
-      },
-    });
->>>>>>> 7a44230d
   }
 
   getResponse(history: DiscreteMatrixEvent[]) {
@@ -296,11 +179,8 @@
 
         let unsent = 0;
         let thinkingMessageReplaced = false;
-<<<<<<< HEAD
         const runner = assistant
           .getResponse(history)
-=======
-        const runner = getResponse(history, aiBotUserId)
           .on('chunk', async (chunk, _snapshot) => {
             // This usage value is set *once* and *only once* at the end of the conversation
             // It will be null at all other times.
@@ -310,7 +190,6 @@
               );
             }
           })
->>>>>>> 7a44230d
           .on('content', async (_delta, snapshot) => {
             unsent += 1;
             if (unsent > 40) {
