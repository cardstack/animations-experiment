--- conflicted
+++ resolved
@@ -1,18 +1,14 @@
 {
   "name": "@cardstack/ai-bot",
   "dependencies": {
-    "openai": "4.19.0",
     "@cardstack/runtime-common": "workspace:^",
     "@types/node": "^18.18.5",
     "@types/stream-chain": "^2.0.1",
     "@types/stream-json": "^1.7.3",
     "matrix-js-sdk": "^25.0.0",
-<<<<<<< HEAD
     "openai": "4.19.0",
     "promptfoo": "^0.24.2",
     "qunit": "^2.18.0",
-=======
->>>>>>> 334789db
     "stream-chain": "^2.2.5",
     "stream-json": "^1.8.0",
     "ts-node": "^10.9.1",
