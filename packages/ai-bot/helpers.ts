import {
  LooseCardResource,
  type LooseSingleCardDocument,
  type CardResource,
} from '@cardstack/runtime-common';
import { ToolChoice } from '@cardstack/runtime-common/helpers/ai';
import type {
  MatrixEvent as DiscreteMatrixEvent,
  CardFragmentContent,
  CommandEvent,
  Tool,
  SkillsConfigEvent,
<<<<<<< HEAD
  ActiveLLMEvent,
=======
  CommandResultEvent,
>>>>>>> 2f93df08
} from 'https://cardstack.com/base/matrix-event';
import { MatrixEvent, type IRoomEvent } from 'matrix-js-sdk';
import { ChatCompletionMessageToolCall } from 'openai/resources/chat/completions';
import * as Sentry from '@sentry/node';
import { logger } from '@cardstack/runtime-common';
import {
  APP_BOXEL_COMMAND_RESULT_EVENT_TYPE,
  APP_BOXEL_COMMAND_RESULT_WITH_OUTPUT_MSGTYPE,
} from '../runtime-common/matrix-constants';
import {
  APP_BOXEL_CARDFRAGMENT_MSGTYPE,
  APP_BOXEL_MESSAGE_MSGTYPE,
  APP_BOXEL_COMMAND_MSGTYPE,
  APP_BOXEL_ROOM_SKILLS_EVENT_TYPE,
  DEFAULT_LLM,
  APP_BOXEL_ACTIVE_LLM,
} from '@cardstack/runtime-common/matrix-constants';

let log = logger('ai-bot');

const MODIFY_SYSTEM_MESSAGE =
  '\
The user is using an application called Boxel, where they are working on editing "Cards" which are data models representable as JSON. \
The user may be non-technical and should not need to understand the inner workings of Boxel. \
The user may be asking questions about the contents of the cards rather than help editing them. Use your world knowledge to help them. \
If the user request is unclear, you may ask clarifying questions. \
You may make multiple function calls, all calls are gated by the user so multiple options can be explored.\
If a user asks you about things in the world, use your existing knowledge to help them. Only if necessary, add a *small* caveat at the end of your message to explain that you do not have live external data. \
\
If you need access to the cards the user can see, you can ask them to attach the cards. \
If you encounter JSON structures, please enclose them within backticks to ensure they are displayed stylishly in Markdown.';

export const SKILL_INSTRUCTIONS_MESSAGE =
  '\nThe user has given you the following instructions. You must obey these instructions when responding to the user:\n';

type CommandMessage = {
  type: 'command';
  content: any;
};

type TextMessage = {
  type: 'text';
  content: string;
  complete: boolean;
};

export interface PromptParts {
  tools: Tool[];
  messages: OpenAIPromptMessage[];
  model: string;
  history: DiscreteMatrixEvent[];
  toolChoice: ToolChoice;
}

export type Message = CommandMessage | TextMessage;

export class HistoryConstructionError extends Error {
  constructor(message: string) {
    super(message);
    this.name = 'HistoryConstructionError';
  }
}

export function getPromptParts(
  eventList: DiscreteMatrixEvent[],
  aiBotUserId: string,
): PromptParts {
  let cardFragments: Map<string, CardFragmentContent> =
    extractCardFragmentsFromEvents(eventList);
  let history: DiscreteMatrixEvent[] = constructHistory(
    eventList,
    cardFragments,
  );
  let skills = getEnabledSkills(eventList, cardFragments);
  let tools = getTools(history, aiBotUserId);
  let toolChoice = getToolChoice(history, aiBotUserId);
  let messages = getModifyPrompt(history, aiBotUserId, tools, skills);
  let model = getModel(eventList);
  return {
    tools,
    messages,
    model,
    history,
    toolChoice: toolChoice,
  };
}

export function extractCardFragmentsFromEvents(
  eventList: IRoomEvent[],
): Map<string, CardFragmentContent> {
  const fragments = new Map<string, CardFragmentContent>(); // eventId => fragment
  for (let event of eventList) {
    if (event.type === 'm.room.message') {
      if (event.content.msgtype === APP_BOXEL_CARDFRAGMENT_MSGTYPE) {
        fragments.set(event.event_id, event.content as CardFragmentContent);
      }
    }
  }
  return fragments;
}

export function constructHistory(
  eventlist: IRoomEvent[],
  cardFragments: Map<string, CardFragmentContent>,
) {
  /**
   * We send a lot of events to create messages,
   * as we stream updates to the UI. This works by
   * sending a new event with the full content and
   * information about which event it should replace
   *
   * This function is to construct the chat as a user
   * would see it - with only the latest event for each
   * message.
   */
  const latestEventsMap = new Map<string, DiscreteMatrixEvent>();
  for (let rawEvent of eventlist) {
    if (rawEvent.content.data) {
      try {
        rawEvent.content.data = JSON.parse(rawEvent.content.data);
      } catch (e) {
        Sentry.captureException(e, {
          attachments: [
            {
              data: rawEvent.content.data,
              filename: 'rawEventContentData.txt',
            },
          ],
        });
        log.error('Error parsing JSON', e);
        throw new HistoryConstructionError((e as Error).message);
      }
    }
    let event = { ...rawEvent } as DiscreteMatrixEvent;
    if (
      event.type === APP_BOXEL_COMMAND_RESULT_EVENT_TYPE &&
      event.content.msgtype == APP_BOXEL_COMMAND_RESULT_WITH_OUTPUT_MSGTYPE
    ) {
      let { cardEventId } = event.content.data;
      event.content.data.card = serializedCardFromFragments(
        cardEventId,
        cardFragments,
      );
    }
    if (event.type !== 'm.room.message') {
      continue;
    }
    let eventId = event.event_id!;
    if (event.content.msgtype === APP_BOXEL_CARDFRAGMENT_MSGTYPE) {
      continue;
    }
    if (event.content.msgtype === APP_BOXEL_MESSAGE_MSGTYPE) {
      let { attachedCardsEventIds } = event.content.data;
      if (attachedCardsEventIds && attachedCardsEventIds.length > 0) {
        event.content.data.attachedCards = attachedCardsEventIds.map((id) =>
          serializedCardFromFragments(id, cardFragments),
        );
      }
    }
    if (event.content['m.relates_to']?.rel_type === 'm.replace') {
      eventId = event.content['m.relates_to']!.event_id!;
      event.event_id = eventId;
    }
    const existingEvent = latestEventsMap.get(eventId);
    if (
      !existingEvent ||
      // we check the timestamps of the events because the existing event may
      // itself be an already replaced event. The idea is that you can perform
      // multiple replacements on an event. In order to prevent backing out a
      // subsequent replacement we also assert that the replacement timestamp is
      // after the event that it is replacing
      existingEvent.origin_server_ts < event.origin_server_ts
    ) {
      latestEventsMap.set(eventId, event);
    }
  }
  let latestEvents = Array.from(latestEventsMap.values());
  latestEvents.sort((a, b) => a.origin_server_ts - b.origin_server_ts);
  return latestEvents;
}

function getEnabledSkills(
  eventlist: DiscreteMatrixEvent[],
  cardFragments: Map<string, CardFragmentContent>,
): LooseCardResource[] {
  let skillsConfigEvent = eventlist.findLast(
    (event) => event.type === APP_BOXEL_ROOM_SKILLS_EVENT_TYPE,
  ) as SkillsConfigEvent;
  if (!skillsConfigEvent) {
    return [];
  }
  let enabledEventIds = skillsConfigEvent.content.enabledEventIds;
  return enabledEventIds.map(
    (id: string) => serializedCardFromFragments(id, cardFragments).data,
  );
}

function serializedCardFromFragments(
  eventId: string,
  fragments: Map<string, CardFragmentContent>,
): LooseSingleCardDocument {
  let fragment = fragments.get(eventId);
  if (!fragment) {
    throw new Error(
      `No card fragment found in fragments cache for event id ${eventId}`,
    );
  }
  let cardFragments: CardFragmentContent[] = [];
  let currentFragment: string | undefined = eventId;
  do {
    let fragment = fragments.get(currentFragment);
    if (!fragment) {
      throw new Error(
        `No card fragment found in cache for event id ${eventId}`,
      );
    }
    cardFragments.push(fragment);
    currentFragment = fragment.data.nextFragment;
  } while (currentFragment);

  cardFragments.sort((a, b) => (a.data.index = b.data.index));
  if (cardFragments.length !== cardFragments[0].data.totalParts) {
    throw new Error(
      `Expected to find ${cardFragments[0].data.totalParts} fragments for fragment of event id ${eventId} but found ${cardFragments.length} fragments`,
    );
  }
  return JSON.parse(
    cardFragments.map((f) => f.data.cardFragment).join(''),
  ) as LooseSingleCardDocument;
}

export interface OpenAIPromptMessage {
  /**
   * The contents of the message. `content` is required for all messages, and may be
   * null for assistant messages with function calls.
   */
  content: string | null;
  /**
   * The role of the messages author. One of `system`, `user`, `assistant`, or
   * `function`.
   */
  role: 'system' | 'user' | 'assistant' | 'tool';
  tool_calls?: ChatCompletionMessageToolCall[];
  tool_call_id?: string;
}

function setRelevantCards(
  cardMap: Map<string, CardResource> = new Map(),
  cards: LooseSingleCardDocument[] = [],
) {
  for (let card of cards) {
    if (card.data.id) {
      cardMap.set(card.data.id, card.data as CardResource);
    } else {
      throw new Error(`bug: don't know how to handle card without ID`);
    }
  }
  return cardMap;
}

interface RelevantCards {
  mostRecentlyAttachedCard: LooseCardResource | undefined;
  attachedCards: LooseCardResource[];
}

function getMostRecentlyAttachedCard(attachedCards: LooseSingleCardDocument[]) {
  let cardResources = attachedCards.filter((c) => c.data.id).map((c) => c.data);
  return cardResources.length
    ? cardResources[cardResources.length - 1]
    : undefined;
}

export function getRelevantCards(
  history: DiscreteMatrixEvent[],
  aiBotUserId: string,
): RelevantCards {
  let mostRecentlyAttachedCard: LooseCardResource | undefined;
  let attachedCardMap = new Map<string, CardResource>();
  for (let event of history) {
    if (event.type !== 'm.room.message') {
      continue;
    }
    if (event.sender !== aiBotUserId) {
      let { content } = event;
      if (content.msgtype === APP_BOXEL_MESSAGE_MSGTYPE) {
        setRelevantCards(attachedCardMap, content.data?.attachedCards);
        if (content.data?.attachedCards) {
          mostRecentlyAttachedCard = getMostRecentlyAttachedCard(
            content.data?.attachedCards,
          );
        }
      }
    }
  }
  // Return the cards in a consistent manner
  let sortedCards = Array.from(attachedCardMap.values()).sort((a, b) => {
    return a.id.localeCompare(b.id);
  });

  return {
    mostRecentlyAttachedCard: mostRecentlyAttachedCard,
    attachedCards: sortedCards,
  };
}

export function getTools(
  history: DiscreteMatrixEvent[],
  aiBotUserId: string,
): Tool[] {
  // Build map directly from messages
  let toolMap = new Map<string, Tool>();
  for (let event of history) {
    if (event.type !== 'm.room.message' || event.sender == aiBotUserId) {
      continue;
    }
    if (event.content.msgtype === APP_BOXEL_MESSAGE_MSGTYPE) {
      let eventTools = event.content.data.context.tools;
      if (eventTools?.length) {
        for (let tool of eventTools) {
          toolMap.set(tool.function.name, tool);
        }
      }
    }
  }
  return Array.from(toolMap.values()).sort((a, b) =>
    a.function.name.localeCompare(b.function.name),
  );
}

export function getToolChoice(
  history: DiscreteMatrixEvent[],
  aiBotUserId: string,
): ToolChoice {
  const lastUserMessage = history.findLast(
    (event) => event.sender !== aiBotUserId,
  );

  if (
    !lastUserMessage ||
    lastUserMessage.type !== 'm.room.message' ||
    lastUserMessage.content.msgtype !== APP_BOXEL_MESSAGE_MSGTYPE
  ) {
    // If the last message is not a user message, auto is safe
    return 'auto';
  }

  const messageContext = lastUserMessage.content.data.context;
  if (messageContext?.requireToolCall) {
    let tools = messageContext.tools || [];
    if (tools.length != 1) {
      throw new Error('Forced tool calls only work with a single tool');
    }
    return {
      type: 'function',
      function: {
        name: tools[0].function.name,
      },
    };
  }
  return 'auto';
}

function getCommandResult(
  commandEvent: CommandEvent,
  history: DiscreteMatrixEvent[],
) {
  let commandResultEvent = history.find((e) => {
    if (
      isCommandResultEvent(e) &&
      e.content['m.relates_to']?.event_id === commandEvent.event_id
    ) {
      return true;
    }
    return false;
  }) as CommandResultEvent | undefined;
  return commandResultEvent;
}

function toToolCall(event: CommandEvent): ChatCompletionMessageToolCall {
  return {
    id: event.content.data.toolCall.id,
    function: {
      name: event.content.data.toolCall.name,
      arguments: JSON.stringify(event.content.data.toolCall.arguments),
    },
    type: 'function',
  };
}

function toPromptMessageWithToolResult(
  event: CommandEvent,
  history: DiscreteMatrixEvent[],
): OpenAIPromptMessage {
  let commandResult = getCommandResult(event, history);
  let content = 'pending';
  if (commandResult) {
    let status = commandResult.content['m.relates_to']?.key;
    if (
      commandResult.content.msgtype ===
      APP_BOXEL_COMMAND_RESULT_WITH_OUTPUT_MSGTYPE
    ) {
      content = `Command ${status}, with result card: ${JSON.stringify(
        commandResult.content.data.card,
      )}.\n`;
    } else {
      content = `Command ${status}.\n`;
    }
  }
  return {
    role: 'tool',
    content,
    tool_call_id: event.content.data.toolCall.id,
  };
}

export function getModifyPrompt(
  history: DiscreteMatrixEvent[],
  aiBotUserId: string,
  tools: Tool[] = [],
  skillCards: LooseCardResource[] = [],
) {
  // Need to make sure the passed in username is a full id
  if (
    aiBotUserId.indexOf(':') === -1 ||
    aiBotUserId.startsWith('@') === false
  ) {
    throw new Error("Username must be a full id, e.g. '@ai-bot:localhost'");
  }
  let historicalMessages: OpenAIPromptMessage[] = [];
  for (let event of history) {
    if (event.type !== 'm.room.message') {
      continue;
    }
    if (isCommandResultEvent(event)) {
      continue;
    }
    let body = event.content.body;
    if (body) {
      if (event.sender === aiBotUserId) {
        if (isCommandEvent(event)) {
          historicalMessages.push({
            role: 'assistant',
            content: body,
            tool_calls: [toToolCall(event)],
          });
          historicalMessages.push(
            toPromptMessageWithToolResult(event, history),
          );
        } else {
          historicalMessages.push({
            role: 'assistant',
            content: body,
          });
        }
      } else {
        if (
          event.content.msgtype === APP_BOXEL_MESSAGE_MSGTYPE &&
          event.content.data?.context?.openCardIds
        ) {
          body = `User message: ${body}
          Context: the user has the following cards open: ${JSON.stringify(
            event.content.data.context.openCardIds,
          )}`;
        } else {
          body = `User message: ${body}
          Context: the user has no open cards.`;
        }
        historicalMessages.push({
          role: 'user',
          content: body,
        });
      }
    }
  }

  let { mostRecentlyAttachedCard, attachedCards } = getRelevantCards(
    history,
    aiBotUserId,
  );
  let systemMessage =
    MODIFY_SYSTEM_MESSAGE +
    `
  The user currently has given you the following data to work with:
  Cards:\n`;
  systemMessage += attachedCardsToMessage(
    mostRecentlyAttachedCard,
    attachedCards,
  );
  if (skillCards.length) {
    systemMessage += SKILL_INSTRUCTIONS_MESSAGE;
    systemMessage += skillCardsToMessage(skillCards);
    systemMessage += '\n';
  }

  if (tools.length == 0) {
    systemMessage +=
      'You are unable to edit any cards, the user has not given you access, they need to open the card on the stack and let it be auto-attached.';
  }

  let messages: OpenAIPromptMessage[] = [
    {
      role: 'system',
      content: systemMessage,
    },
  ];

  messages = messages.concat(historicalMessages);
  return messages;
}

export const attachedCardsToMessage = (
  mostRecentlyAttachedCard: LooseCardResource | undefined,
  attachedCards: LooseCardResource[],
) => {
  let a =
    mostRecentlyAttachedCard !== undefined
      ? `Most recently shared card: ${JSON.stringify(
          mostRecentlyAttachedCard,
        )}.\n`
      : ``;
  let b =
    attachedCards.length > 0
      ? `All previously shared cards: ${JSON.stringify(attachedCards)}.\n`
      : ``;
  return a + b;
};

export const skillCardsToMessage = (cards: LooseCardResource[]) => {
  return cards.map((card) => card.attributes?.instructions).join('\n');
};

export function cleanContent(content: string) {
  content = content.trim();
  if (content.endsWith('json')) {
    content = content.slice(0, -4);
  }
  return content.trim();
}

export const isCommandResultStatusApplied = (event?: MatrixEvent) => {
  if (event === undefined) {
    return false;
  }
  return (
    isCommandResultEvent(event.event as DiscreteMatrixEvent) &&
    event.getContent()['m.relates_to']?.key === 'applied'
  );
};

export function isCommandEvent(
  event: DiscreteMatrixEvent,
): event is CommandEvent {
  return (
    event.type === 'm.room.message' &&
    typeof event.content === 'object' &&
    event.content.msgtype === APP_BOXEL_COMMAND_MSGTYPE &&
    event.content.format === 'org.matrix.custom.html' &&
    typeof event.content.data === 'object' &&
    typeof event.content.data.toolCall === 'object'
  );
}

<<<<<<< HEAD
function getModel(
  eventlist: DiscreteMatrixEvent[]
): string {
  let activeLLMEvent = eventlist.findLast(
    (event) => event.type === APP_BOXEL_ACTIVE_LLM,
  ) as ActiveLLMEvent;
  if (!activeLLMEvent) {
    return DEFAULT_LLM;
  }
  return activeLLMEvent.content.model;
=======
export function isCommandResultEvent(
  event?: DiscreteMatrixEvent,
): event is CommandResultEvent {
  if (event === undefined) {
    return false;
  }
  return (
    event.type === APP_BOXEL_COMMAND_RESULT_EVENT_TYPE &&
    event.content['m.relates_to']?.rel_type === 'm.annotation'
  );
>>>>>>> 2f93df08
}<|MERGE_RESOLUTION|>--- conflicted
+++ resolved
@@ -10,11 +10,8 @@
   CommandEvent,
   Tool,
   SkillsConfigEvent,
-<<<<<<< HEAD
   ActiveLLMEvent,
-=======
   CommandResultEvent,
->>>>>>> 2f93df08
 } from 'https://cardstack.com/base/matrix-event';
 import { MatrixEvent, type IRoomEvent } from 'matrix-js-sdk';
 import { ChatCompletionMessageToolCall } from 'openai/resources/chat/completions';
@@ -577,10 +574,7 @@
   );
 }
 
-<<<<<<< HEAD
-function getModel(
-  eventlist: DiscreteMatrixEvent[]
-): string {
+function getModel(eventlist: DiscreteMatrixEvent[]): string {
   let activeLLMEvent = eventlist.findLast(
     (event) => event.type === APP_BOXEL_ACTIVE_LLM,
   ) as ActiveLLMEvent;
@@ -588,7 +582,8 @@
     return DEFAULT_LLM;
   }
   return activeLLMEvent.content.model;
-=======
+}
+
 export function isCommandResultEvent(
   event?: DiscreteMatrixEvent,
 ): event is CommandResultEvent {
@@ -599,5 +594,4 @@
     event.type === APP_BOXEL_COMMAND_RESULT_EVENT_TYPE &&
     event.content['m.relates_to']?.rel_type === 'm.annotation'
   );
->>>>>>> 2f93df08
 }