--- conflicted
+++ resolved
@@ -92,15 +92,11 @@
     "ember-cli-app-version": "^5.0.0",
     "ember-cli-babel": "^7.26.11",
     "ember-cli-dependency-checker": "^3.2.0",
-<<<<<<< HEAD
     "ember-cli-deploy": "^1.0.2",
     "ember-cli-deploy-build": "^2.0.0",
     "ember-cli-deploy-cloudfront": "^5.0.0",
     "ember-cli-deploy-s3": "^3.1.0",
-    "ember-cli-fastboot": "^3.3.2",
-=======
     "ember-cli-fastboot": "^4.1.0",
->>>>>>> 11d33756
     "ember-cli-htmlbars": "^6.0.1",
     "ember-cli-inject-live-reload": "^2.1.0",
     "ember-cli-sri": "^2.1.1",
