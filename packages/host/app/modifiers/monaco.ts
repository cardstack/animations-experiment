--- conflicted
+++ resolved
@@ -4,10 +4,10 @@
 import { restartableTask, timeout } from 'ember-concurrency';
 import Modifier from 'ember-modifier';
 
+import * as MonacoSDK from 'monaco-editor';
+
 import config from '@cardstack/host/config/environment';
 import '@cardstack/requirejs-monaco-ember-polyfill';
-
-import * as MonacoSDK from 'monaco-editor';
 
 interface Signature {
   Args: {
@@ -32,11 +32,7 @@
   private editor: MonacoSDK.editor.IStandaloneCodeEditor | undefined;
   private lastLanguage: string | undefined;
   private lastContent: string | undefined;
-<<<<<<< HEAD
   private lastModified = Date.now();
-=======
-  private isEditing = false;
->>>>>>> 8cec704d
 
   modify(
     element: HTMLElement,
@@ -55,16 +51,10 @@
       if (language && language !== this.lastLanguage) {
         monacoSDK.editor.setModelLanguage(this.model, language);
       }
-<<<<<<< HEAD
       if (
         content !== this.lastContent &&
         Date.now() >= this.lastModified + serverEchoDebounceMs
       ) {
-=======
-
-      // Prevent race condition by ensuring content cannot be updated during editing.
-      if (content !== this.lastContent && !this.isEditing) {
->>>>>>> 8cec704d
         this.model.setValue(content);
       }
     } else {
@@ -107,32 +97,15 @@
             onCursorPositionChange?.(position);
           }
         }
-
-        if (event.source === 'keyboard' || event.source === 'mouse') {
-          this.isEditing = true;
-        }
-      });
-      this.editor.onDidBlurEditorText((_event) => {
-        this.isEditing = false;
       });
     }
     this.lastLanguage = language;
-<<<<<<< HEAD
     if (
       this.editor &&
-      cursorPosition &&
-      Date.now() >= this.lastModified + serverEchoDebounceMs
+      !this.editor.hasTextFocus()
+      // Date.now() >= this.lastModified + serverEchoDebounceMs
     ) {
-      this.editor.focus();
-      this.editor.setPosition({
-        lineNumber: cursorPosition.startLineNumber,
-        column: cursorPosition.startColumn,
-      });
-      this.editor.revealLineInCenter(cursorPosition.startLineNumber);
-=======
-    if (this.editor && !this.editor.hasTextFocus()) {
       initializeCursorPosition?.();
->>>>>>> 8cec704d
     }
   }
 
