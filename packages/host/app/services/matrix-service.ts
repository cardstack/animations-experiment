import type Owner from '@ember/owner';
import type RouterService from '@ember/routing/router-service';
import Service, { service } from '@ember/service';
import { cached, tracked } from '@glimmer/tracking';

import format from 'date-fns/format';

import { task } from 'ember-concurrency';
import {
  type LoginResponse,
  type MatrixEvent,
  type RoomMember,
  type EmittedEvents,
  type IEvent,
  type MatrixClient,
  type ISendEventResponse,
} from 'matrix-js-sdk';
import { TrackedMap } from 'tracked-built-ins';

import {
  type LooseSingleCardDocument,
  markdownToHtml,
  aiBotUsername,
  splitStringIntoChunks,
  baseRealm,
  Loader,
  loaderFor,
} from '@cardstack/runtime-common';
import {
  basicMappings,
  generateCardPatchCallSpecification,
} from '@cardstack/runtime-common/helpers/ai';

import { RealmAuthClient } from '@cardstack/runtime-common/realm-auth-client';

import { Submode } from '@cardstack/host/components/submode-switcher';
import ENV from '@cardstack/host/config/environment';

import { getMatrixProfile } from '@cardstack/host/resources/matrix-profile';
import { getRealmSession } from '@cardstack/host/resources/realm-session';

import type { Base64ImageField as Base64ImageFieldType } from 'https://cardstack.com/base/base64-image';
import { type CardDef } from 'https://cardstack.com/base/card-api';
import type * as CardAPI from 'https://cardstack.com/base/card-api';
import type {
  MatrixEvent as DiscreteMatrixEvent,
  CardMessageContent,
  CardFragmentContent,
  ReactionEventContent,
} from 'https://cardstack.com/base/matrix-event';
import * as RoomModule from 'https://cardstack.com/base/room';
import type { RoomField } from 'https://cardstack.com/base/room';

import { Timeline, Membership, addRoomEvent } from '../lib/matrix-handlers';
import { importResource } from '../resources/import';

import { clearAllRealmSessions } from '../resources/realm-session';

import { RoomResource, getRoom } from '../resources/room';

import type CardService from './card-service';
import type LoaderService from './loader-service';

import type * as MatrixSDK from 'matrix-js-sdk';

const { matrixURL } = ENV;
const AI_BOT_POWER_LEVEL = 50; // this is required to set the room name
const DEFAULT_PAGE_SIZE = 50;
const MAX_CARD_SIZE_KB = 60;

export type Event = Partial<IEvent>;

export type OperatorModeContext = {
  submode: Submode;
  openCardIds: string[];
};

export default class MatrixService extends Service {
  @service declare loaderService: LoaderService;
  @service declare cardService: CardService;
  @service declare router: RouterService;
  @tracked private _client: MatrixClient | undefined;
  private realmSessionTasks: Map<string, Promise<string>> = new Map(); // key: realmURL, value: promise for JWT

  profile = getMatrixProfile(this, () => this.client.getUserId());

  private rooms: TrackedMap<string, RoomField> = new TrackedMap();
  private roomResourcesCache: Map<string, RoomResource> = new Map();
  messagesToSend: TrackedMap<string, string | undefined> = new TrackedMap();
  cardsToSend: TrackedMap<string, CardDef[] | undefined> = new TrackedMap();
  failedCommandState: TrackedMap<string, Error> = new TrackedMap();
  flushTimeline: Promise<void> | undefined;
  flushMembership: Promise<void> | undefined;
  roomMembershipQueue: { event: MatrixEvent; member: RoomMember }[] = [];
  timelineQueue: { event: MatrixEvent; oldEventId?: string }[] = [];
  #ready: Promise<void>;
  #matrixSDK: typeof MatrixSDK | undefined;
  #eventBindings: [EmittedEvents, (...arg: any[]) => void][] | undefined;
  currentUserEventReadReceipts: TrackedMap<string, { readAt: Date }> =
    new TrackedMap();

  constructor(owner: Owner) {
    super(owner);
    this.#ready = this.loadSDK.perform();
  }

  get listRooms() {
    return Array.from(this.rooms.values());
  }

  addEventReadReceipt(eventId: string, receipt: { readAt: Date }) {
    this.currentUserEventReadReceipts.set(eventId, receipt);
  }

  get ready() {
    return this.#ready;
  }

  get isLoading() {
    return this.loadSDK.isRunning;
  }

  private cardAPIModule = importResource(
    this,
    () => 'https://cardstack.com/base/card-api',
  );

  loaderToRoomModuleLoadingCache = new WeakMap<
    Loader,
    Promise<typeof RoomModule>
  >();

  private loadSDK = task(async () => {
    await this.cardAPIModule.loaded;
    // The matrix SDK is VERY big so we only load it when we need it
    this.#matrixSDK = await import('matrix-js-sdk');
    this._client = this.matrixSDK.createClient({ baseUrl: matrixURL });
    // building the event bindings like this so that we can consistently bind
    // and unbind these events programmatically--this way if we add a new event
    // we won't forget to unbind it.
    this.#eventBindings = [
      [
        this.matrixSDK.RoomMemberEvent.Membership,
        Membership.onMembership(this),
      ],
      [this.matrixSDK.RoomEvent.Timeline, Timeline.onTimeline(this)],
      [
        this.matrixSDK.RoomEvent.LocalEchoUpdated,
        Timeline.onUpdateEventStatus(this),
      ],
      [this.matrixSDK.RoomEvent.Receipt, Timeline.onReceipt(this)],
    ];
  });

  async getRoomModule(loader?: Loader): Promise<typeof RoomModule> {
    loader = loader ?? this.loaderService.loader;
    if (!this.loaderToRoomModuleLoadingCache.has(loader)) {
      let apiPromise = loader.import<typeof RoomModule>(
        'https://cardstack.com/base/room',
      );
      this.loaderToRoomModuleLoadingCache.set(loader, apiPromise);
      return apiPromise;
    }
    return this.loaderToRoomModuleLoadingCache.get(loader)!;
  }

  get isLoggedIn() {
    return this.client.isLoggedIn();
  }

  get client() {
    if (!this._client) {
      throw new Error(`cannot use matrix client before matrix SDK has loaded`);
    }
    return this._client;
  }

  get userId() {
    return this.client.getUserId();
  }

  get cardAPI() {
    if (this.cardAPIModule.error) {
      throw new Error(
        `Error loading Card API: ${JSON.stringify(this.cardAPIModule.error)}`,
      );
    }
    if (!this.cardAPIModule.module) {
      throw new Error(
        `bug: Card API has not loaded yet--make sure to await this.loaded before using the api`,
      );
    }
    return this.cardAPIModule.module as typeof CardAPI;
  }

  get matrixSDK() {
    if (!this.#matrixSDK) {
      throw new Error(`cannot use matrix SDK before it has loaded`);
    }
    return this.#matrixSDK;
  }

  async logout() {
    try {
      await this.flushMembership;
      await this.flushTimeline;
      clearAuth();
      clearAllRealmSessions();
      this.unbindEventListeners();
      await this.client.logout(true);
    } catch (e) {
      console.log('Error logging out of Matrix', e);
    } finally {
      this.resetState();
    }
  }

  async startAndSetDisplayName(auth: LoginResponse, displayName: string) {
    this.start(auth);
    this.setDisplayName(displayName);
    await this.router.refresh();
  }

  async setDisplayName(displayName: string) {
    await this.client.setDisplayName(displayName);
  }

  async reloadProfile() {
    await this.profile.load.perform();
  }

  async start(auth?: MatrixSDK.LoginResponse) {
    if (!auth) {
      auth = getAuth();
      if (!auth) {
        return;
      }
    }

    let {
      access_token: accessToken,
      user_id: userId,
      device_id: deviceId,
    } = auth;

    if (!accessToken) {
      throw new Error(
        `Cannot create matrix client from auth that has no access token: ${JSON.stringify(
          auth,
          null,
          2,
        )}`,
      );
    }
    if (!userId) {
      throw new Error(
        `Cannot create matrix client from auth that has no user id: ${JSON.stringify(
          auth,
          null,
          2,
        )}`,
      );
    }
    if (!deviceId) {
      throw new Error(
        `Cannot create matrix client from auth that has no device id: ${JSON.stringify(
          auth,
          null,
          2,
        )}`,
      );
    }
    this._client = this.matrixSDK.createClient({
      baseUrl: matrixURL,
      accessToken,
      userId,
      deviceId,
    });
    if (this.isLoggedIn) {
      saveAuth(auth);
      this.bindEventListeners();

      try {
        await this._client.startClient();
        await this.initializeRooms();
      } catch (e) {
        console.log('Error starting Matrix client', e);
        await this.logout();
      }
    }
  }

  public async createRealmSession(realmURL: URL) {
    await this.ready;

    let inflightAuth = this.realmSessionTasks.get(realmURL.href);

    if (inflightAuth) {
      return inflightAuth;
    }

    let realmAuthClient = new RealmAuthClient(
      realmURL,
      this.client,
      this.loaderService.loader.fetch,
    );

    let jwtPromise = realmAuthClient.getJWT();

    this.realmSessionTasks.set(realmURL.href, jwtPromise);

    jwtPromise
      .then(() => {
        this.realmSessionTasks.delete(realmURL.href);
      })
      .catch(() => {
        this.realmSessionTasks.delete(realmURL.href);
      });

    return jwtPromise;
  }

  async createRoom(
    name: string,
    invites: string[], // these can be local names
    topic?: string,
  ): Promise<string> {
    let userId = this.client.getUserId();
    if (!userId) {
      throw new Error(
        `bug: there is no userId associated with the matrix client`,
      );
    }
    let invite = invites.map((i) =>
      i.startsWith('@') ? i : `@${i}:${userId!.split(':')[1]}`,
    );
    let { room_id: roomId } = await this.client.createRoom({
      preset: this.matrixSDK.Preset.PrivateChat,
      invite,
      name,
      topic,
      room_alias_name: encodeURIComponent(
        `${name} - ${format(new Date(), "yyyy-MM-dd'T'HH:mm:ss.SSSxxx")} - ${
          this.userId
        }`,
      ),
    });
    invites.map((i) => {
      let fullId = i.startsWith('@') ? i : `@${i}:${userId!.split(':')[1]}`;
      if (i === aiBotUsername) {
        this.client.setPowerLevel(roomId, fullId, AI_BOT_POWER_LEVEL, null);
      }
    });
    return roomId;
  }

  // these can be local names
  async invite(roomId: string, invite: string[]) {
    let userId = this.client.getUserId();
    if (!userId) {
      throw new Error(
        `bug: there is no userId associated with the matrix client`,
      );
    }
    await Promise.all(
      invite.map((i) =>
        this.client.invite(
          roomId,
          i.startsWith('@') ? i : `@${i}:${userId!.split(':')[1]}`,
        ),
      ),
    );
  }

  private async sendEvent(
    roomId: string,
    eventType: string,
    content: CardMessageContent | CardFragmentContent | ReactionEventContent,
  ) {
    if ('data' in content) {
      const encodedContent = {
        ...content,
        data: JSON.stringify(content.data),
      };
      return await this.client.sendEvent(roomId, eventType, encodedContent);
    } else {
      return await this.client.sendEvent(roomId, eventType, content);
    }
  }

  async sendReactionEvent(roomId: string, eventId: string, status: string) {
    let content: ReactionEventContent = {
      'm.relates_to': {
        event_id: eventId,
        key: status,
        rel_type: 'm.annotation',
      },
    };
    try {
      return await this.sendEvent(roomId, 'm.reaction', content);
    } catch (e) {
      throw new Error(
        `Error sending reaction event: ${
          'message' in (e as Error) ? (e as Error).message : e
        }`,
      );
    }
  }

  async sendMessage(
    roomId: string,
    body: string | undefined,
    attachedCards: CardDef[] = [],
    clientGeneratedId: string,
    context?: OperatorModeContext,
  ): Promise<void> {
    let html = markdownToHtml(body);
    let tools = [];
    let serializedAttachedCards: LooseSingleCardDocument[] = [];
    let attachedOpenCards: CardDef[] = [];
    let submode = context?.submode;
    if (submode === 'interact') {
      let mappings = await basicMappings(this.loaderService.loader);
      // Open cards are attached automatically
      // If they are not attached, the user is not allowing us to
      // modify them
      attachedOpenCards = attachedCards.filter((c) =>
        (context?.openCardIds ?? []).includes(c.id),
      );
      // Generate tool calls for patching currently open cards permitted for modification
      for (let attachedOpenCard of attachedOpenCards) {
        let patchSpec = generateCardPatchCallSpecification(
          attachedOpenCard.constructor as typeof CardDef,
          this.cardAPI,
          mappings,
        );
        let realmSession = getRealmSession(this, {
          card: () => attachedOpenCard,
        });
        await realmSession.loaded;
        if (realmSession.canWrite) {
          tools.push({
            type: 'function',
            function: {
              name: 'patchCard',
              description: `Propose a patch to an existing card to change its contents. Any attributes specified will be fully replaced, return the minimum required to make the change. If a relationship field value is removed, set the self property of the specific item to null. When editing a relationship array, display the full array in the patch code. Ensure the description explains what change you are making.`,
              parameters: {
                type: 'object',
                properties: {
                  card_id: {
                    type: 'string',
                    const: attachedOpenCard.id, // Force the valid card_id to be the id of the card being patched
                  },
                  description: {
                    type: 'string',
                  },
                  ...patchSpec,
                },
                required: ['card_id', 'attributes', 'description'],
              },
            },
          });
        }
      }
    }

    if (attachedCards?.length) {
      serializedAttachedCards = await Promise.all(
        attachedCards.map(async (card) => {
          let { Base64ImageField } = await loaderFor(card).import<{
            Base64ImageField: typeof Base64ImageFieldType;
          }>(`${baseRealm.url}base64-image`);
          return await this.cardService.serializeCard(card, {
            omitFields: [Base64ImageField],
          });
        }),
      );
    }

    let roomModule = await this.getRoomModule();
    let attachedCardsEventIds: string[] = [];
    if (serializedAttachedCards.length > 0) {
      for (let attachedCard of serializedAttachedCards) {
        let eventId = roomModule.getEventIdForCard(roomId, attachedCard);
        if (!eventId) {
          let responses = await this.sendCardFragments(roomId, attachedCard);
          eventId = responses[0].event_id; // we only care about the first fragment
        }

        attachedCardsEventIds.push(eventId);
      }
    }

    await this.sendEvent(roomId, 'm.room.message', {
      msgtype: 'org.boxel.message',
      body: body || '',
      format: 'org.matrix.custom.html',
      formatted_body: html,
      clientGeneratedId,
      data: {
        attachedCardsEventIds,
        context: {
          openCardIds: attachedOpenCards.map((c) => c.id),
          tools,
          submode,
        },
      },
    } as CardMessageContent);
  }

  private async sendCardFragments(
    roomId: string,
    card: LooseSingleCardDocument,
  ): Promise<ISendEventResponse[]> {
    let fragments = splitStringIntoChunks(
      JSON.stringify(card),
      MAX_CARD_SIZE_KB,
    );
    let responses: ISendEventResponse[] = [];
    for (let index = fragments.length - 1; index >= 0; index--) {
      let cardFragment = fragments[index];
      let response = await this.sendEvent(roomId, 'm.room.message', {
        msgtype: 'org.boxel.cardFragment' as const,
        format: 'org.boxel.card' as const,
        body: `card fragment ${index + 1} of ${fragments.length}`,
        formatted_body: `card fragment ${index + 1} of ${fragments.length}`,
        data: {
          ...(index < fragments.length - 1
            ? { nextFragment: responses[0].event_id }
            : {}),
          cardFragment,
          index,
          totalParts: fragments.length,
        },
      } as CardFragmentContent);
      responses.unshift(response);
    }
    return responses;
  }

  async initializeRooms() {
    let { joined_rooms: joinedRooms } = await this.client.getJoinedRooms();
    for (let roomId of joinedRooms) {
      let stateEvents = await this.client.roomState(roomId);
      await Promise.all(
        stateEvents.map((event) =>
          addRoomEvent(this, { ...event, status: null }),
        ),
      );
      let messages = await this.allRoomMessages(roomId);
      await Promise.all(
        messages.map((event) => addRoomEvent(this, { ...event, status: null })),
      );
    }
  }

  async allRoomMessages(roomId: string, opts?: MessageOptions) {
    let messages: DiscreteMatrixEvent[] = [];
    let from: string | undefined;

    do {
      let response = await fetch(
        `${matrixURL}/_matrix/client/v3/rooms/${roomId}/messages?dir=${
          opts?.direction ? opts.direction.slice(0, 1) : 'f'
        }&limit=${opts?.pageSize ?? DEFAULT_PAGE_SIZE}${
          from ? '&from=' + from : ''
        }`,
        {
          headers: {
            Authorization: `Bearer ${this.client.getAccessToken()}`,
          },
        },
      );
      let { chunk, end } = await response.json();
      from = end;
      let events: DiscreteMatrixEvent[] = chunk;
      if (opts?.onMessages) {
        await opts.onMessages(events);
      }
      messages.push(...events);
    } while (from);
    return messages;
  }

  private async requestEmailToken(
    type: 'registration' | 'threepid',
    email: string,
    clientSecret: string,
    sendAttempt: number,
  ) {
    let url =
      type === 'registration'
        ? `${matrixURL}/_matrix/client/v3/register/email/requestToken`
        : `${matrixURL}/_matrix/client/v3/account/3pid/email/requestToken`;

    let response = await fetch(url, {
      method: 'POST',
      headers: {
        'Content-Type': 'application/json',
      },
      body: JSON.stringify({
        email,
        client_secret: clientSecret,
        send_attempt: sendAttempt,
      }),
    });
    if (response.ok) {
      return (await response.json()) as MatrixSDK.IRequestTokenResponse;
    } else {
      let data = (await response.json()) as { errcode: string; error: string };
      let error = new Error(data.error) as any;
      error.data = data;
      error.status = response.status;
      throw error;
    }
  }

  getLastActiveTimestamp(room: RoomField) {
    let maybeLastActive = room.events[room.events.length - 1]?.origin_server_ts;

    let matrixRoom = this.client.getRoom(room.roomId);
    let lastMatrixEvent = matrixRoom?.getLastActiveTimestamp();

    if (lastMatrixEvent && maybeLastActive) {
      return Math.max(lastMatrixEvent, maybeLastActive);
    }

    return lastMatrixEvent ?? maybeLastActive ?? room.created?.getTime();
  }

  async requestRegisterEmailToken(
    email: string,
    clientSecret: string,
    sendAttempt: number,
  ) {
    return await this.requestEmailToken(
      'registration',
      email,
      clientSecret,
      sendAttempt,
    );
  }

  async requestChangeEmailToken(
    email: string,
    clientSecret: string,
    sendAttempt: number,
  ) {
    return await this.requestEmailToken(
      'threepid',
      email,
      clientSecret,
      sendAttempt,
    );
  }

  async getPowerLevels(roomId: string): Promise<{ [userId: string]: number }> {
    let response = await fetch(
      `${matrixURL}/_matrix/client/v3/rooms/${roomId}/state/m.room.power_levels/`,
      {
        headers: {
          Authorization: `Bearer ${this.client.getAccessToken()}`,
        },
      },
    );
    let { users } = await response.json();
    return users;
  }

  // the matrix SDK is using an old version of this API and
  // doesn't provide login using email, so we use the API directly
  async loginWithEmail(email: string, password: string) {
    let response = await fetch(`${matrixURL}/_matrix/client/v3/login`, {
      method: 'POST',
      headers: {
        'Content-Type': 'application/json',
      },
      body: JSON.stringify({
        identifier: {
          type: 'm.id.thirdparty',
          medium: 'email',
          address: email,
        },
        password,
        type: 'm.login.password',
      }),
    });
    if (response.ok) {
      return (await response.json()) as MatrixSDK.LoginResponse;
    } else {
      let data = (await response.json()) as { errcode: string; error: string };
      let error = new Error(data.error) as any;
      error.data = data;
      error.status = response.status;
      throw error;
    }
  }

  async login(usernameOrEmail: string, password: string) {
    try {
      const cred = await this.client.loginWithPassword(
        usernameOrEmail,
        password,
      );
      return cred;
    } catch (error) {
      try {
        const cred = await this.loginWithEmail(usernameOrEmail, password);
        return cred;
      } catch (error2) {
        throw error;
      }
    }
  }

  getRoom(roomId: string) {
    return this.rooms.get(roomId);
  }

<<<<<<< HEAD
  setRoom(roomId: string, roomPromise: Promise<RoomField>) {
    this.rooms.set(roomId, roomPromise);
    if (!this.roomResourcesCache.has(roomId)) {
      this.roomResourcesCache.set(
        roomId,
        getRoom(this, () => roomId),
      );
    }
=======
  setRoom(roomId: string, room: RoomField) {
    this.rooms.set(roomId, room);
    this.updateRoomResourcesCache();
>>>>>>> f322e81e
  }

  @cached
  get roomResources() {
    let resources: TrackedMap<string, RoomResource> = new TrackedMap();
    for (let roomId of this.rooms.keys()) {
      if (!this.roomResourcesCache.get(roomId)) {
        continue;
      }
      resources.set(roomId, this.roomResourcesCache.get(roomId)!);
    }
    return resources;
  }

  private resetState() {
    this.rooms = new TrackedMap();
    this.roomMembershipQueue = [];
    this.timelineQueue = [];
    this.flushMembership = undefined;
    this.flushTimeline = undefined;
    this.unbindEventListeners();
    this._client = this.matrixSDK.createClient({ baseUrl: matrixURL });
  }

  private bindEventListeners() {
    if (!this.#eventBindings) {
      throw new Error(
        `cannot bind to matrix events before the matrix SDK has loaded`,
      );
    }
    for (let [event, handler] of this.#eventBindings) {
      this.client.on(event, handler);
    }
  }
  private unbindEventListeners() {
    if (!this.#eventBindings) {
      throw new Error(
        `cannot unbind to matrix events before the matrix SDK has loaded`,
      );
    }
    for (let [event, handler] of this.#eventBindings) {
      this.client.off(event, handler);
    }
  }
}

function saveAuth(auth: LoginResponse) {
  localStorage.setItem('auth', JSON.stringify(auth));
}

function clearAuth() {
  localStorage.removeItem('auth');
}

function getAuth(): LoginResponse | undefined {
  let auth = localStorage.getItem('auth');
  if (!auth) {
    return;
  }
  return JSON.parse(auth) as LoginResponse;
}

interface MessageOptions {
  direction?: 'forward' | 'backward';
  onMessages?: (messages: DiscreteMatrixEvent[]) => Promise<void>;
  pageSize: number;
}<|MERGE_RESOLUTION|>--- conflicted
+++ resolved
@@ -717,20 +717,14 @@
     return this.rooms.get(roomId);
   }
 
-<<<<<<< HEAD
-  setRoom(roomId: string, roomPromise: Promise<RoomField>) {
-    this.rooms.set(roomId, roomPromise);
+  setRoom(roomId: string, room: RoomField) {
+    this.rooms.set(roomId, room);
     if (!this.roomResourcesCache.has(roomId)) {
       this.roomResourcesCache.set(
         roomId,
         getRoom(this, () => roomId),
       );
     }
-=======
-  setRoom(roomId: string, room: RoomField) {
-    this.rooms.set(roomId, room);
-    this.updateRoomResourcesCache();
->>>>>>> f322e81e
   }
 
   @cached
