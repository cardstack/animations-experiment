--- conflicted
+++ resolved
@@ -521,16 +521,9 @@
         key: 'applied',
         rel_type: 'm.annotation',
       },
-<<<<<<< HEAD
       data: {
         card_event_id: resultCardEventId ?? null,
       },
-=======
-      body,
-      formatted_body: html,
-      msgtype: APP_BOXEL_COMMAND_RESULT_MSGTYPE,
-      result: jsonStringResult,
->>>>>>> 4ae59cc5
     };
     try {
       return await this.sendEvent(roomId, 'm.reaction', content);
@@ -1264,54 +1257,7 @@
         Array.isArray(data.attachedCardsEventIds)
       ) {
         for (let attachedCardEventId of data.attachedCardsEventIds) {
-<<<<<<< HEAD
           this.ensureCardFragmentsLoaded(attachedCardEventId, roomData);
-=======
-          let currentFragmentId: string | undefined = attachedCardEventId;
-          do {
-            let fragmentEvent = roomData.events.find(
-              (e: DiscreteMatrixEvent) => e.event_id === currentFragmentId,
-            );
-            let fragmentData: CardFragmentContent['data'];
-            if (!fragmentEvent) {
-              fragmentEvent = (await this.client?.fetchRoomEvent(
-                roomId,
-                currentFragmentId ?? '',
-              )) as DiscreteMatrixEvent;
-              if (
-                fragmentEvent.type !== 'm.room.message' ||
-                fragmentEvent.content.msgtype !== APP_BOXEL_CARDFRAGMENT_MSGTYPE
-              ) {
-                throw new Error(
-                  `Expected event ${currentFragmentId} to be '${APP_BOXEL_CARDFRAGMENT_MSGTYPE}' but was ${JSON.stringify(
-                    fragmentEvent,
-                  )}`,
-                );
-              }
-              await this.addRoomEvent({
-                ...fragmentEvent,
-              });
-              fragmentData = (
-                typeof fragmentEvent.content.data === 'string'
-                  ? JSON.parse((fragmentEvent.content as any).data)
-                  : fragmentEvent.content.data
-              ) as CardFragmentContent['data'];
-            } else {
-              if (
-                fragmentEvent.type !== 'm.room.message' ||
-                fragmentEvent.content.msgtype !== APP_BOXEL_CARDFRAGMENT_MSGTYPE
-              ) {
-                throw new Error(
-                  `Expected event to be '${APP_BOXEL_CARDFRAGMENT_MSGTYPE}' but was ${JSON.stringify(
-                    fragmentEvent,
-                  )}`,
-                );
-              }
-              fragmentData = fragmentEvent.content.data;
-            }
-            currentFragmentId = fragmentData?.nextFragment; // using '?' so we can be kind to older event schemas
-          } while (currentFragmentId);
->>>>>>> 4ae59cc5
         }
       }
     } else if (
