--- conflicted
+++ resolved
@@ -52,12 +52,7 @@
   CardMessageContent,
   CardFragmentContent,
   ReactionEventContent,
-<<<<<<< HEAD
-  CommandResultContent,
-} from 'https://cardstack.com/base/room';
-=======
 } from 'https://cardstack.com/base/matrix-event';
->>>>>>> f8dbeec3
 
 import {
   Timeline,
@@ -452,7 +447,6 @@
     }
   }
 
-<<<<<<< HEAD
   async sendCommandResultMessage(roomId: string, eventId: string, result: any) {
     let body = `Command Results from command event ${eventId}`;
     let html = markdownToHtml(body);
@@ -476,7 +470,7 @@
         }`,
       );
     }
-=======
+  }
   async getCardEventIds(
     cards: CardDef[],
     roomId: string,
@@ -511,7 +505,6 @@
       }
     }
     return eventIds;
->>>>>>> f8dbeec3
   }
 
   async sendMessage(
@@ -541,7 +534,6 @@
           this.cardAPI,
           mappings,
         );
-<<<<<<< HEAD
         let realmSession = getRealmSession(this, {
           card: () => attachedOpenCard,
         });
@@ -549,30 +541,6 @@
         if (realmSession.canWrite) {
           tools.push(getPatchTool(attachedOpenCard, patchSpec));
           tools.push(getSearchTool(attachedOpenCard));
-=======
-        if (this.realm.canWrite(attachedOpenCard.id)) {
-          tools.push({
-            type: 'function',
-            function: {
-              name: 'patchCard',
-              description: `Propose a patch to an existing card to change its contents. Any attributes specified will be fully replaced, return the minimum required to make the change. If a relationship field value is removed, set the self property of the specific item to null. When editing a relationship array, display the full array in the patch code. Ensure the description explains what change you are making.`,
-              parameters: {
-                type: 'object',
-                properties: {
-                  card_id: {
-                    type: 'string',
-                    const: attachedOpenCard.id, // Force the valid card_id to be the id of the card being patched
-                  },
-                  description: {
-                    type: 'string',
-                  },
-                  ...patchSpec,
-                },
-                required: ['card_id', 'attributes', 'description'],
-              },
-            },
-          });
->>>>>>> f8dbeec3
         }
       }
     }
