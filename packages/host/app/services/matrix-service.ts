import type Owner from '@ember/owner';
import type RouterService from '@ember/routing/router-service';
import { debounce } from '@ember/runloop';
import Service, { service } from '@ember/service';
import { cached, tracked } from '@glimmer/tracking';

import { task } from 'ember-concurrency';
import window from 'ember-window-mock';
import {
  type LoginResponse,
  type MatrixEvent,
  type RoomMember,
  type EmittedEvents,
  type ISendEventResponse,
} from 'matrix-js-sdk';
import stringify from 'safe-stable-stringify';
import { md5 } from 'super-fast-md5';
import { TrackedMap } from 'tracked-built-ins';
import { v4 as uuidv4 } from 'uuid';

import {
  type LooseSingleCardDocument,
  markdownToHtml,
  splitStringIntoChunks,
  baseRealm,
  loaderFor,
  LooseCardResource,
  ResolvedCodeRef,
  Command,
} from '@cardstack/runtime-common';
import {
  basicMappings,
  generateJsonSchemaForCardType,
  getSearchTool,
} from '@cardstack/runtime-common/helpers/ai';

import { getPatchTool } from '@cardstack/runtime-common/helpers/ai';
import { getMatrixUsername } from '@cardstack/runtime-common/matrix-client';

import { currentRoomIdPersistenceKey } from '@cardstack/host/components/ai-assistant/panel';
import {
  type Submode,
  Submodes,
} from '@cardstack/host/components/submode-switcher';
import ENV from '@cardstack/host/config/environment';

import Room, {
  SkillsConfig,
  TempEvent,
} from '@cardstack/host/lib/matrix-classes/room';
import { getRandomBackgroundURL, iconURLFor } from '@cardstack/host/lib/utils';
import { getMatrixProfile } from '@cardstack/host/resources/matrix-profile';

import type { Base64ImageField as Base64ImageFieldType } from 'https://cardstack.com/base/base64-image';
import { BaseDef, type CardDef } from 'https://cardstack.com/base/card-api';
import type * as CardAPI from 'https://cardstack.com/base/card-api';
import type { MatrixEvent as DiscreteMatrixEvent } from 'https://cardstack.com/base/matrix-event';
import type {
  CardMessageContent,
  CardFragmentContent,
  ReactionEventContent,
  CommandResultContent,
} from 'https://cardstack.com/base/matrix-event';

import { SkillCard } from 'https://cardstack.com/base/skill-card';

import { getCard } from '../resources/card-resource';
import { importResource } from '../resources/import';

import { RoomResource, getRoom } from '../resources/room';

import { type SerializedState as OperatorModeSerializedState } from './operator-mode-state-service';

import type CardService from './card-service';
import type CommandService from './command-service';
import type LoaderService from './loader-service';
import type MatrixSDKLoader from './matrix-sdk-loader';
import type { ExtendedClient, ExtendedMatrixSDK } from './matrix-sdk-loader';
import type RealmService from './realm';
import type RealmServerService from './realm-server';
import type ResetService from './reset';

import type * as MatrixSDK from 'matrix-js-sdk';

const { matrixURL } = ENV;
export const AI_BOT_POWER_LEVEL = 50; // this is required to set the room name
const MAX_CARD_SIZE_KB = 60;
const STATE_EVENTS_OF_INTEREST = ['m.room.create', 'm.room.name'];
const DefaultSkillCards = [`${baseRealm.url}SkillCard/card-editing`];
export const SKILLS_STATE_EVENT_TYPE = 'com.cardstack.boxel.room.skills';

export type OperatorModeContext = {
  submode: Submode;
  openCardIds: string[];
};

export default class MatrixService extends Service {
  @service private declare loaderService: LoaderService;
  @service private declare cardService: CardService;
  @service private declare commandService: CommandService;
  @service private declare realm: RealmService;
  @service private declare matrixSdkLoader: MatrixSDKLoader;
  @service private declare realmServer: RealmServerService;
  @service private declare router: RouterService;
  @service private declare reset: ResetService;
  @tracked private _client: ExtendedClient | undefined;
  @tracked private _isInitializingNewUser = false;
  @tracked private _isNewUser = false;
  @tracked private postLoginCompleted = false;

  profile = getMatrixProfile(this, () => this.client.getUserId());

  private roomDataMap: TrackedMap<string, Room> = new TrackedMap();

  roomResourcesCache: TrackedMap<string, RoomResource> = new TrackedMap();
  messagesToSend: TrackedMap<string, string | undefined> = new TrackedMap();
  cardsToSend: TrackedMap<string, CardDef[] | undefined> = new TrackedMap();
  failedCommandState: TrackedMap<string, Error> = new TrackedMap();
  flushTimeline: Promise<void> | undefined;
  flushMembership: Promise<void> | undefined;
  flushRoomState: Promise<void> | undefined;
  private roomMembershipQueue: { event: MatrixEvent; member: RoomMember }[] =
    [];
  private timelineQueue: { event: MatrixEvent; oldEventId?: string }[] = [];
  private roomStateQueue: MatrixSDK.RoomState[] = [];
  #ready: Promise<void>;
  #matrixSDK: ExtendedMatrixSDK | undefined;
  #eventBindings: [EmittedEvents, (...arg: any[]) => void][] | undefined;
  currentUserEventReadReceipts: TrackedMap<string, { readAt: Date }> =
    new TrackedMap();
  private cardHashes: Map<string, string> = new Map(); // hashes <> event id
  skillCardHashes: Map<string, string> = new Map(); // hashes <> event id
  private defaultSkills: SkillCard[] = [];

  constructor(owner: Owner) {
    super(owner);
    this.#ready = this.loadState.perform();
  }

  private addEventReadReceipt(eventId: string, receipt: { readAt: Date }) {
    this.currentUserEventReadReceipts.set(eventId, receipt);
  }

  get ready() {
    return this.#ready;
  }

  private cardAPIModule = importResource(
    this,
    () => 'https://cardstack.com/base/card-api',
  );

  private loadState = task(async () => {
    await this.loadSDK();
  });

  private async loadSDK() {
    await this.cardAPIModule.loaded;
    // The matrix SDK is VERY big so we only load it when we need it
    this.#matrixSDK = await this.matrixSdkLoader.load();
    this._client = this.matrixSDK.createClient({
      baseUrl: matrixURL,
    });

    // building the event bindings like this so that we can consistently bind
    // and unbind these events programmatically--this way if we add a new event
    // we won't forget to unbind it.

    this.#eventBindings = [
      [this.matrixSDK.RoomMemberEvent.Membership, this.onMembership],
      [this.matrixSDK.RoomEvent.Timeline, this.onTimeline],
      [this.matrixSDK.RoomEvent.LocalEchoUpdated, this.onUpdateEventStatus],
      [this.matrixSDK.RoomEvent.Receipt, this.onReceipt],
      [this.matrixSDK.RoomStateEvent.Update, this.onRoomStateUpdate],
      [
        this.matrixSDK.ClientEvent.AccountData,
        async (e) => {
          if (e.event.type == 'com.cardstack.boxel.realms') {
            await this.realmServer.setAvailableRealmURLs(
              e.event.content.realms,
            );
            await this.loginToRealms();
          }
        },
      ],
    ];
  }

  get isLoggedIn() {
    return this.client.isLoggedIn() && this.postLoginCompleted;
  }

  get client() {
    if (!this._client) {
      throw new Error(`cannot use matrix client before matrix SDK has loaded`);
    }
    return this._client;
  }

  get userId() {
    return this.client.getUserId();
  }

  get userName() {
    return this.userId ? getMatrixUsername(this.userId) : null;
  }

  private get cardAPI() {
    if (this.cardAPIModule.error) {
      throw new Error(
        `Error loading Card API: ${JSON.stringify(this.cardAPIModule.error)}`,
      );
    }
    if (!this.cardAPIModule.module) {
      throw new Error(
        `bug: Card API has not loaded yet--make sure to await this.loaded before using the api`,
      );
    }
    return this.cardAPIModule.module as typeof CardAPI;
  }

  get matrixSDK() {
    if (!this.#matrixSDK) {
      throw new Error(`cannot use matrix SDK before it has loaded`);
    }
    return this.#matrixSDK;
  }

  async logout() {
    try {
      await this.flushMembership;
      await this.flushTimeline;
      clearAuth();
      this.postLoginCompleted = false;
      this.reset.resetAll();
      this.unbindEventListeners();
      await this.client.logout(true);
      // when user logs out we transition them back to an empty stack with the
      // workspace chooser open. this way we don't inadvertently leak private
      // card id's in the URL
      this.router.transitionTo('index', {
        queryParams: {
          workspaceChooserOpened: 'true',
          operatorModeState: stringify({
            stacks: [],
            submode: Submodes.Interact,
          } as OperatorModeSerializedState),
        },
      });
    } catch (e) {
      console.log('Error logging out of Matrix', e);
    } finally {
      this.resetState();
    }
  }

  get isInitializingNewUser() {
    return this._isInitializingNewUser;
  }

  get isNewUser() {
    return this._isNewUser;
  }

  async initializeNewUser(
    auth: LoginResponse,
    displayName: string,
    registrationToken?: string,
  ) {
    displayName = displayName.trim();
    this._isInitializingNewUser = true;
    this.start({ auth });
    this.setDisplayName(displayName);
    let userId = this.client.getUserId();
    if (!userId) {
      throw new Error(
        `bug: there is no userId associated with the matrix client`,
      );
    }

    await this.realmServer.createUser(userId, registrationToken);

    await Promise.all([
      this.createPersonalRealmForUser({
        endpoint: 'personal',
        name: `${displayName}'s Workspace`,
        iconURL: iconURLFor(displayName),
        backgroundURL: getRandomBackgroundURL(),
      }),
      this.realmServer.fetchCatalogRealms(),
    ]);
    this._isNewUser = true;
    this._isInitializingNewUser = false;
  }

  public async createPersonalRealmForUser({
    endpoint,
    name,
    iconURL,
    backgroundURL,
  }: {
    endpoint: string;
    name: string;
    iconURL?: string;
    backgroundURL?: string;
  }) {
    let personalRealmURL = await this.realmServer.createRealm({
      endpoint,
      name,
      iconURL,
      backgroundURL,
    });
    let { realms = [] } =
      (await this.client.getAccountDataFromServer<{ realms: string[] }>(
        'com.cardstack.boxel.realms',
      )) ?? {};
    realms.push(personalRealmURL.href);
    await this.client.setAccountData('com.cardstack.boxel.realms', { realms });
    await this.realmServer.setAvailableRealmURLs(realms);
  }

  async setDisplayName(displayName: string) {
    await this.client.setDisplayName(displayName);
  }

  async reloadProfile() {
    await this.profile.load.perform();
  }

  async start(
    opts: {
      auth?: MatrixSDK.LoginResponse;
      refreshRoutes?: true;
    } = {},
  ) {
    let { auth, refreshRoutes } = opts;
    if (!auth) {
      auth = getAuth();
      if (!auth) {
        return;
      }
    }

    let {
      access_token: accessToken,
      user_id: userId,
      device_id: deviceId,
    } = auth;

    if (!accessToken) {
      throw new Error(
        `Cannot create matrix client from auth that has no access token: ${JSON.stringify(
          auth,
          null,
          2,
        )}`,
      );
    }
    if (!userId) {
      throw new Error(
        `Cannot create matrix client from auth that has no user id: ${JSON.stringify(
          auth,
          null,
          2,
        )}`,
      );
    }
    if (!deviceId) {
      throw new Error(
        `Cannot create matrix client from auth that has no device id: ${JSON.stringify(
          auth,
          null,
          2,
        )}`,
      );
    }
    this._client = this.matrixSDK.createClient({
      baseUrl: matrixURL,
      accessToken,
      userId,
      deviceId,
    });
    if (this.client.isLoggedIn()) {
      this.realmServer.setClient(this.client);
      saveAuth(auth);
      this.bindEventListeners();

      try {
        await this._client.startClient();
        let accountDataContent = await this._client.getAccountDataFromServer<{
          realms: string[];
        }>('com.cardstack.boxel.realms');
        await this.realmServer.setAvailableRealmURLs(
          accountDataContent?.realms ?? [],
        );
        await Promise.all([
          this.loginToRealms(),
          this.realmServer.fetchCatalogRealms(),
        ]);
        this.postLoginCompleted = true;
      } catch (e) {
        console.log('Error starting Matrix client', e);
        await this.logout();
      }

      if (refreshRoutes) {
        await this.router.refresh();
      }
    }
  }

  private async loginToRealms() {
    // This is where we would actually load user-specific choices out of the
    // user's profile based on this.client.getUserId();
    let activeRealms = this.realmServer.availableRealmURLs;

    await Promise.all(
      activeRealms.map(async (realmURL) => {
        try {
          // Our authorization-middleware can login automatically after seeing a
          // 401, but this preemptive login makes it possible to see
          // canWrite===true on realms that are publicly readable.
          await this.realm.login(realmURL);
        } catch (err) {
          console.warn(
            `Unable to establish session with realm ${realmURL}`,
            err,
          );
        }
      }),
    );
  }

  async createRealmSession(realmURL: URL) {
    return this.client.createRealmSession(realmURL);
  }

<<<<<<< HEAD
=======
  async createRoom(
    name: string,
    invites: string[], // these can be local names
    topic?: string,
  ): Promise<string> {
    let userId = this.client.getUserId();
    if (!userId) {
      throw new Error(
        `bug: there is no userId associated with the matrix client`,
      );
    }
    let invite = invites.map((i) =>
      i.startsWith('@') ? i : `@${i}:${userId!.split(':')[1]}`,
    );
    let { room_id: roomId } = await this.client.createRoom({
      preset: this.matrixSDK.Preset.PrivateChat,
      invite,
      name,
      topic,
      room_alias_name: encodeURIComponent(
        `${name} - ${format(new Date(), "yyyy-MM-dd'T'HH:mm:ss.SSSxxx")} - ${
          this.userId
        }`,
      ),
    });
    let roomData = this.ensureRoomData(roomId);
    invites.map((i) => {
      let fullId = i.startsWith('@') ? i : `@${i}:${userId!.split(':')[1]}`;
      if (i === aiBotUsername) {
        roomData.mutex.dispatch(async () => {
          return this.client.setPowerLevel(
            roomId,
            fullId,
            AI_BOT_POWER_LEVEL,
            null,
          );
        });
      }
    });
    this.addSkillCardsToRoom(roomId, await this.loadDefaultSkills());
    return roomId;
  }

>>>>>>> ee403e7b
  private async sendEvent(
    roomId: string,
    eventType: string,
    content:
      | CardMessageContent
      | CardFragmentContent
      | ReactionEventContent
      | CommandResultContent,
  ) {
    let roomData = this.ensureRoomData(roomId);
    return roomData.mutex.dispatch(async () => {
      if ('data' in content) {
        const encodedContent = {
          ...content,
          data: JSON.stringify(content.data),
        };
        return await this.client.sendEvent(roomId, eventType, encodedContent);
      } else {
        return await this.client.sendEvent(roomId, eventType, content);
      }
    });
  }

  async sendReactionEvent(roomId: string, eventId: string, status: string) {
    let content: ReactionEventContent = {
      'm.relates_to': {
        event_id: eventId,
        key: status,
        rel_type: 'm.annotation',
      },
    };
    try {
      return await this.sendEvent(roomId, 'm.reaction', content);
    } catch (e) {
      throw new Error(
        `Error sending reaction event: ${
          'message' in (e as Error) ? (e as Error).message : e
        }`,
      );
    }
  }

  async sendCommandResultMessage(
    roomId: string,
    eventId: string,
    result: Record<string, any>,
  ) {
    let body = `Command Results from command event ${eventId}`;
    let html = markdownToHtml(body);
    let jsonStringResult = JSON.stringify(result);
    let content: CommandResultContent = {
      'm.relates_to': {
        event_id: eventId,
        rel_type: 'm.annotation',
        key: 'applied', //this is aggregated key. All annotations must have one. This identifies the reaction event.
      },
      body,
      formatted_body: html,
      msgtype: 'org.boxel.commandResult',
      result: jsonStringResult,
    };
    try {
      return await this.sendEvent(roomId, 'm.room.message', content);
    } catch (e) {
      throw new Error(
        `Error sending reaction event: ${
          'message' in (e as Error) ? (e as Error).message : e
        }`,
      );
    }
  }

  async addCardsToRoom(
    cards: CardDef[],
    roomId: string,
    cardHashes: Map<string, string>,
    opts?: CardAPI.SerializeOpts,
  ): Promise<string[]> {
    if (!cards.length) {
      return [];
    }
    let serializedCards = await Promise.all(
      cards.map(async (card) => {
        let { Base64ImageField } = await loaderFor(card).import<{
          Base64ImageField: typeof Base64ImageFieldType;
        }>(`${baseRealm.url}base64-image`);
        return await this.cardService.serializeCard(card, {
          omitFields: [Base64ImageField],
          ...opts,
        });
      }),
    );

    let eventIds: string[] = [];
    if (serializedCards.length) {
      for (let card of serializedCards) {
        let eventId = cardHashes.get(this.generateCardHashKey(roomId, card));
        if (eventId === undefined) {
          let responses = await this.sendCardFragments(roomId, card);
          eventId = responses[0].event_id; // we only care about the first fragment
          cardHashes.set(this.generateCardHashKey(roomId, card), eventId);
        }
        eventIds.push(eventId);
      }
    }
    return eventIds;
  }

  async sendMessage(
    roomId: string,
    body: string | undefined,
    attachedCards: CardDef[] = [],
    clientGeneratedId = uuidv4(),
    context?: OperatorModeContext,
  ): Promise<void> {
    let html = markdownToHtml(body);
    let tools = [];
    let attachedOpenCards: CardDef[] = [];
    let submode = context?.submode;
    if (submode === 'interact') {
      let mappings = await basicMappings(this.loaderService.loader);
      // Open cards are attached automatically
      // If they are not attached, the user is not allowing us to
      // modify them
      attachedOpenCards = attachedCards.filter((c) =>
        (context?.openCardIds ?? []).includes(c.id),
      );
      // Generate tool calls for patching currently open cards permitted for modification
      for (let attachedOpenCard of attachedOpenCards) {
        let patchSpec = generateJsonSchemaForCardType(
          attachedOpenCard.constructor as typeof CardDef,
          this.cardAPI,
          mappings,
        );
        if (this.realm.canWrite(attachedOpenCard.id)) {
          tools.push(getPatchTool(attachedOpenCard.id, patchSpec));
          tools.push(getSearchTool());
        }
      }
    }

    let attachedCardsEventIds = await this.addCardsToRoom(
      attachedCards,
      roomId,
      this.cardHashes,
      { maybeRelativeURL: null },
    );

    await this.sendEvent(roomId, 'm.room.message', {
      msgtype: 'org.boxel.message',
      body: body || '',
      format: 'org.matrix.custom.html',
      formatted_body: html,
      clientGeneratedId,
      data: {
        attachedCardsEventIds,
        context: {
          openCardIds: attachedOpenCards.map((c) => c.id),
          tools,
          submode,
        },
      },
    } as CardMessageContent);
  }

<<<<<<< HEAD
=======
  public async addSkillCardsToRoom(
    roomId: string,
    skillCards: SkillCard[],
  ): Promise<void> {
    let attachedSkillEventIds = await this.getCardEventIds(
      skillCards,
      roomId,
      this.skillCardHashes,
      { includeComputeds: true, maybeRelativeURL: null },
    );
    let skillEventIdsStateEvent: Record<string, any> = {};
    try {
      skillEventIdsStateEvent = await this.client.getStateEvent(
        roomId,
        SKILLS_STATE_EVENT_TYPE,
        '',
      );
    } catch (e: unknown) {
      if (e instanceof Error && 'errcode' in e && e.errcode === 'M_NOT_FOUND') {
        // this is fine, it just means the state event doesn't exist yet
      } else {
        throw e;
      }
    }
    let roomData = this.ensureRoomData(roomId);
    await roomData.mutex.dispatch(async () => {
      await this.client.sendStateEvent(roomId, SKILLS_STATE_EVENT_TYPE, {
        enabledEventIds: [
          ...new Set([
            ...(skillEventIdsStateEvent?.enabledEventIds || []),
            ...attachedSkillEventIds,
          ]),
        ],
        disabledEventIds: [
          ...(skillEventIdsStateEvent?.disabledEventIds || []),
        ],
      });
    });
  }

>>>>>>> ee403e7b
  public updateSkillIsActive = async (
    roomId: string,
    skillEventId: string,
    isActive: boolean,
  ) => {
    let roomData = this.ensureRoomData(roomId);
    await roomData.mutex.dispatch(async () => {
      let currentSkillsConfig = await this.client.getStateEvent(
        roomId,
        SKILLS_STATE_EVENT_TYPE,
        '',
      );
      let newSkillsConfig = {
        enabledEventIds: [...(currentSkillsConfig.enabledEventIds || [])],
        disabledEventIds: [...(currentSkillsConfig.disabledEventIds || [])],
      };
      if (isActive) {
        newSkillsConfig.enabledEventIds.push(skillEventId);
        newSkillsConfig.disabledEventIds =
          newSkillsConfig.disabledEventIds.filter((id) => id !== skillEventId);
      } else {
        newSkillsConfig.disabledEventIds.push(skillEventId);
        newSkillsConfig.enabledEventIds =
          newSkillsConfig.enabledEventIds.filter((id) => id !== skillEventId);
      }
      await this.client.sendStateEvent(
        roomId,
        SKILLS_STATE_EVENT_TYPE,
        newSkillsConfig,
      );
    });
  };

  public async sendAiAssistantMessage(params: {
    roomId: string;
    show?: boolean; // if truthy, ensure the side panel is open to the room
    prompt: string;
    attachedCards?: CardDef[];
    commands?: { command: Command<any, any, any>; autoExecute: boolean }[];
  }): Promise<{ roomId: string }> {
    let roomId = params.roomId;
    let html = markdownToHtml(params.prompt);
    let mappings = await basicMappings(this.loaderService.loader);
    let tools = [];
    for (let { command, autoExecute } of params.commands ?? []) {
      // get a registered name for the command
      let name = this.commandService.registerCommand(command, autoExecute);
      tools.push({
        type: 'function',
        function: {
          name,
          description: command.description,
          parameters: {
            type: 'object',
            properties: {
              description: {
                type: 'string',
              },
              ...(await command.getInputJsonSchema(this.cardAPI, mappings)),
            },
            required: ['attributes', 'description'],
          },
        },
      });
    }

    let attachedCardsEventIds = await this.addCardsToRoom(
      params.attachedCards ?? [],
      roomId,
      this.cardHashes,
      { maybeRelativeURL: null },
    );

    let clientGeneratedId = uuidv4();

    await this.sendEvent(roomId, 'm.room.message', {
      msgtype: 'org.boxel.message',
      body: params.prompt || '',
      format: 'org.matrix.custom.html',
      formatted_body: html,
      clientGeneratedId,
      data: {
        attachedCardsEventIds,
        context: {
          tools,
        },
      },
    } as CardMessageContent);
    return { roomId };
  }

  private generateCardHashKey(roomId: string, card: LooseSingleCardDocument) {
    return md5(roomId + JSON.stringify(card));
  }

  private async sendCardFragments(
    roomId: string,
    card: LooseSingleCardDocument,
  ): Promise<ISendEventResponse[]> {
    let fragments = splitStringIntoChunks(
      JSON.stringify(card),
      MAX_CARD_SIZE_KB,
    );
    let responses: ISendEventResponse[] = [];
    for (let index = fragments.length - 1; index >= 0; index--) {
      let cardFragment = fragments[index];
      let response = await this.sendEvent(roomId, 'm.room.message', {
        msgtype: 'org.boxel.cardFragment' as const,
        format: 'org.boxel.card' as const,
        body: `card fragment ${index + 1} of ${fragments.length}`,
        formatted_body: `card fragment ${index + 1} of ${fragments.length}`,
        data: {
          ...(index < fragments.length - 1
            ? { nextFragment: responses[0].event_id }
            : {}),
          cardFragment,
          index,
          totalParts: fragments.length,
        },
      } as CardFragmentContent);
      responses.unshift(response);
    }
    return responses;
  }

  getLastActiveTimestamp(roomId: string, defaultTimestamp: number) {
    let matrixRoom = this.client.getRoom(roomId);
    let lastMatrixEvent = matrixRoom?.getLastActiveTimestamp();
    return lastMatrixEvent ?? defaultTimestamp;
  }

  async requestRegisterEmailToken(
    email: string,
    clientSecret: string,
    sendAttempt: number,
  ) {
    return await this.client.requestEmailToken(
      'registration',
      email,
      clientSecret,
      sendAttempt,
    );
  }

  async requestChangeEmailToken(
    email: string,
    clientSecret: string,
    sendAttempt: number,
  ) {
    return await this.client.requestEmailToken(
      'threepid',
      email,
      clientSecret,
      sendAttempt,
    );
  }

  async login(usernameOrEmail: string, password: string) {
    try {
      const cred = await this.client.loginWithPassword(
        usernameOrEmail,
        password,
      );
      return cred;
    } catch (error) {
      try {
        const cred = await this.client.loginWithEmail(
          usernameOrEmail,
          password,
        );
        return cred;
      } catch (error2) {
        throw error;
      }
    }
  }

  getRoomData(roomId: string) {
    return this.roomDataMap.get(roomId);
  }

  private setRoomData(roomId: string, roomData: Room) {
    this.roomDataMap.set(roomId, roomData);
    if (!this.roomResourcesCache.has(roomId)) {
      this.roomResourcesCache.set(
        roomId,
        getRoom(
          this,
          () => roomId,
          () => this.getRoomData(roomId)?.events,
        ),
      );
    }
  }

  async loadDefaultSkills() {
    if (this.defaultSkills.length > 0) {
      return this.defaultSkills;
    }

    await Promise.all(
      DefaultSkillCards.map(async (skillCardURL) => {
        let cardResource = getCard(this, () => skillCardURL);
        await cardResource.loaded;
        this.defaultSkills.push(cardResource.card as SkillCard);
      }),
    );

    return this.defaultSkills;
  }

  @cached
  get roomResources() {
    let resources: TrackedMap<string, RoomResource> = new TrackedMap();
    for (let roomId of this.roomDataMap.keys()) {
      if (!this.roomResourcesCache.get(roomId)) {
        continue;
      }
      resources.set(roomId, this.roomResourcesCache.get(roomId)!);
    }
    return resources;
  }

  private resetState() {
    this.roomDataMap = new TrackedMap();
    this.roomMembershipQueue = [];
    this.roomStateQueue = [];
    this.roomResourcesCache.clear();
    this.timelineQueue = [];
    this.flushMembership = undefined;
    this.flushTimeline = undefined;
    this.flushRoomState = undefined;
    this.unbindEventListeners();
    this._client = this.matrixSDK.createClient({ baseUrl: matrixURL });
    this.cardHashes = new Map();
  }

  private bindEventListeners() {
    if (!this.#eventBindings) {
      throw new Error(
        `cannot bind to matrix events before the matrix SDK has loaded`,
      );
    }
    for (let [event, handler] of this.#eventBindings) {
      this.client.on(event, handler);
    }
  }
  private unbindEventListeners() {
    if (!this.#eventBindings) {
      throw new Error(
        `cannot unbind to matrix events before the matrix SDK has loaded`,
      );
    }
    for (let [event, handler] of this.#eventBindings) {
      this.client.off(event, handler);
    }
  }

  async createCard<T extends typeof BaseDef>(
    codeRef: ResolvedCodeRef,
    attr: Record<string, any>,
  ) {
    let data: LooseCardResource = {
      meta: {
        adoptsFrom: codeRef,
      },
      attributes: {
        ...attr,
      },
    };
    let card = await this.cardAPI.createFromSerialized<T>(
      data,
      { data },
      undefined,
    );
    return card;
  }

  private addRoomEvent(event: TempEvent, oldEventId?: string) {
    let { room_id: roomId } = event;

    if (!roomId) {
      throw new Error(
        `bug: roomId is undefined for event ${JSON.stringify(event, null, 2)}`,
      );
    }
    let roomData = this.ensureRoomData(roomId);
    roomData.addEvent(event, oldEventId);
  }

  private ensureRoomData(roomId: string) {
    let roomData = this.getRoomData(roomId);
    if (!roomData) {
      roomData = new Room();
      this.setRoomData(roomId, roomData);
    }
    return roomData;
  }

  private onMembership = (event: MatrixEvent, member: RoomMember) => {
    this.roomMembershipQueue.push({ event, member });
    debounce(this, this.drainMembership, 100);
  };

  private async drainMembership() {
    await this.flushMembership;

    let eventsDrained: () => void;
    this.flushMembership = new Promise((res) => (eventsDrained = res));

    let events = [...this.roomMembershipQueue];
    this.roomMembershipQueue = [];

    await Promise.all(
      events.map(({ event: { event, status } }) =>
        this.addRoomEvent({ ...event, status }),
      ),
    );

    // For rooms that we have been invited to we are unable to get the full
    // timeline event yet (it's not available until we join the room), but we
    // still need to get enough room state events to reasonably render the
    // room card.
    for (let {
      event: { event: rawEvent },
      member,
    } of events) {
      let event = rawEvent as DiscreteMatrixEvent;
      let { room_id: roomId } = rawEvent as DiscreteMatrixEvent;
      if (!roomId) {
        throw new Error(
          `bug: roomId is undefined for event ${JSON.stringify(
            event,
            null,
            2,
          )}`,
        );
      }
      let room = this.client.getRoom(roomId);
      if (!room) {
        throw new Error(
          `bug: should never get here--matrix sdk returned a null room for ${roomId}`,
        );
      }

      if (
        member.userId === this.client.getUserId() &&
        event.type === 'm.room.member' &&
        room.getMyMembership() === 'invite'
      ) {
        if (event.content.membership === 'invite') {
          let stateEvents = room
            .getLiveTimeline()
            .getState('f' as MatrixSDK.Direction)?.events;
          if (!stateEvents) {
            throw new Error(`bug: cannot get state events for room ${roomId}`);
          }
          for (let eventType of STATE_EVENTS_OF_INTEREST) {
            let events = stateEvents.get(eventType);
            if (!events) {
              continue;
            }
            await Promise.all(
              [...events.values()]
                .map((e) => ({
                  ...e.event,
                  // annoyingly these events have been stripped of their id's
                  event_id: `${roomId}_${eventType}_${e.localTimestamp}`,
                  status: e.status,
                }))
                .map((event) => this.addRoomEvent(event)),
            );
          }
        }
      }
    }

    eventsDrained!();
  }

  private onReceipt = async (e: MatrixEvent) => {
    let userId = this.client.credentials.userId;
    if (userId) {
      let eventIds = Object.keys(e.getContent());
      for (let eventId of eventIds) {
        let receipt = e.getContent()[eventId]['m.read'][userId];
        if (receipt) {
          this.addEventReadReceipt(eventId, { readAt: receipt.ts });
        }
      }
    }
  };

  private onRoomStateUpdate = (rs: MatrixSDK.RoomState) => {
    this.roomStateQueue.push(rs);
    debounce(this, this.drainRoomState, 100);
  };

  private drainRoomState = async () => {
    await this.flushRoomState;

    let roomStateUpdatesDrained: () => void;
    this.flushRoomState = new Promise((res) => (roomStateUpdatesDrained = res));

    let roomStates = [...this.roomStateQueue];
    this.roomStateQueue = [];
    const roomStateMap = new Map<string, MatrixSDK.RoomState>();
    for (const rs of roomStates) {
      roomStateMap.set(rs.roomId, rs);
    }
    roomStates = Array.from(roomStateMap.values());
    for (let rs of roomStates) {
      let roomData = this.ensureRoomData(rs.roomId);
      let name = rs.events.get('m.room.name')?.get('')?.event.content?.name;
      if (name) {
        roomData.updateName(name);
      }
      let skillsConfig = rs.events.get(SKILLS_STATE_EVENT_TYPE)?.get('')?.event
        .content;
      if (skillsConfig) {
        roomData.updateSkillsConfig(skillsConfig as SkillsConfig);
      }
    }
    roomStateUpdatesDrained!();
  };

  private onTimeline = (e: MatrixEvent) => {
    this.timelineQueue.push({ event: e });
    debounce(this, this.drainTimeline, 100);
  };

  private onUpdateEventStatus = (
    e: MatrixEvent,
    _room: unknown,
    maybeOldEventId?: string,
  ) => {
    this.timelineQueue.push({ event: e, oldEventId: maybeOldEventId });
    debounce(this, this.drainTimeline, 100);
  };

  private async drainTimeline() {
    await this.flushTimeline;

    let eventsDrained: () => void;
    this.flushTimeline = new Promise((res) => (eventsDrained = res));
    let events = [...this.timelineQueue];
    this.timelineQueue = [];
    for (let { event, oldEventId } of events) {
      await this.client?.decryptEventIfNeeded(event);
      await this.processDecryptedEvent(
        {
          ...event.event,
          status: event.status,
          content: event.getContent() || undefined,
          error: event.error ?? undefined,
        },
        oldEventId,
      );
    }
    eventsDrained!();
  }

  private async processDecryptedEvent(event: TempEvent, oldEventId?: string) {
    let { room_id: roomId } = event;
    if (!roomId) {
      throw new Error(
        `bug: roomId is undefined for event ${JSON.stringify(event, null, 2)}`,
      );
    }
    let room = this.client.getRoom(roomId);
    if (!room) {
      throw new Error(
        `bug: should never get here--matrix sdk returned a null room for ${roomId}`,
      );
    }

    let userId = this.client.getUserId();
    if (!userId) {
      throw new Error(
        `bug: userId is required for event ${JSON.stringify(event, null, 2)}`,
      );
    }

    // We might still receive events from the rooms that the user has left.
    let member = room.getMember(userId);
    if (!member || member.membership !== 'join') {
      return;
    }

    let roomData = await this.getRoomData(roomId);
    // patch in any missing room events--this will support dealing with local
    // echoes, migrating older histories as well as handle any matrix syncing gaps
    // that might occur
    if (
      roomData &&
      event.type === 'm.room.message' &&
      event.content?.msgtype === 'org.boxel.message' &&
      event.content.data
    ) {
      let data = (
        typeof event.content.data === 'string'
          ? JSON.parse(event.content.data)
          : event.content.data
      ) as CardMessageContent['data'];
      if (
        'attachedCardsEventIds' in data &&
        Array.isArray(data.attachedCardsEventIds)
      ) {
        for (let attachedCardEventId of data.attachedCardsEventIds) {
          let currentFragmentId: string | undefined = attachedCardEventId;
          do {
            let fragmentEvent = roomData.events.find(
              (e: DiscreteMatrixEvent) => e.event_id === currentFragmentId,
            );
            let fragmentData: CardFragmentContent['data'];
            if (!fragmentEvent) {
              fragmentEvent = (await this.client?.fetchRoomEvent(
                roomId,
                currentFragmentId ?? '',
              )) as DiscreteMatrixEvent;
              if (
                fragmentEvent.type !== 'm.room.message' ||
                fragmentEvent.content.msgtype !== 'org.boxel.cardFragment'
              ) {
                throw new Error(
                  `Expected event ${currentFragmentId} to be 'org.boxel.card' but was ${JSON.stringify(
                    fragmentEvent,
                  )}`,
                );
              }
              await this.addRoomEvent({
                ...fragmentEvent,
              });
              fragmentData = (
                typeof fragmentEvent.content.data === 'string'
                  ? JSON.parse((fragmentEvent.content as any).data)
                  : fragmentEvent.content.data
              ) as CardFragmentContent['data'];
            } else {
              if (
                fragmentEvent.type !== 'm.room.message' ||
                fragmentEvent.content.msgtype !== 'org.boxel.cardFragment'
              ) {
                throw new Error(
                  `Expected event to be 'org.boxel.cardFragment' but was ${JSON.stringify(
                    fragmentEvent,
                  )}`,
                );
              }
              fragmentData = fragmentEvent.content.data;
            }
            currentFragmentId = fragmentData?.nextFragment; // using '?' so we can be kind to older event schemas
          } while (currentFragmentId);
        }
      }
    } else if (
      event.type === 'm.room.message' &&
      event.content?.msgtype === 'org.boxel.realm-server-event'
    ) {
      await this.realmServer.handleEvent(event);
    }
    await this.addRoomEvent(event, oldEventId);

    if (
      event.type === 'm.room.message' &&
      event.content?.msgtype === 'org.boxel.command'
    ) {
      this.commandService.executeCommandEventIfNeeded(event);
    }

    if (room.oldState.paginationToken != null) {
      // we need to scroll back to capture any room events fired before this one
      await this.client?.scrollback(room);
    }
  }
}

function saveAuth(auth: LoginResponse) {
  window.localStorage.setItem('auth', JSON.stringify(auth));
}

function clearAuth() {
  window.localStorage.removeItem('auth');
  window.localStorage.removeItem(currentRoomIdPersistenceKey);
}

function getAuth(): LoginResponse | undefined {
  let auth = window.localStorage.getItem('auth');
  if (!auth) {
    return;
  }
  return JSON.parse(auth) as LoginResponse;
}<|MERGE_RESOLUTION|>--- conflicted
+++ resolved
@@ -435,52 +435,6 @@
     return this.client.createRealmSession(realmURL);
   }
 
-<<<<<<< HEAD
-=======
-  async createRoom(
-    name: string,
-    invites: string[], // these can be local names
-    topic?: string,
-  ): Promise<string> {
-    let userId = this.client.getUserId();
-    if (!userId) {
-      throw new Error(
-        `bug: there is no userId associated with the matrix client`,
-      );
-    }
-    let invite = invites.map((i) =>
-      i.startsWith('@') ? i : `@${i}:${userId!.split(':')[1]}`,
-    );
-    let { room_id: roomId } = await this.client.createRoom({
-      preset: this.matrixSDK.Preset.PrivateChat,
-      invite,
-      name,
-      topic,
-      room_alias_name: encodeURIComponent(
-        `${name} - ${format(new Date(), "yyyy-MM-dd'T'HH:mm:ss.SSSxxx")} - ${
-          this.userId
-        }`,
-      ),
-    });
-    let roomData = this.ensureRoomData(roomId);
-    invites.map((i) => {
-      let fullId = i.startsWith('@') ? i : `@${i}:${userId!.split(':')[1]}`;
-      if (i === aiBotUsername) {
-        roomData.mutex.dispatch(async () => {
-          return this.client.setPowerLevel(
-            roomId,
-            fullId,
-            AI_BOT_POWER_LEVEL,
-            null,
-          );
-        });
-      }
-    });
-    this.addSkillCardsToRoom(roomId, await this.loadDefaultSkills());
-    return roomId;
-  }
-
->>>>>>> ee403e7b
   private async sendEvent(
     roomId: string,
     eventType: string,
@@ -646,49 +600,6 @@
     } as CardMessageContent);
   }
 
-<<<<<<< HEAD
-=======
-  public async addSkillCardsToRoom(
-    roomId: string,
-    skillCards: SkillCard[],
-  ): Promise<void> {
-    let attachedSkillEventIds = await this.getCardEventIds(
-      skillCards,
-      roomId,
-      this.skillCardHashes,
-      { includeComputeds: true, maybeRelativeURL: null },
-    );
-    let skillEventIdsStateEvent: Record<string, any> = {};
-    try {
-      skillEventIdsStateEvent = await this.client.getStateEvent(
-        roomId,
-        SKILLS_STATE_EVENT_TYPE,
-        '',
-      );
-    } catch (e: unknown) {
-      if (e instanceof Error && 'errcode' in e && e.errcode === 'M_NOT_FOUND') {
-        // this is fine, it just means the state event doesn't exist yet
-      } else {
-        throw e;
-      }
-    }
-    let roomData = this.ensureRoomData(roomId);
-    await roomData.mutex.dispatch(async () => {
-      await this.client.sendStateEvent(roomId, SKILLS_STATE_EVENT_TYPE, {
-        enabledEventIds: [
-          ...new Set([
-            ...(skillEventIdsStateEvent?.enabledEventIds || []),
-            ...attachedSkillEventIds,
-          ]),
-        ],
-        disabledEventIds: [
-          ...(skillEventIdsStateEvent?.disabledEventIds || []),
-        ],
-      });
-    });
-  }
-
->>>>>>> ee403e7b
   public updateSkillIsActive = async (
     roomId: string,
     skillEventId: string,
@@ -979,7 +890,7 @@
     roomData.addEvent(event, oldEventId);
   }
 
-  private ensureRoomData(roomId: string) {
+  ensureRoomData(roomId: string) {
     let roomData = this.getRoomData(roomId);
     if (!roomData) {
       roomData = new Room();
