--- conflicted
+++ resolved
@@ -109,6 +109,7 @@
   @service private declare router: RouterService;
   @service private declare reset: ResetService;
   @tracked private _client: ExtendedClient | undefined;
+  @tracked private _isInitializingNewUser = false;
 
   profile = getMatrixProfile(this, () => this.client.getUserId());
 
@@ -247,31 +248,26 @@
     }
   }
 
+  get isInitializingNewUser() {
+    return this._isInitializingNewUser;
+  }
+
   async initializeNewUser(auth: LoginResponse, displayName: string) {
     displayName = displayName.trim();
     let cardController = getOwner(this)!.lookup(
       'controller:card',
     ) as CardController;
     cardController.workspaceChooserOpened = true;
+    this._isInitializingNewUser = true;
     this.start({ auth });
     this.setDisplayName(displayName);
-<<<<<<< HEAD
-    await this.initializeNewUserRealm.perform(displayName);
-    await this.loginToRealms();
-  }
-
-  initializeNewUserRealm = task(async (realmName: string) => {
-    let personalRealmURL = await this.realmServer.createRealm({
-      endpoint: 'personal',
-      name: `${realmName}'s Workspace`,
-      iconURL: iconURLFor(realmName),
-=======
     await this.createPersonalRealmForUser({
       endpoint: 'personal',
       name: `${displayName}'s Workspace`,
       iconURL: iconURLFor(displayName),
       backgroundURL: getRandomBackgroundURL(),
     });
+    this._isInitializingNewUser = false;
   }
 
   public async createPersonalRealmForUser({
@@ -290,7 +286,6 @@
       name,
       iconURL,
       backgroundURL,
->>>>>>> 123fdb8c
     });
     let { realms = [] } =
       (await this.client.getAccountDataFromServer<{ realms: string[] }>(
@@ -299,7 +294,7 @@
     realms.push(personalRealmURL.href);
     await this.client.setAccountData('com.cardstack.boxel.realms', { realms });
     await this.realmServer.setAvailableRealmURLs(realms);
-  });
+  }
 
   async setDisplayName(displayName: string) {
     await this.client.setDisplayName(displayName);
