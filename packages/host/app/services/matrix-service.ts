--- conflicted
+++ resolved
@@ -1168,13 +1168,6 @@
     ) {
       await this.realmServer.handleEvent(event);
     }
-<<<<<<< HEAD
-
-    if (oldEventId) {
-      await this.updateRoomEvent(event, oldEventId);
-    } else {
-      await this.addRoomEvent(event);
-=======
     await this.addRoomEvent(event, oldEventId);
 
     if (
@@ -1182,7 +1175,6 @@
       event.content?.msgtype === 'org.boxel.command'
     ) {
       this.commandService.executeCommandEventIfNeeded(event);
->>>>>>> f219d888
     }
 
     if (room.oldState.paginationToken != null) {
