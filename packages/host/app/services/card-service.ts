import Service, { service } from '@ember/service';

import { stringify } from 'qs';

import { TrackedArray } from 'tracked-built-ins';
import { v4 as uuidv4 } from 'uuid';

import {
  SupportedMimeType,
  type LooseCardResource,
  isSingleCardDocument,
  isCardCollectionDocument,
  type CardDocument,
  type SingleCardDocument,
  type LooseSingleCardDocument,
  type RealmInfo,
  type Loader,
  type PatchData,
  type Relationship,
} from '@cardstack/runtime-common';
import type { Query } from '@cardstack/runtime-common/query';

import ENV from '@cardstack/host/config/environment';

import type MessageService from '@cardstack/host/services/message-service';

import type {
  BaseDef,
  CardDef,
  FieldDef,
  Field,
  SerializeOpts,
} from 'https://cardstack.com/base/card-api';
import type * as CardAPI from 'https://cardstack.com/base/card-api';

import { trackCard } from '../resources/card-resource';

import type LoaderService from './loader-service';

export type CardSaveSubscriber = (
  url: URL,
  content: SingleCardDocument | string,
) => void;

<<<<<<< HEAD
const { ownRealmURL, environment } = ENV;
=======
const { ownRealmURL, testRealmURLs, environment } = ENV;
>>>>>>> e7e9cee5

export default class CardService extends Service {
  @service private declare loaderService: LoaderService;
  @service private declare messageService: MessageService;

  private subscriber: CardSaveSubscriber | undefined;
  // For tracking requests during the duration of this service. Used for being able to tell when to ignore an incremental indexing SSE event.
  // We want to ignore it when it is a result of our own request so that we don't reload the card and overwrite any unsaved changes made during auto save request and SSE event.
  clientRequestIds = new Set<string>();

  loaderToCardAPILoadingCache = new WeakMap<Loader, Promise<typeof CardAPI>>();

  async getAPI(): Promise<typeof CardAPI> {
    let loader = this.loaderService.loader;
    if (!this.loaderToCardAPILoadingCache.has(loader)) {
      let apiPromise = loader.import<typeof CardAPI>(
        'https://cardstack.com/base/card-api',
      );
      this.loaderToCardAPILoadingCache.set(loader, apiPromise);
      return apiPromise;
    }
    return this.loaderToCardAPILoadingCache.get(loader)!;
  }

  // TODO remove in a followup PR for CS-7036
<<<<<<< HEAD
  realmURLs = new TrackedArray<string>([resolvedBaseRealmURL]);
=======
  realmURLs = new TrackedArray<string>(testRealmURLs);
>>>>>>> e7e9cee5

  // Note that this should be the unresolved URL and that we need to rely on our
  // fetch to do any URL resolution.
  get defaultURL(): URL {
    return new URL(ownRealmURL);
  }

  onSave(subscriber: CardSaveSubscriber) {
    this.subscriber = subscriber;
  }

  unregisterSaveSubscriber() {
    this.subscriber = undefined;
  }

  setRealms(realms: string[]) {
    realms.forEach((realm) => {
      if (!this.realmURLs.includes(realm)) {
        this.realmURLs.push(realm);
      }
    });

    this.realmURLs.forEach((realm) => {
      if (!realms.includes(realm)) {
        this.realmURLs.splice(this.realmURLs.indexOf(realm), 1);
      }
    });
<<<<<<< HEAD

    let baseRealmUrl = baseRealm.url;
    // FIXME isn’t this all v clunky
    if (!this.realmURLs.includes(baseRealmUrl)) {
      this.realmURLs.unshift(baseRealmUrl);
    }
=======
>>>>>>> e7e9cee5
  }

  async fetchJSON(
    url: string | URL,
    args?: RequestInit,
  ): Promise<CardDocument | undefined> {
    let clientRequestId = uuidv4();
    this.clientRequestIds.add(clientRequestId);

    let response = await this.loaderService.loader.fetch(url, {
      headers: {
        Accept: SupportedMimeType.CardJson,
        'X-Boxel-Client-Request-Id': clientRequestId,
      },
      ...args,
    });
    if (!response.ok) {
      let responseText = await response.text();
      let err = new Error(
        `status: ${response.status} -
          ${response.statusText}. ${responseText}`,
      ) as any;

      err.status = response.status;
      err.responseText = responseText;

      throw err;
    }
    if (response.status !== 204) {
      return await response.json();
    }
    return;
  }

  async createFromSerialized(
    resource: LooseCardResource,
    doc: LooseSingleCardDocument | CardDocument,
    relativeTo?: URL | undefined,
  ): Promise<CardDef> {
    let api = await this.getAPI();
    let card = await api.createFromSerialized(resource, doc, relativeTo);
    // it's important that we absorb the field async here so that glimmer won't
    // encounter NotLoaded errors, since we don't have the luxury of the indexer
    // being able to inform us of which fields are used or not at this point.
    // (this is something that the card compiler could optimize for us in the
    // future)
    await api.recompute(card, {
      recomputeAllFields: true,
      loadFields: true,
    });
    return card as CardDef;
  }

  async serializeCard(
    card: CardDef,
    opts?: SerializeOpts,
  ): Promise<LooseSingleCardDocument> {
    let api = await this.getAPI();
    let serialized = api.serializeCard(card, opts);
    delete serialized.included;
    return serialized;
  }

  // we return undefined if the card changed locally while the save was in-flight
  async saveModel<T extends object>(
    owner: T,
    card: CardDef,
  ): Promise<CardDef | undefined> {
    let cardChanged = false;
    function onCardChange() {
      cardChanged = true;
    }
    let api = await this.getAPI();
    try {
      api.subscribeToChanges(card, onCardChange);
      let doc = await this.serializeCard(card, {
        // for a brand new card that has no id yet, we don't know what we are
        // relativeTo because its up to the realm server to assign us an ID, so
        // URL's should be absolute
        maybeRelativeURL: null, // forces URL's to be absolute.
      });
      // send doc over the wire with absolute URL's. The realm server will convert
      // to relative URL's as it serializes the cards
      let realmURL = await this.getRealmURL(card);
      let json = await this.saveCardDocument(doc, realmURL);
      let isNew = !card.id;

      let result: CardDef | undefined;
      // if the card changed while the save was in flight then don't load the
      // server's version of the card--the next auto save will include these
      // unsaved changes.
      if (!cardChanged) {
        // in order to preserve object equality with the unsaved card instance we
        // should always use updateFromSerialized()--this way a newly created
        // instance that does not yet have an id is still the same instance after an
        // ID has been assigned by the server.
        result = (await api.updateFromSerialized(card, json)) as CardDef;
      } else if (isNew) {
        // in this case a new card was created, but there is an immediate change
        // that was made--so we save off the new ID for the card so in the next
        // save we'll correlate to the correct card ID
        card.id = json.data.id;
      }
      if (isNew && result) {
        result = trackCard(owner, result, realmURL);
      }
      if (this.subscriber) {
        this.subscriber(new URL(json.data.id), json);
      }
      return result;
    } catch (err) {
      // TODO for CS-6268 we'll need to show a visual indicator that the auto
      // save has failed. Until that ticket is implemented, the only indication
      // of a failed auto-save will be from the console.
      console.error(`Failed to save ${card.id}: `, err);
      throw err;
      return;
    } finally {
      api.unsubscribeFromChanges(card, onCardChange);
    }
  }

  async saveSource(url: URL, content: string) {
    let response = await this.loaderService.loader.fetch(url, {
      method: 'POST',
      headers: {
        Accept: 'application/vnd.card+source',
      },
      body: content,
    });

    if (!response.ok) {
      let errorMessage = `Could not write file ${url}, status ${
        response.status
      }: ${response.statusText} - ${await response.text()}`;
      console.error(errorMessage);
      throw new Error(errorMessage);
    }
    this.subscriber?.(url, content);
    return response;
  }

  async deleteSource(url: URL) {
    let response = await this.loaderService.loader.fetch(url, {
      method: 'DELETE',
      headers: {
        Accept: 'application/vnd.card+source',
      },
    });

    if (!response.ok) {
      let errorMessage = `Could not delete file ${url}, status ${
        response.status
      }: ${response.statusText} - ${await response.text()}`;
      console.error(errorMessage);
      throw new Error(errorMessage);
    }
    return response;
  }

  // we return undefined if the card changed locally while the save was in-flight
  async patchCard(
    card: CardDef,
    doc: LooseSingleCardDocument,
    patchData: PatchData,
  ): Promise<CardDef | undefined> {
    let api = await this.getAPI();
    let linkedCards = await this.loadPatchedCards(patchData, new URL(card.id));
    for (let [field, value] of Object.entries(linkedCards)) {
      if (field.includes('.')) {
        let parts = field.split('.');
        let leaf = parts.pop();
        if (!leaf) {
          throw new Error(`bug: error in field name "${field}"`);
        }
        let inner = card;
        for (let part of parts) {
          inner = (inner as any)[part];
        }
        (inner as any)[leaf.match(/^\d+$/) ? Number(leaf) : leaf] = value;
      } else {
        // TODO this could trigger a save. perhaps instead we could
        // introduce a new option to updateFromSerialized to accept a list of
        // fields to pre-load? which in this case would be any relationships that
        // were patched in
        (card as any)[field] = value;
      }
    }
    let updatedCard = await api.updateFromSerialized<typeof CardDef>(card, doc);
    // TODO setting `this` as an owner until we can have a better solution here...
    // (currently only used by the AI bot to patch cards from chat)
    return await this.saveModel(this, updatedCard);
  }

  private async loadRelationshipCard(rel: Relationship, relativeTo: URL) {
    if (!rel.links.self) {
      return;
    }
    let id = rel.links.self;
    let card = await this.getCard(new URL(id, relativeTo).href);
    return card;
  }

  async getCard(url: URL | string): Promise<CardDef | undefined> {
    if (typeof url === 'string') {
      url = new URL(url);
    }
    let json = await this.fetchJSON(url);
    if (!isSingleCardDocument(json)) {
      throw new Error(
        `bug: server returned a non card document for ${url}:
      ${JSON.stringify(json, null, 2)}`,
      );
    }
    let card = await this.createFromSerialized(json.data, json, url);
    return card;
  }

  private async loadPatchedCards(
    patchData: PatchData,
    relativeTo: URL,
  ): Promise<{
    [fieldName: string]: CardDef | CardDef[];
  }> {
    if (!patchData?.relationships) {
      return {};
    }
    let result: { [fieldName: string]: CardDef | CardDef[] } = {};
    await Promise.all(
      Object.entries(patchData.relationships).map(async ([fieldName, rel]) => {
        if (Array.isArray(rel)) {
          let cards: CardDef[] = [];
          await Promise.all(
            rel.map(async (r) => {
              let card = await this.loadRelationshipCard(r, relativeTo);
              if (card) {
                cards.push(card);
              }
            }),
          );
          result[fieldName] = cards;
        } else {
          let card = await this.loadRelationshipCard(rel, relativeTo);
          if (card) {
            result[fieldName] = card;
          }
        }
      }),
    );
    return result;
  }

  private async saveCardDocument(
    doc: LooseSingleCardDocument,
    realmUrl?: URL,
  ): Promise<SingleCardDocument> {
    let isSaved = !!doc.data.id;
    let json = await this.fetchJSON(
      doc.data.id ?? realmUrl ?? this.defaultURL,
      {
        method: isSaved ? 'PATCH' : 'POST',
        body: JSON.stringify(doc, null, 2),
      },
    );
    if (!isSingleCardDocument(json)) {
      throw new Error(
        `bug: arg is not a card document:
        ${JSON.stringify(json, null, 2)}`,
      );
    }
    return json;
  }

  async copyCard(source: CardDef, destinationRealm: URL): Promise<CardDef> {
    let api = await this.getAPI();
    let serialized = await this.serializeCard(source, {
      maybeRelativeURL: null, // forces URL's to be absolute.
    });
    delete serialized.data.id;
    let json = await this.saveCardDocument(serialized, destinationRealm);
    let result = (await api.createFromSerialized(
      json.data,
      json,
      new URL(json.data.id),
    )) as CardDef;
    if (this.subscriber) {
      this.subscriber(new URL(json.data.id), json);
    }
    return result;
  }

  async deleteCard(card: CardDef): Promise<void> {
    if (!card.id) {
      // the card isn't actually saved yet, so do nothing
      return;
    }
    await this.fetchJSON(card.id, { method: 'DELETE' });
  }

  async search(query: Query, realmURL: URL): Promise<CardDef[]> {
    let json = await this.fetchJSON(`${realmURL}_search?${stringify(query)}`);
    if (!isCardCollectionDocument(json)) {
      throw new Error(
        `The realm search response was not a card collection document:
        ${JSON.stringify(json, null, 2)}`,
      );
    }
    let collectionDoc = json;
    try {
      console.time('search deserialization');
      return (
        await Promise.all(
          collectionDoc.data.map(async (doc) => {
            try {
              return await this.createFromSerialized(
                doc,
                collectionDoc,
                new URL(doc.id),
              );
            } catch (e) {
              console.warn(
                `Skipping ${
                  doc.id
                }. Encountered error deserializing from search result for query ${JSON.stringify(
                  query,
                  null,
                  2,
                )} against realm ${realmURL}`,
                e,
              );
              return undefined;
            }
          }),
        )
      ).filter(Boolean) as CardDef[];
    } finally {
      if (environment !== 'test') {
        console.timeEnd('search deserialization');
      }
    }
  }

  async getFields(
    cardOrField: BaseDef,
  ): Promise<{ [fieldName: string]: Field<typeof BaseDef> }> {
    let api = await this.getAPI();
    return api.getFields(cardOrField, { includeComputeds: true });
  }

  async isPrimitive(card: typeof FieldDef): Promise<boolean> {
    let api = await this.getAPI();
    return api.primitive in card;
  }

  async getRealmInfo(card: CardDef): Promise<RealmInfo | undefined> {
    let api = await this.getAPI();
    return card[api.realmInfo];
  }

  async getRealmURL(card: CardDef) {
    let api = await this.getAPI();
    // in the case where we get no realm URL from the card, we are dealing with
    // a new card instance that does not have a realm URL yet. For now let's
    // assume that the new card instance will reside in the realm that is hosting the app...
    // TODO change this after implementing CS-6381
    return card[api.realmURL] ?? new URL(ownRealmURL);
  }

  async cardsSettled() {
    let api = await this.getAPI();
    await api.flushLogs();
  }

  async getRealmInfoByRealmURL(realmURL: URL): Promise<RealmInfo> {
    let response = await this.loaderService.loader.fetch(`${realmURL}_info`, {
      headers: { Accept: SupportedMimeType.RealmInfo },
      method: 'GET',
    });

    if (!response.ok) {
      throw new Error(
        `status: ${response.status} -
        ${response.statusText}. ${await response.text()}`,
      );
    }
    return (await response.json()).data.attributes;
  }
}<|MERGE_RESOLUTION|>--- conflicted
+++ resolved
@@ -6,6 +6,7 @@
 import { v4 as uuidv4 } from 'uuid';
 
 import {
+  baseRealm,
   SupportedMimeType,
   type LooseCardResource,
   isSingleCardDocument,
@@ -42,11 +43,7 @@
   content: SingleCardDocument | string,
 ) => void;
 
-<<<<<<< HEAD
-const { ownRealmURL, environment } = ENV;
-=======
-const { ownRealmURL, testRealmURLs, environment } = ENV;
->>>>>>> e7e9cee5
+const { ownRealmURL, environment, resolvedBaseRealmURL } = ENV;
 
 export default class CardService extends Service {
   @service private declare loaderService: LoaderService;
@@ -72,11 +69,7 @@
   }
 
   // TODO remove in a followup PR for CS-7036
-<<<<<<< HEAD
   realmURLs = new TrackedArray<string>([resolvedBaseRealmURL]);
-=======
-  realmURLs = new TrackedArray<string>(testRealmURLs);
->>>>>>> e7e9cee5
 
   // Note that this should be the unresolved URL and that we need to rely on our
   // fetch to do any URL resolution.
@@ -104,15 +97,12 @@
         this.realmURLs.splice(this.realmURLs.indexOf(realm), 1);
       }
     });
-<<<<<<< HEAD
 
     let baseRealmUrl = baseRealm.url;
     // FIXME isn’t this all v clunky
     if (!this.realmURLs.includes(baseRealmUrl)) {
       this.realmURLs.unshift(baseRealmUrl);
     }
-=======
->>>>>>> e7e9cee5
   }
 
   async fetchJSON(
