import Owner from '@ember/owner';
import Service from '@ember/service';
import { service } from '@ember/service';
import { tracked } from '@glimmer/tracking';

import { dropTask } from 'ember-concurrency';

import window from 'ember-window-mock';

import { SupportedMimeType } from '@cardstack/runtime-common';

import ENV from '@cardstack/host/config/environment';

import NetworkService from './network';
import RealmServerService from './realm-server';
import ResetService from './reset';

const { stripePaymentLink } = ENV;

interface SubscriptionData {
  plan: string | null;
  creditsAvailableInPlanAllowance: number | null;
  creditsIncludedInPlanAllowance: number | null;
  extraCreditsAvailableInBalance: number | null;
  stripeCustomerId: string | null;
}

interface StripeLink {
  type: string;
  url: string;
  creditReloadAmount?: number;
}

export default class BillingService extends Service {
  @tracked private _subscriptionData: SubscriptionData | null = null;
  @tracked private _stripeLinks: StripeLink[] | null = null;
  private _fetchingSubscriptionData: Promise<void> | null = null;
  private _fetchingStripeLinks: Promise<void> | null = null;

  @service private declare realmServer: RealmServerService;
  @service private declare network: NetworkService;
  @service private declare reset: ResetService;

  constructor(owner: Owner) {
    super(owner);
    this.realmServer.subscribeEvent(
      'billing-notification',
      this.fetchSubscriptionData.bind(this),
    );
    this.reset.register(this);
  }

  resetState() {
    this._subscriptionData = null;
    this._stripeLinks = null;
  }

  async managePlan() {
    await this.fetchStripeLinks();
    let customerPortalLink = this.stripeLinks?.find(
      (link) => link.type === 'customer-portal-link',
    );
    if (!customerPortalLink) {
      throw new Error('customer portal link is not found');
    }
    window.open(customerPortalLink.url);
  }

  async fetchStripeLinks() {
    if (!this._fetchingStripeLinks) {
      this._fetchingStripeLinks = this.fetchStripeLinksTask.perform();
    }
    await this._fetchingStripeLinks;
  }

<<<<<<< HEAD
  get stripeLinks() {
    return this._stripeLinks;
  }

  private fetchStripeLinksTask = dropTask(async () => {
    try {
      let response = await this.network.fetch(
        `${this.url.origin}/_stripe-links`,
        {
          headers: {
            Accept: SupportedMimeType.JSONAPI,
            'Content-Type': 'application/json',
            Authorization: `Bearer ${await this.getToken()}`,
          },
        },
      );
      if (response.status !== 200) {
        throw new Error(
          `Failed to fetch user for realm server ${this.url.origin}: ${response.status}`,
        );
      }

      let json = (await response.json()) as {
        data: {
          type: string;
          attributes: {
            url: string;
            metadata?: { creditReloadAmount: number };
          };
        }[];
      };
      this._stripeLinks = json.data.map((data) => ({
        type: data.type,
        url: data.attributes.url,
        creditReloadAmount: data.attributes.metadata?.creditReloadAmount,
      }));
    } finally {
      this._fetchingStripeLinks = null;
    }
  });
=======
  encodeToAlphanumeric(matrixUserId: string) {
    return Buffer.from(matrixUserId)
      .toString('base64')
      .replace(/\+/g, '-')
      .replace(/\//g, '_')
      .replace(/=+$/, '');
  }

  getStripePaymentLink(matrixUserId: string): string {
    // We use the matrix user id (@username:example.com) as the client reference id for stripe
    // so we can identify the user payment in our system when we get the webhook
    // the client reference id must be alphanumeric, so we encode the matrix user id
    // https://docs.stripe.com/payment-links/url-parameters#streamline-reconciliation-with-a-url-parameter
    const clientReferenceId = this.encodeToAlphanumeric(matrixUserId);
    return `${stripePaymentLink}?client_reference_id=${clientReferenceId}`;
  }
>>>>>>> 7c91768d

  get subscriptionData() {
    return this._subscriptionData;
  }

  get fetchingSubscriptionData() {
    return !!this._fetchingSubscriptionData;
  }

  async fetchSubscriptionData() {
    if (!this._fetchingSubscriptionData) {
      this._fetchingSubscriptionData = this.fetchSubscriptionDataTask.perform();
    }
    await this._fetchingSubscriptionData;
  }

  private fetchSubscriptionDataTask = dropTask(async () => {
    try {
      let response = await this.network.fetch(`${this.url.origin}/_user`, {
        headers: {
          Accept: SupportedMimeType.JSONAPI,
          'Content-Type': 'application/json',
          Authorization: `Bearer ${await this.getToken()}`,
        },
      });
      if (response.status !== 200) {
        throw new Error(
          `Failed to fetch user for realm server ${this.url.origin}: ${response.status}`,
        );
      }
      let json = await response.json();
      let plan =
        json.included?.find((i: { type: string }) => i.type === 'plan')
          ?.attributes?.name ?? null;
      let creditsAvailableInPlanAllowance =
        json.data?.attributes?.creditsAvailableInPlanAllowance ?? null;
      let creditsIncludedInPlanAllowance =
        json.data?.attributes?.creditsIncludedInPlanAllowance ?? null;
      let extraCreditsAvailableInBalance =
        json.data?.attributes?.extraCreditsAvailableInBalance ?? null;
      this._subscriptionData = {
        plan,
        creditsAvailableInPlanAllowance,
        creditsIncludedInPlanAllowance,
        extraCreditsAvailableInBalance,
      };
    } finally {
      this._fetchingSubscriptionData = null;
    }
<<<<<<< HEAD
=======
    let json = await response.json();
    let plan =
      json.included?.find((i: { type: string }) => i.type === 'plan')
        ?.attributes?.name ?? null;
    let creditsAvailableInPlanAllowance =
      json.data?.attributes?.creditsAvailableInPlanAllowance ?? null;
    let creditsIncludedInPlanAllowance =
      json.data?.attributes?.creditsIncludedInPlanAllowance ?? null;
    let extraCreditsAvailableInBalance =
      json.data?.attributes?.extraCreditsAvailableInBalance ?? null;
    let stripeCustomerId = json.data?.attributes?.stripeCustomerId ?? null;
    this._subscriptionData = {
      plan,
      creditsAvailableInPlanAllowance,
      creditsIncludedInPlanAllowance,
      extraCreditsAvailableInBalance,
      stripeCustomerId,
    };
>>>>>>> 7c91768d
  });

  private async getToken() {
    if (!this.realmServer.token) {
      await this.realmServer.login();
    }

    if (!this.realmServer.token) {
      throw new Error('Failed to get realm server token');
    }

    return this.realmServer.token;
  }

  private get url() {
    return this.realmServer.url;
  }
}<|MERGE_RESOLUTION|>--- conflicted
+++ resolved
@@ -9,13 +9,9 @@
 
 import { SupportedMimeType } from '@cardstack/runtime-common';
 
-import ENV from '@cardstack/host/config/environment';
-
 import NetworkService from './network';
 import RealmServerService from './realm-server';
 import ResetService from './reset';
-
-const { stripePaymentLink } = ENV;
 
 interface SubscriptionData {
   plan: string | null;
@@ -73,7 +69,6 @@
     await this._fetchingStripeLinks;
   }
 
-<<<<<<< HEAD
   get stripeLinks() {
     return this._stripeLinks;
   }
@@ -114,7 +109,7 @@
       this._fetchingStripeLinks = null;
     }
   });
-=======
+
   encodeToAlphanumeric(matrixUserId: string) {
     return Buffer.from(matrixUserId)
       .toString('base64')
@@ -123,15 +118,21 @@
       .replace(/=+$/, '');
   }
 
-  getStripePaymentLink(matrixUserId: string): string {
+  async getStripePaymentLink(matrixUserId: string): Promise<string> {
     // We use the matrix user id (@username:example.com) as the client reference id for stripe
     // so we can identify the user payment in our system when we get the webhook
     // the client reference id must be alphanumeric, so we encode the matrix user id
     // https://docs.stripe.com/payment-links/url-parameters#streamline-reconciliation-with-a-url-parameter
+    await this.fetchStripeLinks();
+    let freePaymentLink = this._stripeLinks?.find(
+      (link) => link.type === 'free-plan-payment-link',
+    );
+    if (!freePaymentLink) {
+      throw new Error('free payment link is not found');
+    }
     const clientReferenceId = this.encodeToAlphanumeric(matrixUserId);
-    return `${stripePaymentLink}?client_reference_id=${clientReferenceId}`;
-  }
->>>>>>> 7c91768d
+    return `${freePaymentLink}?client_reference_id=${clientReferenceId}`;
+  }
 
   get subscriptionData() {
     return this._subscriptionData;
@@ -172,36 +173,17 @@
         json.data?.attributes?.creditsIncludedInPlanAllowance ?? null;
       let extraCreditsAvailableInBalance =
         json.data?.attributes?.extraCreditsAvailableInBalance ?? null;
+      let stripeCustomerId = json.data?.attributes?.stripeCustomerId ?? null;
       this._subscriptionData = {
         plan,
         creditsAvailableInPlanAllowance,
         creditsIncludedInPlanAllowance,
         extraCreditsAvailableInBalance,
+        stripeCustomerId,
       };
     } finally {
       this._fetchingSubscriptionData = null;
     }
-<<<<<<< HEAD
-=======
-    let json = await response.json();
-    let plan =
-      json.included?.find((i: { type: string }) => i.type === 'plan')
-        ?.attributes?.name ?? null;
-    let creditsAvailableInPlanAllowance =
-      json.data?.attributes?.creditsAvailableInPlanAllowance ?? null;
-    let creditsIncludedInPlanAllowance =
-      json.data?.attributes?.creditsIncludedInPlanAllowance ?? null;
-    let extraCreditsAvailableInBalance =
-      json.data?.attributes?.extraCreditsAvailableInBalance ?? null;
-    let stripeCustomerId = json.data?.attributes?.stripeCustomerId ?? null;
-    this._subscriptionData = {
-      plan,
-      creditsAvailableInPlanAllowance,
-      creditsIncludedInPlanAllowance,
-      extraCreditsAvailableInBalance,
-      stripeCustomerId,
-    };
->>>>>>> 7c91768d
   });
 
   private async getToken() {
