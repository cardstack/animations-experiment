import Service from '@ember/service';
import { tracked } from '@glimmer/tracking';
<<<<<<< HEAD
=======
import type CardService from '../services/card-service';
import { RealmPaths } from '@cardstack/runtime-common';
import log from 'loglevel';
>>>>>>> d3bad1d9

export default class MessageService extends Service {
  @tracked subscriptions: Map<string, EventSource> = new Map();

  subscribe(realmURL: string, cb: (ev: MessageEvent) => void): () => void {
    let maybeEventSource = this.subscriptions.get(realmURL);

<<<<<<< HEAD
    if (!maybeEventSource) {
      maybeEventSource = new EventSource(realmURL);
      this.start(maybeEventSource);
      this.subscriptions.set(realmURL, maybeEventSource);
    }

    let eventSource = maybeEventSource;
    eventSource.addEventListener('update', cb);
    console.log(`Created new event source for ${realmURL}`);
    return () => {
      eventSource.removeEventListener('update', cb);
      console.log(`Unsubscribed ${realmURL}`);
    };
  }

  start(eventSource: EventSource) {
    eventSource.onerror = () => {
      if (eventSource.readyState == EventSource.CONNECTING) {
        console.log(`Reconnecting to ${eventSource.url}...`);
      } else if (eventSource.readyState == EventSource.CLOSED) {
        console.log(`Connection closed for ${eventSource.url}`);
        eventSource.close();
      } else {
        console.log(`An error has occured for ${eventSource.url}`);
      }
    };

    eventSource.onmessage = (ev: MessageEvent) => {
      console.log('Event: message, data: ' + ev.data);
    };
  }
=======
  start() {
    if (!this.eventSource || this.isClosed) {
      let realmPath = new RealmPaths(this.cardService.defaultURL);
      this.eventSource = new EventSource(`${realmPath.url}_message`);
      log.info('Created new event source');
    }

    this.eventSource.onerror = (_ev: Event) => {
      if (this.eventSource?.readyState == EventSource.CONNECTING) {
        log.info(`Reconnecting (readyState=${this.eventSource.readyState})...`);
      } else if (this.isClosed) {
        log.info(
          `Connection closed (readyState=${this.eventSource?.readyState})`
        );
      } else {
        log.info(`An error has occured`);
      }
    };

    this.eventSource.onmessage = (e: MessageEvent) => {
      log.info('Event: message, data: ' + e.data);
    };
  }

  stop() {
    if (this.eventSource) {
      this.eventSource.close();
      if (this.isClosed) {
        log.info('Connection closed');
        this.eventSource = undefined;
      }
    }
  }
>>>>>>> d3bad1d9
}<|MERGE_RESOLUTION|>--- conflicted
+++ resolved
@@ -1,11 +1,5 @@
 import Service from '@ember/service';
 import { tracked } from '@glimmer/tracking';
-<<<<<<< HEAD
-=======
-import type CardService from '../services/card-service';
-import { RealmPaths } from '@cardstack/runtime-common';
-import log from 'loglevel';
->>>>>>> d3bad1d9
 
 export default class MessageService extends Service {
   @tracked subscriptions: Map<string, EventSource> = new Map();
@@ -13,71 +7,16 @@
   subscribe(realmURL: string, cb: (ev: MessageEvent) => void): () => void {
     let maybeEventSource = this.subscriptions.get(realmURL);
 
-<<<<<<< HEAD
     if (!maybeEventSource) {
       maybeEventSource = new EventSource(realmURL);
-      this.start(maybeEventSource);
+      maybeEventSource.onerror = () => eventSource.close();
       this.subscriptions.set(realmURL, maybeEventSource);
     }
 
     let eventSource = maybeEventSource;
     eventSource.addEventListener('update', cb);
-    console.log(`Created new event source for ${realmURL}`);
     return () => {
       eventSource.removeEventListener('update', cb);
-      console.log(`Unsubscribed ${realmURL}`);
     };
   }
-
-  start(eventSource: EventSource) {
-    eventSource.onerror = () => {
-      if (eventSource.readyState == EventSource.CONNECTING) {
-        console.log(`Reconnecting to ${eventSource.url}...`);
-      } else if (eventSource.readyState == EventSource.CLOSED) {
-        console.log(`Connection closed for ${eventSource.url}`);
-        eventSource.close();
-      } else {
-        console.log(`An error has occured for ${eventSource.url}`);
-      }
-    };
-
-    eventSource.onmessage = (ev: MessageEvent) => {
-      console.log('Event: message, data: ' + ev.data);
-    };
-  }
-=======
-  start() {
-    if (!this.eventSource || this.isClosed) {
-      let realmPath = new RealmPaths(this.cardService.defaultURL);
-      this.eventSource = new EventSource(`${realmPath.url}_message`);
-      log.info('Created new event source');
-    }
-
-    this.eventSource.onerror = (_ev: Event) => {
-      if (this.eventSource?.readyState == EventSource.CONNECTING) {
-        log.info(`Reconnecting (readyState=${this.eventSource.readyState})...`);
-      } else if (this.isClosed) {
-        log.info(
-          `Connection closed (readyState=${this.eventSource?.readyState})`
-        );
-      } else {
-        log.info(`An error has occured`);
-      }
-    };
-
-    this.eventSource.onmessage = (e: MessageEvent) => {
-      log.info('Event: message, data: ' + e.data);
-    };
-  }
-
-  stop() {
-    if (this.eventSource) {
-      this.eventSource.close();
-      if (this.isClosed) {
-        log.info('Connection closed');
-        this.eventSource = undefined;
-      }
-    }
-  }
->>>>>>> d3bad1d9
 }