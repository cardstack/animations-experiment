--- conflicted
+++ resolved
@@ -13,13 +13,8 @@
 import {
   mergeRelationships,
   type PatchData,
-<<<<<<< HEAD
-  type ResolvedCodeRef,
-  RealmPaths,
-=======
   RealmPaths,
   type ResolvedCodeRef,
->>>>>>> bcac0da2
 } from '@cardstack/runtime-common';
 
 import { Submode, Submodes } from '@cardstack/host/components/submode-switcher';
@@ -122,23 +117,11 @@
       if ('card' in item && item.card.id == id) {
         let document = await this.cardService.serializeCard(item.card);
         if (patch.attributes) {
-<<<<<<< HEAD
-          for (let key of Object.keys(patch.attributes)) {
-            if (!(key in item.card)) {
-              throw new Error(`Attribute "${key}" does not exist in card`);
-            }
-          }
-=======
->>>>>>> bcac0da2
           document.data.attributes = mergeWith(
             document.data.attributes,
             patch.attributes,
           );
         }
-<<<<<<< HEAD
-
-=======
->>>>>>> bcac0da2
         if (patch.relationships) {
           let mergedRel = mergeRelationships(
             document.data.relationships,
@@ -148,10 +131,6 @@
             document.data.relationships = mergedRel;
           }
         }
-<<<<<<< HEAD
-
-=======
->>>>>>> bcac0da2
         await this.cardService.patchCard(item.card, document, patch);
       }
     }
