import { service } from '@ember/service';
import { tracked } from '@glimmer/tracking';

import { task } from 'ember-concurrency';

import { Resource } from 'ember-resources';

import { getAncestor, getField, isBaseDef } from '@cardstack/runtime-common';

import {
  ModuleSyntax,
  type PossibleCardOrFieldDeclaration,
  type FunctionDeclaration,
  type ClassDeclaration,
  type Declaration,
  type Reexport,
  isInternalReference,
} from '@cardstack/runtime-common/module-syntax';

import {
  getCardType,
  type CardType,
} from '@cardstack/host/resources/card-type';

import { type Ready } from '@cardstack/host/resources/file';

import { importResource } from '@cardstack/host/resources/import';

import type OperatorModeStateService from '@cardstack/host/services/operator-mode-state-service';

import { type BaseDef } from 'https://cardstack.com/base/card-api';

interface CardOrField {
  cardType: CardType;
  cardOrField: typeof BaseDef;
}

export type CardOrFieldDeclaration = CardOrField &
  Partial<PossibleCardOrFieldDeclaration>;

export type CardOrFieldReexport = CardOrField & Reexport;

export type ModuleDeclaration =
  | CardOrFieldDeclaration
  | ClassDeclaration
  | FunctionDeclaration
  | CardOrFieldReexport;

export function isCardOrFieldDeclaration(
  declaration: ModuleDeclaration,
): declaration is CardOrFieldDeclaration {
  return (
    declaration.type === 'possibleCardOrField' &&
    hasCardOrFieldProperties(declaration)
  );
}

export function isReexportCardOrField(
  declaration: ModuleDeclaration,
): declaration is CardOrFieldReexport {
  return (
    declaration.type === 'reexport' && hasCardOrFieldProperties(declaration)
  );
}

function hasCardOrFieldProperties(declaration: ModuleDeclaration) {
  return (
    (declaration as CardOrField).cardType !== undefined &&
    (declaration as CardOrField).cardOrField !== undefined
  );
}

interface Args {
  named: {
    executableFile: Ready | undefined;
    onModuleEdit: (state: State) => void;
  };
}

export interface State {
  url?: string;
  declarations: ModuleDeclaration[];
}

export class ModuleContentsResource extends Resource<Args> {
<<<<<<< HEAD
  @service declare operatorModeStateService: OperatorModeStateService;
=======
  @tracked moduleError:
    | { type: 'runtime' | 'compile'; message: string }
    | undefined = undefined;
  @tracked private _declarations: ModuleDeclaration[] = [];
  private _url: string | undefined;
>>>>>>> 5fbe6496
  private executableFile: Ready | undefined;
  @tracked private state: State | undefined = undefined;
  private onModuleEdit?: (state: State) => void;

  get isLoading() {
    return this.load.isRunning;
  }

  // this resource is aware of loading new modules (ie it stores previous urls)
  // it has to know this to distinguish the act of editing of a file and switching between definitions
  // when editing a file we don't want to introduce loading state, whereas when switching between definitions we do
  get isLoadingNewModule() {
    return (
      (this.load.isRunning && this.executableFile?.url !== this.state?.url) ??
      false
    );
  }

  get declarations() {
    return this.state?.declarations || [];
  }

  modify(_positional: never[], named: Args['named']) {
    let { executableFile, onModuleEdit } = named;
    this.executableFile = executableFile;
<<<<<<< HEAD
    this.onModuleEdit = onModuleEdit;
    this.load.perform(this.executableFile);
=======
    this.moduleError = undefined;
    if (this.executableFile) {
      this.load.perform(this.executableFile);
    }
>>>>>>> 5fbe6496
  }

  private load = task(async (executableFile: Ready | undefined) => {
    if (executableFile === undefined) {
      return;
    }
    let moduleResource = importResource(this, () => executableFile.url);
    await moduleResource.loaded; // we need to await this otherwise, it will go into an infinite loop

    this.moduleError = moduleResource.error;
    if (moduleResource.module === undefined) {
      return;
    }
    let exportedCardsOrFields: Map<string, typeof BaseDef> =
      getExportedCardsOrFields(moduleResource.module);

    let moduleSyntax = new ModuleSyntax(
      executableFile.content,
      new URL(executableFile.url),
    );
    let newState = {
      declarations: this.buildDeclarations(moduleSyntax, exportedCardsOrFields),
      url: executableFile.url,
    };

    this.updateState(newState);
  });

  private updateState(newState: State): void {
    if (newState.url === this.state?.url) {
      this.onModuleEdit?.(newState);
    }
    this.state = newState;
  }

  private buildDeclarations(
    moduleSyntax: ModuleSyntax,
    exportedCardsOrFields: Map<string, typeof BaseDef>,
  ): ModuleDeclaration[] {
    let localCardsOrFields = collectLocalCardsOrFields(
      moduleSyntax,
      exportedCardsOrFields,
    );
    let declarations: ModuleDeclaration[] = [];
    moduleSyntax.declarations.forEach((value: Declaration) => {
      if (value.type === 'possibleCardOrField') {
        let cardOrField = value.exportName
          ? exportedCardsOrFields.get(value.exportName)
          : localCardsOrFields.get(value);
        if (cardOrField !== undefined) {
          declarations.push({
            ...value,
            cardOrField,
            cardType: getCardType(this, () => cardOrField as typeof BaseDef),
          } as CardOrFieldDeclaration);
          return;
        }
        // case where things statically look like cards or fields but are not
        if (value.exportName !== undefined) {
          declarations.push({
            localName: value.localName,
            exportName: value.exportName,
            path: value.path,
            type: 'class',
          } as ClassDeclaration);
        }
      } else if (value.type === 'reexport') {
        let cardOrField: typeof BaseDef | undefined;
        if (value.exportName) {
          let foundCardOrField = exportedCardsOrFields.get(value.exportName);
          if (foundCardOrField) {
            cardOrField = foundCardOrField;
          }
          if (cardOrField !== undefined) {
            declarations.push({
              ...value,
              cardOrField,
              cardType: getCardType(this, () => cardOrField as typeof BaseDef),
            } as CardOrFieldReexport);
          }
        }
      } else if (value.type === 'class' || value.type === 'function') {
        if (value.exportName !== undefined) {
          declarations.push(value as ModuleDeclaration);
        }
      }
    });
    return declarations;
  }
}

export function moduleContentsResource(
  parent: object,
  executableFile: () => Ready | undefined,
  onModuleEdit: (state: State) => void,
): ModuleContentsResource {
  return ModuleContentsResource.from(parent, () => ({
    named: {
      executableFile: executableFile(),
      onModuleEdit: onModuleEdit,
    },
  })) as unknown as ModuleContentsResource;
}

function getExportedCardsOrFields(moduleProxy: object) {
  return new Map(
    Object.entries(moduleProxy).filter(([_, declaration]) =>
      isBaseDef(declaration),
    ),
  );
}

function collectLocalCardsOrFields(
  moduleSyntax: ModuleSyntax,
  exportedCardsOrFields: Map<string, typeof BaseDef>,
): Map<PossibleCardOrFieldDeclaration, typeof BaseDef> {
  const localCardsOrFields: Map<
    PossibleCardOrFieldDeclaration,
    typeof BaseDef
  > = new Map();
  let possibleCardsOrFields = moduleSyntax.possibleCardsOrFields;

  for (const value of moduleSyntax.declarations) {
    if (value.localName !== undefined) {
      const cardOrField = exportedCardsOrFields.get(value.localName);

      if (cardOrField !== undefined) {
        findLocalAncestor(
          value,
          cardOrField,
          possibleCardsOrFields,
          localCardsOrFields,
        );
        findLocalField(
          value,
          cardOrField,
          possibleCardsOrFields,
          localCardsOrFields,
        );
      }
    }
  }

  return localCardsOrFields;
}

function findLocalAncestor(
  value: Declaration,
  cardOrField: typeof BaseDef,
  possibleCardsOrFields: PossibleCardOrFieldDeclaration[],
  localCardsOrFields: Map<PossibleCardOrFieldDeclaration, typeof BaseDef>,
) {
  if (
    value.type === 'possibleCardOrField' &&
    isInternalReference(value.super)
  ) {
    const indexOfParent = value.super.classIndex;
    if (indexOfParent === undefined) return;
    const parentCardOrFieldClass = possibleCardsOrFields[indexOfParent];
    const parentCardOrField = getAncestor(cardOrField);

    if (parentCardOrField == undefined) return;
    localCardsOrFields.set(parentCardOrFieldClass, parentCardOrField);
    findLocalAncestor(
      parentCardOrFieldClass,
      parentCardOrField,
      possibleCardsOrFields,
      localCardsOrFields,
    );
  }
}

function findLocalField(
  value: Declaration,
  cardOrField: typeof BaseDef,
  possibleCardsOrFields: PossibleCardOrFieldDeclaration[],
  localCardsOrFields: Map<PossibleCardOrFieldDeclaration, typeof BaseDef>,
) {
  if (value.type === 'possibleCardOrField') {
    if (value.possibleFields) {
      for (const [fieldName, v] of value.possibleFields) {
        if (isInternalReference(v.card)) {
          const indexOfParentField = v.card.classIndex;
          if (indexOfParentField === undefined) return;
          const parentFieldClass = possibleCardsOrFields[indexOfParentField];
          const localName = parentFieldClass.localName;

          if (localName === undefined) return;
          const field = getField(cardOrField, fieldName);
          if (field === undefined || field.card === undefined) return;
          localCardsOrFields.set(parentFieldClass, field.card);
          findLocalAncestor(
            parentFieldClass,
            field.card,
            possibleCardsOrFields,
            localCardsOrFields,
          );
        }
      }
    }
  }
}

export function findDeclarationByName(
  name: string,
  declarations: ModuleDeclaration[],
) {
  return declarations.find((dec) => {
    return dec.exportName === name || dec.localName === name;
  });
}<|MERGE_RESOLUTION|>--- conflicted
+++ resolved
@@ -83,15 +83,10 @@
 }
 
 export class ModuleContentsResource extends Resource<Args> {
-<<<<<<< HEAD
   @service declare operatorModeStateService: OperatorModeStateService;
-=======
   @tracked moduleError:
     | { type: 'runtime' | 'compile'; message: string }
     | undefined = undefined;
-  @tracked private _declarations: ModuleDeclaration[] = [];
-  private _url: string | undefined;
->>>>>>> 5fbe6496
   private executableFile: Ready | undefined;
   @tracked private state: State | undefined = undefined;
   private onModuleEdit?: (state: State) => void;
@@ -117,15 +112,9 @@
   modify(_positional: never[], named: Args['named']) {
     let { executableFile, onModuleEdit } = named;
     this.executableFile = executableFile;
-<<<<<<< HEAD
+    this.moduleError = undefined;
     this.onModuleEdit = onModuleEdit;
     this.load.perform(this.executableFile);
-=======
-    this.moduleError = undefined;
-    if (this.executableFile) {
-      this.load.perform(this.executableFile);
-    }
->>>>>>> 5fbe6496
   }
 
   private load = task(async (executableFile: Ready | undefined) => {
