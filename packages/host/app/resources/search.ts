import { registerDestructor } from '@ember/destroyable';

import { service } from '@ember/service';
import { tracked } from '@glimmer/tracking';

import { restartableTask } from 'ember-concurrency';
import { Resource } from 'ember-resources';
import flatMap from 'lodash/flatMap';

import { subscribeToRealm } from '@cardstack/runtime-common';

import type { Query } from '@cardstack/runtime-common/query';

import type { CardDef } from 'https://cardstack.com/base/card-api';

import { type RealmCards } from '../components/card-catalog/modal';

import type CardService from '../services/card-service';

interface Args {
  named: {
    query: Query;
    realms?: string[];
    isLive?: true;
    doWhileRefreshing?: (ready: Promise<void> | undefined) => Promise<void>;
  };
}

export class Search extends Resource<Args> {
  @service private declare cardService: CardService;
  @tracked private _instances: CardDef[] = [];
  @tracked private _instancesByRealm: RealmCards[] = [];
  @tracked private staleInstances: CardDef[] = [];
  @tracked private staleInstancesByRealm: RealmCards[] = [];
  @tracked private realmsToSearch: string[] = [];
  loaded: Promise<void> | undefined;
  private subscriptions: { url: string; unsubscribe: () => void }[] = [];

  modify(_positional: never[], named: Args['named']) {
    let { query, realms, isLive, doWhileRefreshing } = named;
<<<<<<< HEAD
    this.realmsToSearch = realms ?? [
      ...new Set(
        realms ?? [
          this.cardService.defaultURL.href,
          baseRealm.url,
          ...otherRealmURLs,
        ],
      ),
    ];
    this.loaded = this.search.perform(query);
=======
    this.realmsToSearch = realms ?? this.cardService.realmURLs;
    this.ready = this.search.perform(query);
>>>>>>> 6eedb11d

    if (isLive) {
      // TODO this triggers a new search against all realms if any single realm
      // updates. Make this more precise where we only search the updated realm
      // instead of all realms.
      this.subscriptions = this.realmsToSearch.map((realm) => ({
        url: `${realm}_message`,
        unsubscribe: subscribeToRealm(`${realm}_message`, ({ type }) => {
          // we are only interested in index events
          if (type !== 'index') {
            return;
          }
          // we show stale instances during a live refresh while we are
          // waiting for the new instances to arrive--this eliminates the flash
          // while we wait
          this.staleInstances = [...(this.instances ?? [])];
          this.staleInstancesByRealm = [...(this._instancesByRealm ?? [])];

          this.search.perform(query);
          if (doWhileRefreshing) {
            this.doWhileRefreshing.perform(doWhileRefreshing);
          }
        }),
      }));

      registerDestructor(this, () => {
        for (let subscription of this.subscriptions) {
          subscription.unsubscribe();
        }
      });
    }
  }

  get instances() {
    return this.isLoading ? this.staleInstances : this._instances;
  }

  get instancesByRealm() {
    return this.isLoading ? this.staleInstancesByRealm : this._instancesByRealm;
  }

  private doWhileRefreshing = restartableTask(
    async (
      doWhileRefreshing: (ready: Promise<void> | undefined) => Promise<void>,
    ) => {
      await doWhileRefreshing(this.loaded);
    },
  );

  private search = restartableTask(async (query: Query) => {
    this._instances = flatMap(
      await Promise.all(
        // use a Set since the default URL may actually be the base realm
        this.realmsToSearch.map(
          async (realm) => await this.cardService.search(query, new URL(realm)),
        ),
      ),
    );

    let realmsWithCards = this.realmsToSearch
      .map((url) => {
        let cards = this._instances.filter((card) => card.id.startsWith(url));
        return { url, cards };
      })
      .filter((r) => r.cards.length > 0);

    this._instancesByRealm = await Promise.all(
      realmsWithCards.map(async ({ url, cards }) => {
        let realmInfo = await this.cardService.getRealmInfo(cards[0]);
        if (!realmInfo) {
          throw new Error(`Could not find realm info for card ${cards[0].id}`);
        }
        return { url, realmInfo, cards };
      }),
    );
  });

  get isLoading() {
    return this.search.isRunning;
  }
}

export function getSearchResults(
  parent: object,
  query: () => Query,
  realms?: () => string[],
) {
  return Search.from(parent, () => ({
    named: {
      query: query(),
      realms: realms ? realms() : undefined,
    },
  })) as Search;
}

// A new search is triggered whenever the index updates. Consumers of this
// function that render their cards using {{#each}} should make sure to use the
// "key" field: {{#each #this.results.instances key="id" as |instance|}} in
// order to keep the results stable between refreshes.
export function getLiveSearchResults(
  parent: object,
  query: () => Query,
  realms?: () => string[],
  doWhileRefreshing?: () => (ready: Promise<void> | undefined) => Promise<void>,
) {
  return Search.from(parent, () => ({
    named: {
      isLive: true,
      query: query(),
      realms: realms ? realms() : undefined,
      doWhileRefreshing: doWhileRefreshing ? doWhileRefreshing() : undefined,
    },
  })) as Search;
}<|MERGE_RESOLUTION|>--- conflicted
+++ resolved
@@ -38,21 +38,8 @@
 
   modify(_positional: never[], named: Args['named']) {
     let { query, realms, isLive, doWhileRefreshing } = named;
-<<<<<<< HEAD
-    this.realmsToSearch = realms ?? [
-      ...new Set(
-        realms ?? [
-          this.cardService.defaultURL.href,
-          baseRealm.url,
-          ...otherRealmURLs,
-        ],
-      ),
-    ];
+    this.realmsToSearch = realms ?? this.cardService.realmURLs;
     this.loaded = this.search.perform(query);
-=======
-    this.realmsToSearch = realms ?? this.cardService.realmURLs;
-    this.ready = this.search.perform(query);
->>>>>>> 6eedb11d
 
     if (isLive) {
       // TODO this triggers a new search against all realms if any single realm
