--- conflicted
+++ resolved
@@ -38,8 +38,6 @@
     });
   }
 
-<<<<<<< HEAD
-=======
   openPath(newPath: string | undefined) {
     if (newPath) {
       let fileUrl = new URL(this.cardService.defaultURL + newPath);
@@ -47,7 +45,6 @@
     }
   }
 
->>>>>>> ad1de189
   getCards(query: Query, realms?: string[]): Search {
     return getSearchResults(
       this,
