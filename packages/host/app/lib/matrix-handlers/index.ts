import { type IEvent } from 'matrix-js-sdk';

import { RoomState } from '@cardstack/host/lib/matrix-classes/room';

import type {
  CommandEvent,
  CommandResultEvent,
  MatrixEvent as DiscreteMatrixEvent,
  ReactionEvent,
} from 'https://cardstack.com/base/matrix-event';

import type MatrixService from '../../services/matrix-service';
import type * as MatrixSDK from 'matrix-js-sdk';

export * as Membership from './membership';
export * as Timeline from './timeline';

export interface RoomEvent extends RoomMeta {
  eventId: string;
  roomId: string;
  timestamp: number;
}

export interface RoomInvite extends RoomEvent {
  sender: string;
}

export interface RoomMeta {
  name?: string;
}

export type Event = Partial<IEvent> & {
  status: MatrixSDK.EventStatus | null;
  error?: MatrixSDK.MatrixError;
};

export async function addRoomEvent(context: MatrixService, event: Event) {
  let { event_id: eventId, room_id: roomId, state_key: stateKey } = event;
  // If we are receiving an event which contains
  // a data field, we need to parse it
  // because matrix doesn't support all json types
  // Corresponding encoding is done in
  // sendEvent in the matrix-service
  if (event.content?.data) {
    if (typeof event.content.data !== 'string') {
      console.warn(
        `skipping matrix event ${
          eventId ?? stateKey
        }, event.content.data is not serialized properly`,
      );
      return;
    }
    event.content.data = JSON.parse(event.content.data);
  }
  eventId = eventId ?? stateKey; // room state may not necessary have an event ID
  if (!eventId) {
    throw new Error(
      `bug: event ID is undefined for event ${JSON.stringify(event, null, 2)}`,
    );
  }
  if (!roomId) {
    throw new Error(
      `bug: roomId is undefined for event ${JSON.stringify(event, null, 2)}`,
    );
  }
  let room = context.getRoom(roomId);
  if (!room) {
    room = new RoomState();
    context.setRoom(roomId, room);
  }
<<<<<<< HEAD
=======
  let resolvedRoom = await room; //look at the note in the MatrixService interface for why this is awaited

>>>>>>> 0036e88c
  // duplicate events may be emitted from matrix, as well as the resolved room card might already contain this event
  if (!room.events.find((e) => e.event_id === eventId)) {
    room.events = [
      ...(room.events ?? []),
      event as unknown as DiscreteMatrixEvent,
    ];
  }
}

export async function updateRoomEvent(
  context: MatrixService,
  event: Event,
  oldEventId: string,
) {
  if (event.content?.data && typeof event.content.data === 'string') {
    event.content.data = JSON.parse(event.content.data);
  }
  let { event_id: eventId, room_id: roomId, state_key: stateKey } = event;
  eventId = eventId ?? stateKey; // room state may not necessary have an event ID
  if (!eventId) {
    throw new Error(
      `bug: event ID is undefined for event ${JSON.stringify(event, null, 2)}`,
    );
  }
  if (!roomId) {
    throw new Error(
      `bug: roomId is undefined for event ${JSON.stringify(event, null, 2)}`,
    );
  }
  let room = context.getRoom(roomId);
  if (!room) {
    throw new Error(
      `bug: unknown room for event ${JSON.stringify(event, null, 2)}`,
    );
  }
<<<<<<< HEAD
  let oldEventIndex = room.events.findIndex((e) => e.event_id === oldEventId);
=======
  let resolvedRoom = await room; //look at the note in the MatrixService interface for why this is awaited
  let oldEventIndex = resolvedRoom.events.findIndex(
    (e) => e.event_id === oldEventId,
  );
>>>>>>> 0036e88c
  if (oldEventIndex >= 0) {
    room.events[oldEventIndex] = event as unknown as DiscreteMatrixEvent;
    room.events = [...room.events];
  }
}

export async function getRoomEvents(
  context: MatrixService,
  roomId: string,
): Promise<DiscreteMatrixEvent[]> {
  if (!roomId) {
    throw new Error(
      `bug: roomId is undefined for event ${JSON.stringify(event, null, 2)}`,
    );
  }
  let room = context.getRoom(roomId);
  return room?.events ?? [];
}

export async function getCommandResultEvents(
  context: MatrixService,
  roomId: string,
): Promise<CommandResultEvent[]> {
  let events = await getRoomEvents(context, roomId);
  return events.filter((e) => isCommandResultEvent(e)) as CommandResultEvent[];
}

export async function getCommandReactionEvents(
  context: MatrixService,
  roomId: string,
): Promise<ReactionEvent[]> {
  let events = await getRoomEvents(context, roomId);
  return events.filter((e) =>
    isCommandReactionStatusApplied(e),
  ) as ReactionEvent[];
}

export function isCommandEvent(
  event: DiscreteMatrixEvent,
): event is CommandEvent {
  return (
    event.type === 'm.room.message' &&
    typeof event.content === 'object' &&
    event.content.msgtype === 'org.boxel.command' &&
    event.content.format === 'org.matrix.custom.html' &&
    typeof event.content.data === 'object' &&
    typeof event.content.data.toolCall === 'object'
  );
}

export const isCommandReactionStatusApplied = (
  event: DiscreteMatrixEvent,
): event is ReactionEvent => {
  return (
    event.type === 'm.reaction' &&
    event.content['m.relates_to']?.rel_type === 'm.annotation' &&
    event.content['m.relates_to']?.key === 'applied'
  );
};

export function isCommandResultEvent(
  event: DiscreteMatrixEvent,
): event is CommandResultEvent {
  return (
    event.type === 'm.room.message' &&
    typeof event.content === 'object' &&
    event.content.msgtype === 'org.boxel.commandResult'
  );
}<|MERGE_RESOLUTION|>--- conflicted
+++ resolved
@@ -68,11 +68,7 @@
     room = new RoomState();
     context.setRoom(roomId, room);
   }
-<<<<<<< HEAD
-=======
-  let resolvedRoom = await room; //look at the note in the MatrixService interface for why this is awaited
 
->>>>>>> 0036e88c
   // duplicate events may be emitted from matrix, as well as the resolved room card might already contain this event
   if (!room.events.find((e) => e.event_id === eventId)) {
     room.events = [
@@ -108,14 +104,7 @@
       `bug: unknown room for event ${JSON.stringify(event, null, 2)}`,
     );
   }
-<<<<<<< HEAD
   let oldEventIndex = room.events.findIndex((e) => e.event_id === oldEventId);
-=======
-  let resolvedRoom = await room; //look at the note in the MatrixService interface for why this is awaited
-  let oldEventIndex = resolvedRoom.events.findIndex(
-    (e) => e.event_id === oldEventId,
-  );
->>>>>>> 0036e88c
   if (oldEventIndex >= 0) {
     room.events[oldEventIndex] = event as unknown as DiscreteMatrixEvent;
     room.events = [...room.events];
