--- conflicted
+++ resolved
@@ -9,9 +9,6 @@
 import type MessageService from '../services/message-service';
 import { RealmPaths } from '@cardstack/runtime-common';
 import type { Format } from 'https://cardstack.com/base/card-api';
-import ENV from '@cardstack/host/config/environment';
-
-const { demoRealmURL } = ENV;
 
 interface Model {
   path: string | undefined;
@@ -57,18 +54,8 @@
     }
 
     await this.localRealm.startedUp;
-<<<<<<< HEAD
-    if (!this.localRealm.isAvailable && !demoRealmURL) {
-      return {
-        path,
-        openFile,
-        openDirs,
-        isFastBoot,
-      };
-=======
     if (!this.localRealm.isAvailable && !this.cardService.demoRealmAvailable) {
-      return { path, openFile, polling, openDirs, isFastBoot };
->>>>>>> 466973da
+      return { path, openFile, openDirs, isFastBoot };
     }
 
     let realmPath = new RealmPaths(this.cardService.defaultURL);
