--- conflicted
+++ resolved
@@ -1,3 +1,6 @@
+import Component from '@glimmer/component';
+//@ts-expect-error cached type not available yet
+import { cached, tracked } from '@glimmer/tracking';
 import { registerDestructor } from '@ember/destroyable';
 import { fn } from '@ember/helper';
 import { on } from '@ember/modifier';
@@ -5,33 +8,13 @@
 import type Owner from '@ember/owner';
 import { service } from '@ember/service';
 import { htmlSafe } from '@ember/template';
-<<<<<<< HEAD
-import { buildWaiter } from '@ember/test-waiters';
-import { isTesting } from '@embroider/macros';
-import Component from '@glimmer/component';
-//@ts-expect-error cached type not available yet
-import { cached, tracked } from '@glimmer/tracking';
-
-import { task, restartableTask, timeout } from 'ember-concurrency';
-=======
 import { task, restartableTask, timeout, all } from 'ember-concurrency';
->>>>>>> 9d43f1a7
 import perform from 'ember-concurrency/helpers/perform';
 import { use, resource } from 'ember-resources';
-
+import { TrackedObject } from 'tracked-built-ins';
+import config from '@cardstack/host/config/environment';
 import isEqual from 'lodash/isEqual';
-import { TrackedObject } from 'tracked-built-ins';
-
-import {
-  LoadingIndicator,
-  Button,
-  ResizablePanelGroup,
-  ResizablePanel,
-  PanelContext,
-} from '@cardstack/boxel-ui';
-import cn from '@cardstack/boxel-ui/helpers/cn';
-import { svgJar } from '@cardstack/boxel-ui/helpers/svg-jar';
-import { and, eq } from '@cardstack/boxel-ui/helpers/truth-helpers';
+import { and } from '@cardstack/boxel-ui/helpers/truth-helpers';
 
 import {
   type RealmInfo,
@@ -46,8 +29,6 @@
   hasExecutableExtension,
 } from '@cardstack/runtime-common';
 
-<<<<<<< HEAD
-=======
 import {
   LoadingIndicator,
   Button,
@@ -65,12 +46,11 @@
 import CardInheritancePanel from './card-inheritance-panel';
 import CardPreviewPanel from './card-preview-panel';
 import CardURLBar from './card-url-bar';
->>>>>>> 9d43f1a7
 import RecentFiles from '@cardstack/host/components/editor/recent-files';
-import CardAdoptionChain from '@cardstack/host/components/operator-mode/card-adoption-chain';
-import config from '@cardstack/host/config/environment';
+
 import monacoModifier from '@cardstack/host/modifiers/monaco';
-import { adoptionChainResource } from '@cardstack/host/resources/adoption-chain';
+
+// host resources
 import {
   Ready,
   file,
@@ -79,22 +59,21 @@
 } from '@cardstack/host/resources/file';
 import { importResource } from '@cardstack/host/resources/import';
 import { maybe } from '@cardstack/host/resources/maybe';
+
+// host services
 import type CardService from '@cardstack/host/services/card-service';
 import type LoaderService from '@cardstack/host/services/loader-service';
 import type MessageService from '@cardstack/host/services/message-service';
+import type MonacoService from '@cardstack/host/services/monaco-service';
+import RecentFilesService from '@cardstack/host/services/recent-files-service';
 import type { MonacoSDK } from '@cardstack/host/services/monaco-service';
-import type MonacoService from '@cardstack/host/services/monaco-service';
+import type { FileView } from '@cardstack/host/services/operator-mode-state-service';
 import type OperatorModeStateService from '@cardstack/host/services/operator-mode-state-service';
-import type { FileView } from '@cardstack/host/services/operator-mode-state-service';
-import RecentFilesService from '@cardstack/host/services/recent-files-service';
-
-import { CardDef } from 'https://cardstack.com/base/card-api';
-
-import FileTree from '../editor/file-tree';
-
-import CardInheritancePanel from './card-inheritance-panel';
-import CardPreviewPanel from './card-preview-panel';
-import CardURLBar from './card-url-bar';
+import { adoptionChainResource } from '@cardstack/host/resources/adoption-chain';
+import CardAdoptionChain from '@cardstack/host/components/operator-mode/card-adoption-chain';
+
+import { buildWaiter } from '@ember/test-waiters';
+import { isTesting } from '@embroider/macros';
 
 interface Signature {
   Args: {
