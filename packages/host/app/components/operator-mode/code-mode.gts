--- conflicted
+++ resolved
@@ -316,13 +316,8 @@
           }
           let cardDoc = JSON.parse((currentlyOpenedFile as Ready).content);
           if (isCardDocument(cardDoc)) {
-<<<<<<< HEAD
-            let path: string = currentlyOpenedFile.url.replace(/\.json$/, '');
-            state.value = await this.cardService.loadModel(new URL(path));
-=======
             let url = (currentlyOpenedFile as Ready).url.replace(/\.json$/, '');
             state.value = await this.cardService.loadModel(url);
->>>>>>> 23d9e892
           }
         } catch (error: any) {
           state.error = error;
