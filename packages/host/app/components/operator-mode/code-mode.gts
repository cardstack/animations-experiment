import Component from '@glimmer/component';
import { service } from '@ember/service';
import MonacoService from '@cardstack/host/services/monaco-service';
import { htmlSafe } from '@ember/template';
<<<<<<< HEAD
import ENV from '@cardstack/host/config/environment';
import FileTree from '../editor/file-tree';
import { eq } from '@cardstack/boxel-ui/helpers/truth-helpers';
import { on } from '@ember/modifier';
import { fn } from '@ember/helper';
import { tracked } from '@glimmer/tracking';
import { action } from '@ember/object';
import { type RealmInfo, isCardDocument } from '@cardstack/runtime-common';
=======
import {
  type RealmInfo,
  isCardDocument,
  identifyCard,
  moduleFrom,
  type CodeRef,
} from '@cardstack/runtime-common';
>>>>>>> cc868109
import { maybe } from '@cardstack/host/resources/maybe';
import { Ready, file, isReady } from '@cardstack/host/resources/file';
import type OperatorModeStateService from '@cardstack/host/services/operator-mode-state-service';
import type MessageService from '@cardstack/host/services/message-service';
import CardService from '@cardstack/host/services/card-service';
import { restartableTask } from 'ember-concurrency';
import { registerDestructor } from '@ember/destroyable';
import CardURLBar from '@cardstack/host/components/operator-mode/card-url-bar';
<<<<<<< HEAD
const { ownRealmURL } = ENV;
import type CardController from '@cardstack/host/controllers/card';
=======
import { TrackedObject } from 'tracked-built-ins';
>>>>>>> cc868109
import CardPreviewPanel from '@cardstack/host/components/operator-mode/card-preview-panel';
import { CardDef } from 'https://cardstack.com/base/card-api';
import { use, resource } from 'ember-resources';
import ResizablePanelGroup, {
  PanelContext,
} from '@cardstack/boxel-ui/components/resizable-panel/resizable-panel-group';
import ResizablePanel from '@cardstack/boxel-ui/components/resizable-panel/resizable-panel';
import CardInheritancePanel from '@cardstack/host/components/operator-mode/card-inheritance-panel';
import { importResource } from '@cardstack/host/resources/import';

interface Signature {
  Args: {
    controller: CardController;
  };
}

type PanelWidths = {
  rightPanel: string;
  codeEditorPanel: string;
  leftPanel: string;
};

const CodeModePanelWidths = 'code-mode-panel-widths';

export default class CodeMode extends Component<Signature> {
  @service declare monacoService: MonacoService;
  @service declare cardService: CardService;
  @service declare messageService: MessageService;
  @service declare operatorModeStateService: OperatorModeStateService;
  @tracked loadFileError: string | null = null;
  defaultPanelWidths: PanelWidths = {
    leftPanel: '20%',
    codeEditorPanel: '48%',
    rightPanel: '32%',
  };
  panelWidths: PanelWidths;
  _cachedRealmInfo: RealmInfo | null = null; // This is to cache realm info during reload after code path change so that realm assets don't produce a flicker when code patch changes and the realm is the same

  private subscription: { url: string; unsubscribe: () => void } | undefined;

  constructor(args: any, owner: any) {
    super(args, owner);
    this.panelWidths = localStorage.getItem(CodeModePanelWidths)
      ? // @ts-ignore Type 'null' is not assignable to type 'string'
        JSON.parse(localStorage.getItem(CodeModePanelWidths))
      : this.defaultPanelWidths;

    let url = `${this.cardService.defaultURL}_message`;
    this.subscription = {
      url,
      unsubscribe: this.messageService.subscribe(
        url,
        ({ type, data: dataStr }) => {
          if (type !== 'index') {
            return;
          }
          let card = this.cardResource.value;
          let data = JSON.parse(dataStr);
          if (!card || data.type !== 'incremental') {
            return;
          }
          let invalidations = data.invalidations as string[];
          if (invalidations.includes(card.id)) {
            this.reloadCard.perform();
          }
        },
      ),
    };
    registerDestructor(this, () => {
      this.subscription?.unsubscribe();
    });
  }

  get realmInfo() {
    return this.realmInfoResource.value;
  }

  get backgroundURL() {
    return this.realmInfo?.backgroundURL;
  }

  get backgroundURLStyle() {
    return htmlSafe(`background-image: url(${this.backgroundURL});`);
  }

  @action setFileView(view: string) {
    this.operatorModeStateService.updateFileView(view);
  }

  get fileView() {
    return this.operatorModeStateService.state.fileView;
  }

  get fileViewTitle() {
    return this.fileView === 'inheritance' ? 'Inheritance' : 'File Browser';
  }

  get realmIconURL() {
    return this.realmInfo?.iconURL;
  }

  get codePath() {
    return this.operatorModeStateService.state.codePath;
  }

  @action resetLoadFileError() {
    this.loadFileError = null;
  }

  @use realmInfoResource = resource(() => {
    if (
      this.openFile.current?.state === 'ready' &&
      this.openFile.current.realmURL
    ) {
      let realmURL = this.openFile.current.realmURL;

      const state: {
        isLoading: boolean;
        value: RealmInfo | null;
        error: Error | undefined;
        load: () => Promise<void>;
      } = new TrackedObject({
        isLoading: true,
        value: this._cachedRealmInfo,
        error: undefined,
        load: async () => {
          state.isLoading = true;

          try {
            let realmInfo = await this.cardService.getRealmInfoByRealmURL(
              new URL(realmURL),
            );

            if (realmInfo) {
              this._cachedRealmInfo = realmInfo;
            }

            state.value = realmInfo;
          } catch (error: any) {
            state.error = error;
          } finally {
            state.isLoading = false;
          }
        },
      });

      state.load();
      return state;
    } else {
      return new TrackedObject({
        error: null,
        isLoading: false,
        value: this._cachedRealmInfo,
        load: () => Promise<void>,
      });
    }
  });

  openFile = maybe(this, (context) => {
    if (!this.codePath) {
      return undefined;
    }

    return file(context, () => ({
      url: this.codePath!.href,
      onStateChange: (state) => {
        if (state === 'not-found') {
          this.loadFileError = 'File is not found';
        }
      },
    }));
  });

  @use importedModule = resource(() => {
    if (isReady(this.openFile.current)) {
      let f: Ready = this.openFile.current;
      if (f.name.endsWith('.json')) {
        let ref = identifyCard(this.cardResource.value?.constructor);
        if (ref !== undefined) {
          return importResource(this, () => moduleFrom(ref as CodeRef));
        } else {
          return;
        }
      } else {
        return importResource(this, () => f.url);
      }
    } else {
      return undefined;
    }
  });

  private reloadCard = restartableTask(async () => {
    await this.cardResource.load();
  });

  @use cardResource = resource(() => {
    let isFileReady =
      this.openFile.current?.state === 'ready' &&
      this.openFile.current.name.endsWith('.json');
    const state: {
      isLoading: boolean;
      value: CardDef | null;
      error: Error | undefined;
      load: () => Promise<void>;
    } = new TrackedObject({
      isLoading: isFileReady,
      value: null,
      error:
        this.openFile.current?.state == 'not-found'
          ? new Error('File not found')
          : undefined,
      load: async () => {
        state.isLoading = true;
        try {
          let currentlyOpenedFile = this.openFile.current as any;
          let cardDoc = JSON.parse(currentlyOpenedFile.content);
          if (isCardDocument(cardDoc)) {
            let url = currentlyOpenedFile.url.replace(/\.json$/, '');
            state.value = await this.cardService.loadModel(url);
          }
        } catch (error: any) {
          state.error = error;
        } finally {
          state.isLoading = false;
        }
      },
    });

    if (isFileReady) {
      state.load();
    }
    return state;
  });

  @action
  onListPanelContextChange(listPanelContext: PanelContext[]) {
    this.panelWidths.leftPanel = listPanelContext[0].width;
    this.panelWidths.codeEditorPanel = listPanelContext[1].width;
    this.panelWidths.rightPanel = listPanelContext[2].width;

    localStorage.setItem(CodeModePanelWidths, JSON.stringify(this.panelWidths));
  }

  <template>
    <div class='code-mode-background' style={{this.backgroundURLStyle}}></div>
    <CardURLBar
      @loadFileError={{this.loadFileError}}
      @resetLoadFileError={{this.resetLoadFileError}}
      @realmInfo={{this.realmInfo}}
      class='card-url-bar'
    />
    <div class='code-mode' data-test-code-mode>
<<<<<<< HEAD
      <div class='columns'>
        <div class='column'>
          {{! Move each container and styles to separate component }}
          <div
            class='inner-container file-view
              {{if (eq this.fileView "browser") "file-browser"}}'
          >
            <header
              aria-label={{this.fileViewTitle}}
              data-test-file-view-header
            >
              <button
                class='{{if (eq this.fileView "inheritance") "active"}}'
                {{on 'click' (fn this.setFileView 'inheritance')}}
                data-test-inheritance-toggle
              >
                Inheritance</button>
              <button
                class='{{if (eq this.fileView "browser") "active"}}'
                {{on 'click' (fn this.setFileView 'browser')}}
                data-test-file-browser-toggle
              >
                File Browser</button>
            </header>
            <section class='inner-container__content'>
              {{#if (eq this.fileView 'inheritance')}}
                <span data-test-inheritance-placeholder>Inheritance forthcoming</span>
              {{else}}
                <FileTree
                  @url={{ownRealmURL}}
                  @openFiles={{@controller.codeParams}}
                />
              {{/if}}
            </section>
          </div>
          <aside class='inner-container'>
            <header class='inner-container__header' aria-label='Recent Files'>
              Recent Files
            </header>
            <section class='inner-container__content'></section>
          </aside>
        </div>
        <div class='column'>
=======
      <ResizablePanelGroup
        @onListPanelContextChange={{this.onListPanelContextChange}}
        class='columns'
        as |pg|
      >
        <ResizablePanel
          @defaultWidth={{this.defaultPanelWidths.leftPanel}}
          @width={{this.panelWidths.leftPanel}}
          @panelGroupApi={{pg.api}}
        >
          <div class='column'>
            {{! Move each container and styles to separate component }}
            <div class='inner-container'>
              <header
                class='inner-container__header'
                aria-label='Inheritance Header'
              >
                Card Inheritance
              </header>
              <section class='inner-container__content'>
                <CardInheritancePanel
                  @cardInstance={{this.cardResource.value}}
                  @openFile={{this.openFile}}
                  @realmInfo={{this.realmInfo}}
                  @realmIconURL={{this.realmIconURL}}
                  @importedModule={{this.importedModule}}
                  data-test-card-inheritance-panel
                />
              </section>
            </div>
            <aside class='inner-container'>
              <header
                class='inner-container__header'
                aria-label='Recent Files Header'
              >
                Recent Files
              </header>
              <section class='inner-container__content'></section>
            </aside>
          </div>
        </ResizablePanel>
        <ResizablePanel
          @defaultWidth={{this.defaultPanelWidths.codeEditorPanel}}
          @width={{this.panelWidths.codeEditorPanel}}
          @minWidth='300px'
          @panelGroupApi={{pg.api}}
        >
>>>>>>> cc868109
          <div class='inner-container'>
            Code, Open File Status:
            {{! This is to trigger openFile function }}
            {{this.openFile.current.state}}
          </div>
        </ResizablePanel>
        <ResizablePanel
          @defaultWidth={{this.defaultPanelWidths.rightPanel}}
          @width={{this.panelWidths.rightPanel}}
          @panelGroupApi={{pg.api}}
        >
          <div class='inner-container'>
            {{#if this.cardResource.value}}
              <CardPreviewPanel
                @card={{this.cardResource.value}}
                @realmIconURL={{this.realmIconURL}}
                data-test-card-resource-loaded
              />
            {{else if this.cardResource.error}}
              {{this.cardResource.error.message}}
            {{/if}}
          </div>
        </ResizablePanel>
      </ResizablePanelGroup>
    </div>

    <style>
      :global(:root) {
        --code-mode-padding-top: calc(
          var(--submode-switcher-trigger-height) + (2 * (var(--boxel-sp)))
        );
        --code-mode-padding-bottom: calc(
          var(--search-sheet-closed-height) + (var(--boxel-sp))
        );
      }

      .code-mode {
        height: 100%;
        max-height: 100vh;
        left: 0;
        right: 0;
        z-index: 1;
        padding: var(--code-mode-padding-top) var(--boxel-sp)
          var(--code-mode-padding-bottom);
        overflow: auto;
      }

      .code-mode-background {
        position: fixed;
        left: 0;
        right: 0;
        display: block;
        width: 100%;
        height: 100%;
        filter: blur(15px);
        background-size: cover;
      }

      .columns {
        display: flex;
        flex-direction: row;
        flex-shrink: 0;
        height: 100%;
      }
      .column {
        display: flex;
        flex-direction: column;
        gap: var(--boxel-sp);
        height: 100%;
      }
      .column:nth-child(2) {
        flex: 2;
      }
      .column:last-child {
        flex: 1.2;
      }
      .column:first-child > *:first-child {
        max-height: 50%;
        background-color: var(--boxel-200);
      }
      .column:first-child > *:last-child {
        max-height: calc(50% - var(--boxel-sp));
        background-color: var(--boxel-200);
      }

      .inner-container {
        height: 100%;
        display: flex;
        flex-direction: column;
        background-color: var(--boxel-light);
        border-radius: var(--boxel-border-radius-xl);
      }
      .inner-container__header {
        padding: var(--boxel-sp-sm) var(--boxel-sp-xs);
        font: 700 var(--boxel-font);
        letter-spacing: var(--boxel-lsp-xs);
      }
      .inner-container__content {
        padding: var(--boxel-sp-xxs) var(--boxel-sp-xs) var(--boxel-sp-sm);
        overflow-y: auto;
      }

      .file-view header {
        margin: var(--boxel-sp-sm);
        display: flex;
        gap: var(--boxel-sp-sm);
      }

      .file-view header button {
        padding: var(--boxel-sp-xxxs) var(--boxel-sp-lg);
        font-weight: 700;
        background: transparent;
        color: var(--boxel-dark);
        border-radius: var(--boxel-border-radius-sm);
        border: 1px solid var(--boxel-400);
        flex: 1;
      }

      .file-view header button.active {
        background: var(--boxel-dark);
        color: var(--boxel-highlight);
        border-color: var(--boxel-dark);
      }

      .file-view.file-browser .inner-container__content {
        background: var(--boxel-light);
      }

      .card-url-bar {
        position: absolute;
        top: var(--boxel-sp);
        left: calc(var(--submode-switcher-width) + (var(--boxel-sp) * 2));

        --card-url-bar-width: calc(
          100% - (var(--submode-switcher-width) + (var(--boxel-sp) * 3))
        );
        height: var(--submode-switcher-height);

        z-index: 2;
      }
    </style>
  </template>
}<|MERGE_RESOLUTION|>--- conflicted
+++ resolved
@@ -2,7 +2,6 @@
 import { service } from '@ember/service';
 import MonacoService from '@cardstack/host/services/monaco-service';
 import { htmlSafe } from '@ember/template';
-<<<<<<< HEAD
 import ENV from '@cardstack/host/config/environment';
 import FileTree from '../editor/file-tree';
 import { eq } from '@cardstack/boxel-ui/helpers/truth-helpers';
@@ -10,8 +9,6 @@
 import { fn } from '@ember/helper';
 import { tracked } from '@glimmer/tracking';
 import { action } from '@ember/object';
-import { type RealmInfo, isCardDocument } from '@cardstack/runtime-common';
-=======
 import {
   type RealmInfo,
   isCardDocument,
@@ -19,7 +16,6 @@
   moduleFrom,
   type CodeRef,
 } from '@cardstack/runtime-common';
->>>>>>> cc868109
 import { maybe } from '@cardstack/host/resources/maybe';
 import { Ready, file, isReady } from '@cardstack/host/resources/file';
 import type OperatorModeStateService from '@cardstack/host/services/operator-mode-state-service';
@@ -28,12 +24,9 @@
 import { restartableTask } from 'ember-concurrency';
 import { registerDestructor } from '@ember/destroyable';
 import CardURLBar from '@cardstack/host/components/operator-mode/card-url-bar';
-<<<<<<< HEAD
 const { ownRealmURL } = ENV;
 import type CardController from '@cardstack/host/controllers/card';
-=======
 import { TrackedObject } from 'tracked-built-ins';
->>>>>>> cc868109
 import CardPreviewPanel from '@cardstack/host/components/operator-mode/card-preview-panel';
 import { CardDef } from 'https://cardstack.com/base/card-api';
 import { use, resource } from 'ember-resources';
@@ -286,51 +279,6 @@
       class='card-url-bar'
     />
     <div class='code-mode' data-test-code-mode>
-<<<<<<< HEAD
-      <div class='columns'>
-        <div class='column'>
-          {{! Move each container and styles to separate component }}
-          <div
-            class='inner-container file-view
-              {{if (eq this.fileView "browser") "file-browser"}}'
-          >
-            <header
-              aria-label={{this.fileViewTitle}}
-              data-test-file-view-header
-            >
-              <button
-                class='{{if (eq this.fileView "inheritance") "active"}}'
-                {{on 'click' (fn this.setFileView 'inheritance')}}
-                data-test-inheritance-toggle
-              >
-                Inheritance</button>
-              <button
-                class='{{if (eq this.fileView "browser") "active"}}'
-                {{on 'click' (fn this.setFileView 'browser')}}
-                data-test-file-browser-toggle
-              >
-                File Browser</button>
-            </header>
-            <section class='inner-container__content'>
-              {{#if (eq this.fileView 'inheritance')}}
-                <span data-test-inheritance-placeholder>Inheritance forthcoming</span>
-              {{else}}
-                <FileTree
-                  @url={{ownRealmURL}}
-                  @openFiles={{@controller.codeParams}}
-                />
-              {{/if}}
-            </section>
-          </div>
-          <aside class='inner-container'>
-            <header class='inner-container__header' aria-label='Recent Files'>
-              Recent Files
-            </header>
-            <section class='inner-container__content'></section>
-          </aside>
-        </div>
-        <div class='column'>
-=======
       <ResizablePanelGroup
         @onListPanelContextChange={{this.onListPanelContextChange}}
         class='columns'
@@ -343,22 +291,42 @@
         >
           <div class='column'>
             {{! Move each container and styles to separate component }}
-            <div class='inner-container'>
+            <div
+              class='inner-container file-view
+                {{if (eq this.fileView "browser") "file-browser"}}'
+            >
               <header
-                class='inner-container__header'
-                aria-label='Inheritance Header'
+                aria-label={{this.fileViewTitle}}
+                data-test-file-view-header
               >
-                Card Inheritance
+                <button
+                  class='{{if (eq this.fileView "inheritance") "active"}}'
+                  {{on 'click' (fn this.setFileView 'inheritance')}}
+                  data-test-inheritance-toggle
+                >
+                  Inheritance</button>
+                <button
+                  class='{{if (eq this.fileView "browser") "active"}}'
+                  {{on 'click' (fn this.setFileView 'browser')}}
+                  data-test-file-browser-toggle
+                >
+                  File Browser</button>
               </header>
               <section class='inner-container__content'>
-                <CardInheritancePanel
-                  @cardInstance={{this.cardResource.value}}
-                  @openFile={{this.openFile}}
-                  @realmInfo={{this.realmInfo}}
-                  @realmIconURL={{this.realmIconURL}}
-                  @importedModule={{this.importedModule}}
-                  data-test-card-inheritance-panel
-                />
+                {{#if (eq this.fileView 'inheritance')}}
+                  <section class='inner-container__content'>
+                    <CardInheritancePanel
+                      @cardInstance={{this.cardResource.value}}
+                      @openFile={{this.openFile}}
+                      @realmInfo={{this.realmInfo}}
+                      @realmIconURL={{this.realmIconURL}}
+                      @importedModule={{this.importedModule}}
+                      data-test-card-inheritance-panel
+                    />
+                  </section>
+                {{else}}
+                  <FileTree @url={{ownRealmURL}} />
+                {{/if}}
               </section>
             </div>
             <aside class='inner-container'>
@@ -378,7 +346,6 @@
           @minWidth='300px'
           @panelGroupApi={{pg.api}}
         >
->>>>>>> cc868109
           <div class='inner-container'>
             Code, Open File Status:
             {{! This is to trigger openFile function }}
