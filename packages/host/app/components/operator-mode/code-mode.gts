--- conflicted
+++ resolved
@@ -41,19 +41,15 @@
     <div class='code-mode' data-test-code-mode>
       <div class='columns'>
         <div class='column'>
-<<<<<<< HEAD
-          <FileTree
-            @url={{ownRealmURL}}
-            @openFiles={{@controller.codeParams}}
-          />
-        </div>
-        <div class='column'>Code</div>
-        <div class='column'>Schema editor</div>
-=======
-          {{!-- Move each container and styles to separate component --}}
+          {{! Move each container and styles to separate component }}
           <div class='inner-container'>
             Inheritance / File Browser
-            <section class='inner-container__content'></section>
+            <section class='inner-container__content'>
+              <FileTree
+                @url={{ownRealmURL}}
+                @openFiles={{@controller.codeParams}}
+              />
+            </section>
           </div>
           <aside class='inner-container'>
             <header class='inner-container__header'>
@@ -72,7 +68,6 @@
             Schema Editor
           </div>
         </div>
->>>>>>> 416b6ea1
       </div>
     </div>
 
