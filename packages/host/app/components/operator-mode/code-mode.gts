import { registerDestructor } from '@ember/destroyable';
import { fn } from '@ember/helper';
import { on } from '@ember/modifier';
import { action } from '@ember/object';
import type Owner from '@ember/owner';
import { service } from '@ember/service';
import { htmlSafe } from '@ember/template';
import { buildWaiter } from '@ember/test-waiters';
import { isTesting } from '@embroider/macros';
import Component from '@glimmer/component';
//@ts-expect-error cached type not available yet
import { cached, tracked } from '@glimmer/tracking';

import { task, restartableTask, timeout, all } from 'ember-concurrency';
import perform from 'ember-concurrency/helpers/perform';
import { use, resource } from 'ember-resources';
import { TrackedObject } from 'tracked-built-ins';

import {
  LoadingIndicator,
  Button,
  ResizablePanelGroup,
  PanelContext,
} from '@cardstack/boxel-ui';
import cn from '@cardstack/boxel-ui/helpers/cn';
import { svgJar } from '@cardstack/boxel-ui/helpers/svg-jar';

<<<<<<< HEAD
import { not } from '@cardstack/boxel-ui/helpers/truth-helpers';
=======
import { eq, and } from '@cardstack/boxel-ui/helpers/truth-helpers';
>>>>>>> d54f834f

import {
  type RealmInfo,
  type SingleCardDocument,
  RealmPaths,
  logger,
  isCardDocumentString,
  isSingleCardDocument,
  hasExecutableExtension,
} from '@cardstack/runtime-common';
import {
  ModuleSyntax,
  type PossibleCardOrFieldClass,
  type BaseDeclaration,
  type ElementDeclaration,
} from '@cardstack/runtime-common/module-syntax';

import RecentFiles from '@cardstack/host/components/editor/recent-files';
import SchemaEditorColumn from '@cardstack/host/components/operator-mode/schema-editor-column';
import config from '@cardstack/host/config/environment';

import monacoModifier from '@cardstack/host/modifiers/monaco';

import {
  getCardType,
  type CardType,
} from '@cardstack/host/resources/card-type';
import {
  isReady,
  type Ready,
  type FileResource,
} from '@cardstack/host/resources/file';

import { importResource } from '@cardstack/host/resources/import';

import type CardService from '@cardstack/host/services/card-service';

import type LoaderService from '@cardstack/host/services/loader-service';

// host components

// host resources

// host services
import type MessageService from '@cardstack/host/services/message-service';
import type MonacoService from '@cardstack/host/services/monaco-service';
import type { MonacoSDK } from '@cardstack/host/services/monaco-service';
import type { FileView } from '@cardstack/host/services/operator-mode-state-service';
import type OperatorModeStateService from '@cardstack/host/services/operator-mode-state-service';
import RecentFilesService from '@cardstack/host/services/recent-files-service';

import { CardDef } from 'https://cardstack.com/base/card-api';

import { type BaseDef } from 'https://cardstack.com/base/card-api';

import FileTree from '../editor/file-tree';

import BinaryFileInfo from './binary-file-info';
import CardPreviewPanel from './card-preview-panel';
import CardURLBar from './card-url-bar';
import DetailPanel from './detail-panel';

interface Signature {
  Args: {
    delete: (card: CardDef, afterDelete?: () => void) => void;
    saveSourceOnClose: (url: URL, content: string) => void;
    saveCardOnClose: (card: CardDef) => void;
  };
}
// One of our challeges is that it is difficult to tell if the server sent events that
// we receive are from out of band changes or just echos of the changes we are making
// from the UI. A monotonically increasing version number could help to make it more
// clear if SSE events are just echo or not. Barring that, we are using a simple heuristic
// to identify if an event is our own--specifically a time window. If an SSE event occurs
// more than `loadIfNewerThanSec` seconds after the last card editor save, then we will
// consider it as an event not tied to our own card editor's auto save. The drawback is that
// this does mean it will take `loadIfNewerThanSec` seconds for auto saves made in monaco to
// to be visible in the card editor after a subsequent auto save made in the card editor.
// Probably that is ok for now...
const loadIfNewerThanSec = 5;
const log = logger('component:code-mode');
const waiter = buildWaiter('code-mode:load-card-waiter');
let { autoSaveDelayMs } = config;

type PanelWidths = {
  rightPanel: string;
  codeEditorPanel: string;
  leftPanel: string;
  emptyCodeModePanel: string;
};

const CodeModePanelWidths = 'code-mode-panel-widths';
const defaultPanelWidths: PanelWidths = {
  leftPanel: 'var(--operator-mode-left-column)',
  codeEditorPanel: '48%',
  rightPanel: '32%',
  emptyCodeModePanel: '80%',
};

const cardEditorSaveTimes = new Map<string, number>();

// an element should be (an item of focus within a module)
// - exported function or class
// - exported card or field
// - unexported card or field
// This element (in code mode) is extended to include the cardType and cardOrField
export type Element =
  | (CardOrField & Partial<PossibleCardOrFieldClass>)
  | BaseDeclaration;

export interface CardOrField {
  cardType: CardType;
  cardOrField: typeof BaseDef;
}

export function isCardOrFieldElement(
  element: Element,
): element is CardOrField & Partial<PossibleCardOrFieldClass> {
  return (
    (element as CardOrField).cardType !== undefined &&
    (element as CardOrField).cardOrField !== undefined
  );
}

export default class CodeMode extends Component<Signature> {
  @service declare monacoService: MonacoService;
  @service declare cardService: CardService;
  @service declare messageService: MessageService;
  @service declare operatorModeStateService: OperatorModeStateService;
  @service declare recentFilesService: RecentFilesService;
  @service declare loaderService: LoaderService;

  @tracked private loadFileError: string | null = null;
  @tracked private maybeMonacoSDK: MonacoSDK | undefined;
  @tracked private card: CardDef | undefined;
  @tracked private cardError: Error | undefined;
  @tracked private userHasDismissedURLError = false;
  @tracked private selectedElement: Element | undefined;
  private hasUnsavedSourceChanges = false;
  private hasUnsavedCardChanges = false;
  private panelWidths: PanelWidths;
  private realmSubscription:
    | { url: string; unsubscribe: () => void }
    | undefined;
  // This is to cache realm info during reload after code path change so
  // that realm assets don't produce a flicker when code patch changes and
  // the realm is the same
  private cachedRealmInfo: RealmInfo | null = null;

  constructor(owner: Owner, args: Signature['Args']) {
    super(owner, args);
    this.operatorModeStateService.subscribeToOpenFileStateChanges(this);
    this.panelWidths = localStorage.getItem(CodeModePanelWidths)
      ? // @ts-ignore Type 'null' is not assignable to type 'string'
        JSON.parse(localStorage.getItem(CodeModePanelWidths))
      : defaultPanelWidths;

    let url = `${this.cardService.defaultURL}_message`;
    this.realmSubscription = {
      url,
      unsubscribe: this.messageService.subscribe(
        url,
        ({ type, data: dataStr }) => {
          if (type !== 'index') {
            return;
          }
          let data = JSON.parse(dataStr);
          if (!this.card || data.type !== 'incremental') {
            return;
          }
          let invalidations = data.invalidations as string[];
          if (invalidations.includes(this.card.id)) {
            this.maybeReloadCard.perform(this.card.id);
          }
        },
      ),
    };
    registerDestructor(this, () => {
      // destructor functons are called synchronously. in order to save,
      // which is async, we leverage an EC task that is running in a
      // parent component (EC task lifetimes are bound to their context)
      // that is not being destroyed.
      if (this.codePath && this.hasUnsavedSourceChanges) {
        // we let the monaco changes win if there are unsaved changes both
        // monaco and the card preview (an arbitrary choice)
        this.args.saveSourceOnClose(this.codePath, getMonacoContent());
      } else if (this.hasUnsavedCardChanges && this.card) {
        this.args.saveCardOnClose(this.card);
      }
      this.realmSubscription?.unsubscribe();
      this.operatorModeStateService.unsubscribeFromOpenFileStateChanges(this);
    });
    this.loadMonaco.perform();
  }

  private get realmInfo() {
    return this.realmInfoResource.value;
  }

  private get backgroundURL() {
    return this.realmInfo?.backgroundURL;
  }

  private get backgroundURLStyle() {
    return htmlSafe(`background-image: url(${this.backgroundURL});`);
  }

  @action setFileView(view: FileView) {
    this.operatorModeStateService.updateFileView(view);
  }

  get fileView() {
    return this.operatorModeStateService.state.fileView;
  }

  get fileViewTitle() {
    return this.showBrowser ? 'File Browser' : 'Inheritance';
  }

  private get realmURL() {
    return this.operatorModeStateService.realmURL;
  }

  private get realmIconURL() {
    return this.realmInfo?.iconURL;
  }

  private get isLoading() {
    return (
      this.loadMonaco.isRunning || this.currentOpenFile?.state === 'loading'
    );
  }

  private get isReady() {
    return this.maybeMonacoSDK && isReady(this.currentOpenFile);
  }

  private get schemaEditorIncompatible() {
    return this.readyFile.isBinary || this.isNonCardJson;
  }

  private isNonCardJson() {
    return (
      this.readyFile.name.endsWith('.json') &&
      !isCardDocumentString(this.readyFile.content)
    );
  }

  private get emptyOrNotFound() {
    return !this.codePath || this.currentOpenFile?.state === 'not-found';
  }

  private loadMonaco = task(async () => {
    this.maybeMonacoSDK = await this.monacoService.getMonacoContext();
  });

  private get readyFile() {
    if (isReady(this.currentOpenFile)) {
      return this.currentOpenFile;
    }
    throw new Error(
      `cannot access file contents ${this.codePath} before file is open`,
    );
  }

  private get monacoSDK() {
    if (this.maybeMonacoSDK) {
      return this.maybeMonacoSDK;
    }
    throw new Error(`cannot use monaco SDK before it has loaded`);
  }

  private get codePath() {
    return this.operatorModeStateService.state.codePath;
  }

  @action private resetLoadFileError() {
    this.loadFileError = null;
  }

  @action private dismissURLError() {
    this.userHasDismissedURLError = true;
  }

  @use private realmInfoResource = resource(() => {
    if (!this.realmURL) {
      return new TrackedObject({
        error: null,
        isLoading: false,
        value: this.cachedRealmInfo,
        load: () => Promise<void>,
      });
    }

    const state: {
      isLoading: boolean;
      value: RealmInfo | null;
      error: Error | undefined;
      load: () => Promise<void>;
    } = new TrackedObject({
      isLoading: true,
      value: this.cachedRealmInfo,
      error: undefined,
      load: async () => {
        state.isLoading = true;

        try {
          let realmInfo = await this.cardService.getRealmInfoByRealmURL(
            new URL(this.realmURL),
          );

          if (realmInfo) {
            this.cachedRealmInfo = realmInfo;
          }

          state.value = realmInfo;
        } catch (error: any) {
          state.error = error;
        } finally {
          state.isLoading = false;
        }
      },
    });

    state.load();
    return state;
  });

  private get currentOpenFile() {
    return this.operatorModeStateService.openFile.current;
  }

  @use private elements = resource(({ on }) => {
    on.cleanup(() => {
      this.selectedElement = undefined;
    });
    if (!this.importedModule) {
      return new TrackedObject({
        error: null,
        isLoading: false,
        value: [],
        load: () => Promise<void>,
      });
    }

    const state: {
      isLoading: boolean;
      value: Element[] | null;
      error: Error | undefined;
      load: () => Promise<void>;
    } = new TrackedObject({
      isLoading: true,
      value: [],
      error: undefined,
      load: async () => {
        state.isLoading = true;
        if (this.importedModule === undefined) {
          state.value = [];
          return;
        }
        try {
          if (isReady(this.openFile.current) && this.importedModule?.module) {
            let module = this.importedModule?.module;
            let cardsOrFields = cardsOrFieldsFromModule(module);
            let elements: Element[] = [];
            await this.importedModule.loaded;
            let moduleSyntax = new ModuleSyntax(this.openFile.current.content);
            elements = moduleSyntax.elements.map(
              (value: ElementDeclaration) => {
                let cardOrField = cardsOrFields.find(
                  (c) => c.name === value.localName,
                );
                if (cardOrField !== undefined) {
                  return {
                    ...value,
                    cardType: getCardType(
                      this,
                      () => cardOrField as typeof BaseDef,
                    ),
                    cardOrField,
                  } as CardOrField & Partial<PossibleCardOrFieldClass>;
                }
                return value as BaseDeclaration;
              },
            );
            state.value = elements;
          }
        } catch (error: any) {
          state.error = error;
        } finally {
          state.isLoading = false;
        }
      },
    });

    state.load();
    return state;
  });

  @use private importedModule = resource(() => {
<<<<<<< HEAD
    if (isReady(this.currentOpenFile)) {
      let f: Ready = this.currentOpenFile;
      if (f.url.endsWith('.json') && isCardDocumentString(f.content)) {
        let ref = identifyCard(this.card?.constructor);
        if (ref !== undefined) {
          return importResource(this, () => moduleFrom(ref as CodeRef));
        } else {
          return;
        }
      } else if (hasExecutableExtension(f.url)) {
=======
    if (isReady(this.openFile.current)) {
      let f: Ready = this.openFile.current;
      if (hasExecutableExtension(f.url)) {
>>>>>>> d54f834f
        return importResource(this, () => f.url);
      }
    }
    return undefined;
  });

  @use private cardType = resource(() => {
    if (this.card !== undefined) {
      let cardDefinition = this.card.constructor as typeof BaseDef;
      return getCardType(this, () => cardDefinition);
    }
    return undefined;
  });

  private maybeReloadCard = restartableTask(async (id: string) => {
    if (this.card?.id === id) {
      try {
        // we need to be careful that we are not responding to our own echo which is what loadIfNewer tries to do
        await this.loadIfNewer.perform(
          new URL(id),
          (await this.cardService.fetchJSON(id)) as SingleCardDocument,
        );
      } catch (e: any) {
        if ('status' in e && e.status === 404) {
          return; // card has been deleted
        }
        throw e;
      }
    }
  });
  // We are actually loading cards using a side-effect of this cached getter
  // instead of a resource because with a resource it becomes impossible
  // to ignore our own auto-save echoes, since the act of auto-saving triggers
  // the openFile resource to update which would otherwise trigger a card
  // resource to update (and hence invalidate components can consume this card
  // resource.) By using this side effect we can prevent invalidations when the
  // card isn't actually different and we are just seeing SSE events in response
  // to our own activity.
  @cached
  private get openFileCardJSON() {
    this.cardError = undefined;
    if (
      this.currentOpenFile?.state === 'ready' &&
      this.currentOpenFile.name.endsWith('.json')
    ) {
      let maybeCard: any;
      try {
        maybeCard = JSON.parse(this.currentOpenFile.content);
      } catch (err: any) {
        this.cardError = err;
        return undefined;
      }
      if (isSingleCardDocument(maybeCard)) {
        let url = this.currentOpenFile.url.replace(/\.json$/, '');
        if (!url) {
          return undefined;
        }
        this.loadIfNewer.perform(new URL(url), maybeCard);
        return maybeCard;
      }
    }
    // in order to not get trapped in a glimmer invalidation cycle we need to
    // unload the card in a different closure
    this.unloadCard.perform();
    return undefined;
  }

  private unloadCard = task(async () => {
    await Promise.resolve();
    this.card = undefined;
    this.cardError = undefined;
  });

  private get cardIsLoaded() {
    return (
      isReady(this.currentOpenFile) &&
      this.openFileCardJSON &&
      this.card?.id === this.currentOpenFile.url.replace(/\.json$/, '')
    );
  }

  private get loadedCard() {
    if (!this.card) {
      throw new Error(`bug: card ${this.codePath} is not loaded`);
    }
    return this.card;
  }

  private get selectedElementInFile() {
    if (this.selectedElement) {
      return this.selectedElement;
    } else {
      return this.elementsInFile.length > 0
        ? this.elementsInFile[0]
        : undefined;
    }
  }

  private get selectedCardOrField() {
    if (this.selectedElementInFile) {
      if (isCardOrFieldElement(this.selectedElementInFile)) {
        return this.selectedElementInFile;
      }
    }
    return;
  }

  @action
  private selectElement(el: Element) {
    this.selectedElement = el;
  }

  get elementsInFile() {
    if (this.elements.value === null) {
      return [];
    }
    return this.elements.value;
  }

  private loadIfNewer = restartableTask(
    async (url: URL, incomingDoc?: SingleCardDocument) => {
      await this.withTestWaiters(async () => {
        let card = await this.cardService.loadModel(url);
        let saveTime = cardEditorSaveTimes.get(url.href);
        if (this.card && incomingDoc && saveTime != null) {
          if (Date.now() - saveTime < loadIfNewerThanSec * 1000) {
            return;
          }
        }
        if (this.card) {
          this.cardService.unsubscribe(this.card, this.onCardChange);
        }
        this.card = card;
        this.cardService.subscribe(this.card, this.onCardChange);
      });
    },
  );

  private onCardChange = () => {
    this.doWhenCardChanges.perform();
  };

  private doWhenCardChanges = restartableTask(async () => {
    if (this.card) {
      this.hasUnsavedCardChanges = true;
      await timeout(autoSaveDelayMs);
      cardEditorSaveTimes.set(this.card.id, Date.now());
      await this.saveCard.perform(this.card);
      this.hasUnsavedCardChanges = false;
    }
  });

  private saveCard = restartableTask(async (card: CardDef) => {
    // these saves can happen so fast that we'll make sure to wait at
    // least 500ms for human consumption
    await all([this.cardService.saveModel(card), timeout(500)]);
  });

  private contentChangedTask = restartableTask(async (content: string) => {
    this.hasUnsavedSourceChanges = true;
    await timeout(autoSaveDelayMs);
    if (
      !isReady(this.currentOpenFile) ||
      content === this.currentOpenFile?.content
    ) {
      return;
    }

    let isJSON = this.currentOpenFile.name.endsWith('.json');
    let validJSON = isJSON && this.safeJSONParse(content);
    // Here lies the difference in how json files and other source code files
    // are treated during editing in the code editor
    if (validJSON && isSingleCardDocument(validJSON)) {
      // writes json instance but doesn't update state of the file resource
      // relies on message service subscription to update state
      await this.saveFileSerializedCard.perform(validJSON);
    } else if (!isJSON || validJSON) {
      // writes source code and non-card instance valid JSON,
      // then updates the state of the file resource
      this.writeSourceCodeToFile(this.currentOpenFile, content);
      this.waitForSourceCodeWrite.perform();
    }
    this.hasUnsavedSourceChanges = false;
  });

  // these saves can happen so fast that we'll make sure to wait at
  // least 500ms for human consumption
  private waitForSourceCodeWrite = restartableTask(async () => {
    if (isReady(this.currentOpenFile)) {
      await all([this.currentOpenFile.writing, timeout(500)]);
    }
  });

  // We use this to write non-cards to the realm--so it doesn't make
  // sense to go thru the card-service for this
  private writeSourceCodeToFile(file: FileResource, content: string) {
    if (file.state !== 'ready') {
      throw new Error('File is not ready to be written to');
    }

    return file.write(content);
  }

  private safeJSONParse(content: string) {
    try {
      return JSON.parse(content);
    } catch (err) {
      log.warn(
        `content for ${this.codePath} is not valid JSON, skipping write`,
      );
      return;
    }
  }

  private saveFileSerializedCard = task(async (json: SingleCardDocument) => {
    if (!this.codePath) {
      return;
    }
    let realmPath = new RealmPaths(this.cardService.defaultURL);
    let url = realmPath.fileURL(this.codePath.href.replace(/\.json$/, ''));
    let realmURL = this.readyFile.realmURL;
    if (!realmURL) {
      throw new Error(`cannot determine realm for ${this.codePath}`);
    }

    let doc = this.monacoService.reverseFileSerialization(
      json,
      url.href,
      realmURL,
    );
    let card: CardDef | undefined;
    try {
      card = await this.cardService.createFromSerialized(doc.data, doc, url);
    } catch (e) {
      // TODO probably we should show a message in the UI that the card
      // instance JSON is not actually a valid card
      console.error(
        'JSON is not a valid card--TODO this should be an error message in the code editor',
      );
      return;
    }

    try {
      // these saves can happen so fast that we'll make sure to wait at
      // least 500ms for human consumption
      await all([this.cardService.saveModel(card), timeout(500)]);
      await this.maybeReloadCard.perform(card.id);
    } catch (e) {
      console.error('Failed to save single card document', e);
    }
  });

  private get language(): string | undefined {
    if (this.codePath) {
      const editorLanguages = this.monacoSDK.languages.getLanguages();
      let extension = '.' + this.codePath.href.split('.').pop();
      let language = editorLanguages.find((lang) =>
        lang.extensions?.find((ext) => ext === extension),
      );
      return language?.id ?? 'plaintext';
    }
    return undefined;
  }

  private get isSaving() {
    return (
      this.waitForSourceCodeWrite.isRunning ||
      this.saveFileSerializedCard.isRunning ||
      this.saveCard.isRunning
    );
  }

  @action
  private onListPanelContextChange(listPanelContext: PanelContext[]) {
    this.panelWidths.leftPanel = listPanelContext[0]?.width;
    this.panelWidths.codeEditorPanel = listPanelContext[1]?.width;
    this.panelWidths.rightPanel = listPanelContext[2]?.width;

    localStorage.setItem(CodeModePanelWidths, JSON.stringify(this.panelWidths));
  }

  @action
  private delete() {
    if (this.card) {
      this.args.delete(this.card, () => {
        let recentFile = this.recentFilesService.recentFiles[0];

        if (recentFile) {
          let recentFileUrl = `${recentFile.realmURL}${recentFile.filePath}`;

          this.operatorModeStateService.updateCodePath(new URL(recentFileUrl));
        } else {
          this.operatorModeStateService.updateCodePath(null);
        }
      });
    } else {
      throw new Error(`TODO: non-card instance deletes are not yet supported`);
    }
  }

  private async withTestWaiters<T>(cb: () => Promise<T>) {
    let token = waiter.beginAsync();
    try {
      let result = await cb();
      // only do this in test env--this makes sure that we also wait for any
      // interior card instance async as part of our ember-test-waiters
      if (isTesting()) {
        await this.cardService.cardsSettled();
      }
      return result;
    } finally {
      waiter.endAsync(token);
    }
  }

  private get showBrowser() {
    return this.fileView === 'browser' || this.emptyOrNotFound;
  }

  onStateChange(state: FileResource['state']) {
    this.userHasDismissedURLError = false;
    if (state === 'not-found') {
      this.loadFileError = 'This resource does not exist';
      this.setFileView('browser');
    } else if (state === 'ready') {
      this.loadFileError = null;
    }
  }

  <template>
    <div class='code-mode-background' style={{this.backgroundURLStyle}}></div>
    <CardURLBar
      @loadFileError={{this.loadFileError}}
      @resetLoadFileError={{this.resetLoadFileError}}
      @userHasDismissedError={{this.userHasDismissedURLError}}
      @dismissURLError={{this.dismissURLError}}
      @realmURL={{this.realmURL}}
      class='card-url-bar'
    />
    <div
      class='code-mode'
      data-test-code-mode
      data-test-save-idle={{and
        this.contentChangedTask.isIdle
        this.maybeReloadCard.isIdle
        this.doWhenCardChanges.isIdle
      }}
    >
      <ResizablePanelGroup
        @onListPanelContextChange={{this.onListPanelContextChange}}
        class='columns'
        as |ResizablePanel|
      >
        <ResizablePanel
          @defaultWidth={{defaultPanelWidths.leftPanel}}
          @width='var(--operator-mode-left-column)'
        >
          <div class='column'>
            {{! Move each container and styles to separate component }}
            <div
              class='inner-container file-view
                {{if this.showBrowser "file-browser"}}'
            >
              <header
                class='file-view__header'
                aria-label={{this.fileViewTitle}}
                data-test-file-view-header
              >
                <Button
                  @disabled={{this.emptyOrNotFound}}
                  @kind={{if (not this.showBrowser) 'primary-dark' 'secondary'}}
                  @size='extra-small'
                  class={{cn
                    'file-view__header-btn'
                    active=(not this.showBrowser)
                  }}
                  {{on 'click' (fn this.setFileView 'inheritance')}}
                  data-test-inheritance-toggle
                >
                  Inspector</Button>
                <Button
                  @kind={{if this.showBrowser 'primary-dark' 'secondary'}}
                  @size='extra-small'
                  class={{cn 'file-view__header-btn' active=this.showBrowser}}
                  {{on 'click' (fn this.setFileView 'browser')}}
                  data-test-file-browser-toggle
                >
                  File Tree</Button>
              </header>
              <section class='inner-container__content'>
                {{#if this.showBrowser}}
                  <FileTree @realmURL={{this.realmURL}} />
                {{else}}
                  {{#if this.isReady}}
                    <DetailPanel
                      @cardInstance={{this.card}}
                      @cardInstanceType={{this.cardType}}
                      @readyFile={{this.readyFile}}
                      @realmInfo={{this.realmInfo}}
                      @selectedElement={{this.selectedElementInFile}}
                      @elements={{this.elementsInFile}}
                      @selectElement={{this.selectElement}}
                      @delete={{this.delete}}
                      data-test-card-inheritance-panel
                    />
                  {{/if}}
                {{/if}}
              </section>
            </div>
            <aside class='inner-container'>
              <header
                class='inner-container__header'
                aria-label='Recent Files Header'
              >
                Recent Files
              </header>
              <section class='inner-container__content'>
                <RecentFiles />
              </section>
            </aside>
          </div>
        </ResizablePanel>
        {{#if this.codePath}}
          <ResizablePanel
            @defaultWidth={{defaultPanelWidths.codeEditorPanel}}
            @width={{this.panelWidths.codeEditorPanel}}
            @minWidth='300px'
          >
            <div class='inner-container'>
              {{#if this.isReady}}
                {{#if this.readyFile.isBinary}}
                  <BinaryFileInfo @readyFile={{this.readyFile}} />
                {{else}}
                  <div
                    class='monaco-container'
                    data-test-editor
                    {{monacoModifier
                      content=this.readyFile.content
                      contentChanged=(perform this.contentChangedTask)
                      monacoSDK=this.monacoSDK
                      language=this.language
                    }}
                  ></div>
                {{/if}}
                <div class='save-indicator {{if this.isSaving "visible"}}'>
                  {{#if this.isSaving}}
                    <span class='saving-msg'>
                      Now Saving
                    </span>
                    <span class='save-spinner'>
                      <span class='save-spinner-inner'>
                        <LoadingIndicator />
                      </span>
                    </span>
                  {{else}}
                    <span class='saved-msg'>
                      Saved
                    </span>
                    {{svgJar 'check-mark' width='27' height='27'}}
                  {{/if}}
                </div>
              {{else if this.isLoading}}
                <div class='loading'>
                  <LoadingIndicator />
                </div>
              {{/if}}
            </div>
          </ResizablePanel>
          <ResizablePanel
            @defaultWidth={{defaultPanelWidths.rightPanel}}
            @width={{this.panelWidths.rightPanel}}
          >
            <div class='inner-container'>
              {{#if this.isReady}}
                {{#if this.cardIsLoaded}}
                  <CardPreviewPanel
                    @card={{this.loadedCard}}
                    @realmIconURL={{this.realmIconURL}}
                    data-test-card-resource-loaded
                  />
                {{else if this.selectedCardOrField}}
                  <SchemaEditorColumn
                    @file={{this.readyFile}}
                    @card={{this.selectedCardOrField.cardOrField}}
                    @cardTypeResource={{this.selectedCardOrField.cardType}}
                  />
                {{else if this.schemaEditorIncompatible}}
                  <div
                    class='incompatible-schema-editor'
                    data-test-schema-editor-incompatible
                  >Schema Editor cannot be used with this file type</div>
                {{else if this.cardError}}
                  {{this.cardError.message}}
                {{/if}}
              {{/if}}
            </div>
          </ResizablePanel>
        {{else}}
          <ResizablePanel
            @defaultWidth={{defaultPanelWidths.emptyCodeModePanel}}
            @width={{this.panelWidths.emptyCodeModePanel}}
          >
            <div
              class='inner-container inner-container--empty'
              data-test-empty-code-mode
            >
              {{svgJar 'file' width='40' height='40' role='presentation'}}
              <h3 class='choose-file-prompt'>
                Choose a file on the left to open it
              </h3>
            </div>
          </ResizablePanel>
        {{/if}}
      </ResizablePanelGroup>
    </div>

    <style>
      :global(:root) {
        --code-mode-padding-top: calc(
          var(--submode-switcher-trigger-height) + (2 * (var(--boxel-sp)))
        );
        --code-mode-padding-bottom: calc(
          var(--search-sheet-closed-height) + (var(--boxel-sp))
        );
      }

      .code-mode {
        height: 100%;
        max-height: 100vh;
        left: 0;
        right: 0;
        z-index: 1;
        padding: var(--code-mode-padding-top) var(--boxel-sp)
          var(--code-mode-padding-bottom);
        overflow: auto;
      }

      .code-mode-background {
        position: fixed;
        left: 0;
        right: 0;
        display: block;
        width: 100%;
        height: 100%;
        filter: blur(15px);
        background-size: cover;
      }

      .columns {
        display: flex;
        flex-direction: row;
        flex-shrink: 0;
        height: 100%;
      }
      .column {
        display: flex;
        flex-direction: column;
        gap: var(--boxel-sp);
        height: 100%;
      }
      .column:nth-child(2) {
        flex: 2;
      }
      .column:last-child {
        flex: 1.2;
      }
      .column:first-child > *:first-child {
        max-height: 50%;
      }
      .column:first-child > *:last-child {
        max-height: calc(50% - var(--boxel-sp));
        background-color: var(--boxel-200);
      }

      .inner-container {
        height: 100%;
        position: relative;
        display: flex;
        flex-direction: column;
        background-color: var(--boxel-light);
        border-radius: var(--boxel-border-radius-xl);
        box-shadow: var(--boxel-deep-box-shadow);
        overflow: hidden;
      }
      .inner-container__header {
        padding: var(--boxel-sp-sm) var(--boxel-sp-xs);
        font: 700 var(--boxel-font);
        letter-spacing: var(--boxel-lsp-xs);
      }
      .inner-container__content {
        padding: var(--boxel-sp-xxs) var(--boxel-sp-xs) var(--boxel-sp-sm);
        overflow-y: auto;
        height: 100%;
      }
      .inner-container--empty {
        background-color: var(--boxel-light-100);
        align-items: center;
        justify-content: center;
      }
      .inner-container--empty > :deep(svg) {
        --icon-color: var(--boxel-highlight);
      }

      .file-view {
        background-color: var(--boxel-200);
      }

      .choose-file-prompt {
        margin: 0;
        padding: var(--boxel-sp);
        font: 700 var(--boxel-font);
        letter-spacing: var(--boxel-lsp-xs);
      }

      .file-view__header {
        display: flex;
        gap: var(--boxel-sp-xs);
        padding: var(--boxel-sp-xs);
        background-color: var(--boxel-200);
      }
      .file-view__header-btn {
        --boxel-button-border: 1px solid var(--boxel-400);
        --boxel-button-font: 700 var(--boxel-font-xs);
        --boxel-button-letter-spacing: var(--boxel-lsp-xs);
        --boxel-button-min-width: 6rem;
        --boxel-button-padding: 0;
        border-radius: var(--boxel-border-radius);
        flex: 1;
      }
      .file-view__header-btn:hover:not(:disabled) {
        border-color: var(--boxel-dark);
      }
      .file-view__header-btn.active {
        border-color: var(--boxel-dark);
        --boxel-button-text-color: var(--boxel-highlight);
      }

      .file-view.file-browser .inner-container__content {
        background: var(--boxel-light);
      }

      .card-url-bar {
        position: absolute;
        top: var(--boxel-sp);
        left: calc(var(--submode-switcher-width) + (var(--boxel-sp) * 2));

        --card-url-bar-width: calc(
          100% - (var(--submode-switcher-width) + (var(--boxel-sp) * 3))
        );
        height: var(--submode-switcher-height);

        z-index: 2;
      }

      .monaco-container {
        height: 100%;
        min-height: 100%;
        width: 100%;
        min-width: 100%;
        padding: var(--boxel-sp) 0;
      }

      .loading {
        margin: 40vh auto;
      }

      .save-indicator {
        --icon-color: var(--boxel-highlight);
        position: absolute;
        display: flex;
        align-items: center;
        height: 2.5rem;
        width: 140px;
        bottom: 0;
        right: 0;
        background-color: var(--boxel-200);
        padding: 0 var(--boxel-sp-xxs) 0 var(--boxel-sp-sm);
        border-top-left-radius: var(--boxel-border-radius);
        font: var(--boxel-font-sm);
        font-weight: 500;
        transform: translateX(140px);
        transition: all var(--boxel-transition);
        transition-delay: 5s;
      }
      .save-indicator.visible {
        transform: translateX(0px);
        transition-delay: 0s;
      }
      .save-spinner {
        display: inline-block;
        position: relative;
      }
      .save-spinner-inner {
        display: inline-block;
        position: absolute;
        top: -7px;
      }
      .saving-msg {
        margin-right: var(--boxel-sp-sm);
      }
      .saved-msg {
        margin-right: var(--boxel-sp-xxs);
      }
      .incompatible-schema-editor {
        display: flex;
        flex-wrap: wrap;
        align-content: center;
        justify-content: center;
        text-align: center;
        height: 100%;
        background-color: var(--boxel-200);
        font: var(--boxel-font-sm);
        color: var(--boxel-450);
        font-weight: 500;
        padding: var(--boxel-sp-xl);
      }
    </style>
  </template>
}

function getMonacoContent() {
  return (window as any).monaco.editor.getModels()[0].getValue();
}

function isCardOrField(cardOrField: any): cardOrField is typeof BaseDef {
  return typeof cardOrField === 'function' && 'baseDef' in cardOrField;
}

function cardsOrFieldsFromModule(
  module: Record<string, any>,
  _never?: never, // glint insists that w/o this last param that there are actually no params
): (typeof BaseDef)[] {
  return Object.values(module).filter(isCardOrField);
}<|MERGE_RESOLUTION|>--- conflicted
+++ resolved
@@ -24,12 +24,7 @@
 } from '@cardstack/boxel-ui';
 import cn from '@cardstack/boxel-ui/helpers/cn';
 import { svgJar } from '@cardstack/boxel-ui/helpers/svg-jar';
-
-<<<<<<< HEAD
-import { not } from '@cardstack/boxel-ui/helpers/truth-helpers';
-=======
-import { eq, and } from '@cardstack/boxel-ui/helpers/truth-helpers';
->>>>>>> d54f834f
+import { and, not } from '@cardstack/boxel-ui/helpers/truth-helpers';
 
 import {
   type RealmInfo,
@@ -391,12 +386,12 @@
           return;
         }
         try {
-          if (isReady(this.openFile.current) && this.importedModule?.module) {
+          if (isReady(this.currentOpenFile) && this.importedModule?.module) {
             let module = this.importedModule?.module;
             let cardsOrFields = cardsOrFieldsFromModule(module);
             let elements: Element[] = [];
             await this.importedModule.loaded;
-            let moduleSyntax = new ModuleSyntax(this.openFile.current.content);
+            let moduleSyntax = new ModuleSyntax(this.currentOpenFile.content);
             elements = moduleSyntax.elements.map(
               (value: ElementDeclaration) => {
                 let cardOrField = cardsOrFields.find(
@@ -430,22 +425,9 @@
   });
 
   @use private importedModule = resource(() => {
-<<<<<<< HEAD
     if (isReady(this.currentOpenFile)) {
       let f: Ready = this.currentOpenFile;
-      if (f.url.endsWith('.json') && isCardDocumentString(f.content)) {
-        let ref = identifyCard(this.card?.constructor);
-        if (ref !== undefined) {
-          return importResource(this, () => moduleFrom(ref as CodeRef));
-        } else {
-          return;
-        }
-      } else if (hasExecutableExtension(f.url)) {
-=======
-    if (isReady(this.openFile.current)) {
-      let f: Ready = this.openFile.current;
       if (hasExecutableExtension(f.url)) {
->>>>>>> d54f834f
         return importResource(this, () => f.url);
       }
     }
