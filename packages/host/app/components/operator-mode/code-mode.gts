import Component from '@glimmer/component';
import { tracked } from '@glimmer/tracking';
import { service } from '@ember/service';
import { action } from '@ember/object';
import MonacoService from '@cardstack/host/services/monaco-service';
import { htmlSafe } from '@ember/template';
import {
  type RealmInfo,
  RealmPaths,
  isCardDocument,
} from '@cardstack/runtime-common';
import { maybe } from '@cardstack/host/resources/maybe';
import { file } from '@cardstack/host/resources/file';
import type OperatorModeStateService from '@cardstack/host/services/operator-mode-state-service';
import type MessageService from '@cardstack/host/services/message-service';
import CardService from '@cardstack/host/services/card-service';
import { restartableTask } from 'ember-concurrency';
import { registerDestructor } from '@ember/destroyable';
import perform from 'ember-concurrency/helpers/perform';
import CardURLBar from '@cardstack/host/components/operator-mode/card-url-bar';
import { TrackedObject } from 'tracked-built-ins';
import CardPreviewPanel from '@cardstack/host/components/operator-mode/card-preview-panel';
import { CardDef } from 'https://cardstack.com/base/card-api';
import { use, resource } from 'ember-resources';
import ResizablePanelGroup, {
  PanelContext,
} from '@cardstack/boxel-ui/components/resizable-panel/resizable-panel-group';
import ResizablePanel from '@cardstack/boxel-ui/components/resizable-panel/resizable-panel';

interface Signature {
  Args: {};
}

type PanelWidths = {
  rightPanel: string;
  codeEditorPanel: string;
  leftPanel: string;
};

const CodeModePanelWidths = 'code-mode-panel-widths';

export default class CodeMode extends Component<Signature> {
  @service declare monacoService: MonacoService;
  @service declare cardService: CardService;
  @service declare messageService: MessageService;
  @service declare operatorModeStateService: OperatorModeStateService;
  @tracked realmInfo: RealmInfo | null = null;
  @tracked loadFileError: string | null = null;
<<<<<<< HEAD
  defaultPanelWidths: PanelWidths = {
    leftPanel: '20%',
    codeEditorPanel: '48%',
    rightPanel: '32%',
  };
  panelWidths: PanelWidths;
=======
  private subscription: { url: string; unsubscribe: () => void } | undefined;
>>>>>>> f96a7119

  constructor(args: any, owner: any) {
    super(args, owner);
    this.fetchCodeModeRealmInfo.perform();
<<<<<<< HEAD

    this.panelWidths = localStorage.getItem(CodeModePanelWidths)
      ? // @ts-ignore Type 'null' is not assignable to type 'string'
        JSON.parse(localStorage.getItem(CodeModePanelWidths))
      : this.defaultPanelWidths;
=======
    let url = `${this.cardService.defaultURL}_message`;
    this.subscription = {
      url,
      unsubscribe: this.messageService.subscribe(
        url,
        ({ type, data: dataStr }) => {
          if (type !== 'index') {
            return;
          }
          let card = this.cardResource.value;
          let data = JSON.parse(dataStr);
          if (!card || data.type !== 'incremental') {
            return;
          }
          let invalidations = data.invalidations as string[];
          if (invalidations.includes(card.id)) {
            this.reloadCard.perform();
          }
        },
      ),
    };
    registerDestructor(this, () => {
      this.subscription?.unsubscribe();
    });
>>>>>>> f96a7119
  }

  get backgroundURL() {
    return this.realmInfo?.backgroundURL;
  }

  get backgroundURLStyle() {
    return htmlSafe(`background-image: url(${this.backgroundURL});`);
  }

  get realmIconURL() {
    return this.realmInfo?.iconURL;
  }

  @action resetLoadFileError() {
    this.loadFileError = null;
  }

  fetchCodeModeRealmInfo = restartableTask(async () => {
    if (!this.operatorModeStateService.state.codePath) {
      return;
    }

    let realmURL = this.cardService.getRealmURLFor(
      this.operatorModeStateService.state.codePath,
    );
    if (!realmURL) {
      this.realmInfo = null;
    } else {
      this.realmInfo = await this.cardService.getRealmInfoByRealmURL(realmURL);
    }
  });

  openFile = maybe(this, (context) => {
    if (!this.operatorModeStateService.state.codePath) {
      return undefined;
    }

    let realmURL = this.cardService.getRealmURLFor(
      this.operatorModeStateService.state.codePath,
    );
    if (!realmURL) {
      return undefined;
    }

    const realmPaths = new RealmPaths(realmURL);
    const relativePath = realmPaths.local(
      this.operatorModeStateService.state.codePath,
    );
    if (relativePath) {
      return file(context, () => ({
        relativePath,
        realmURL: realmPaths.url,
        onStateChange: (state) => {
          if (state === 'not-found') {
            this.loadFileError = 'File is not found';
          }
        },
      }));
    } else {
      return undefined;
    }
  });

  private reloadCard = restartableTask(async () => {
    await this.cardResource.load();
  });

  @use cardResource = resource(() => {
    let isFileReady =
      this.openFile.current?.state === 'ready' &&
      this.openFile.current.name.endsWith('.json');
    const state: {
      isLoading: boolean;
      value: CardDef | null;
      error: Error | undefined;
      load: () => Promise<void>;
    } = new TrackedObject({
      isLoading: isFileReady,
      value: null,
      error:
        this.openFile.current?.state == 'not-found'
          ? new Error('File not found')
          : undefined,
      load: async () => {
        state.isLoading = true;
        try {
          let currentlyOpenedFile = this.openFile.current as any;
          let cardDoc = JSON.parse(currentlyOpenedFile.content);
          if (isCardDocument(cardDoc)) {
            let url = currentlyOpenedFile.url.replace(/\.json$/, '');
            state.value = await this.cardService.loadModel(url);
          }
        } catch (error: any) {
          state.error = error;
        } finally {
          state.isLoading = false;
        }
      },
    });

    if (isFileReady) {
      state.load();
    }
    return state;
  });

  @action
  onListPanelContextChange(listPanelContext: PanelContext[]) {
    this.panelWidths.leftPanel = listPanelContext[0].width;
    this.panelWidths.codeEditorPanel = listPanelContext[1].width;
    this.panelWidths.rightPanel = listPanelContext[2].width;

    localStorage.setItem(CodeModePanelWidths, JSON.stringify(this.panelWidths));
  }

  <template>
    <div class='code-mode-background' style={{this.backgroundURLStyle}}></div>
    <CardURLBar
      @onEnterPressed={{perform this.fetchCodeModeRealmInfo}}
      @loadFileError={{this.loadFileError}}
      @resetLoadFileError={{this.resetLoadFileError}}
      @realmInfo={{this.realmInfo}}
      class='card-url-bar'
    />
    <div class='code-mode' data-test-code-mode>
      <ResizablePanelGroup
        @onListPanelContextChange={{this.onListPanelContextChange}}
        class='columns'
        as |pg|
      >
        <ResizablePanel
          @defaultWidth={{this.defaultPanelWidths.leftPanel}}
          @width={{this.panelWidths.leftPanel}}
          @panelGroupApi={{pg.api}}
        >
          <div class='column'>
            {{! Move each container and styles to separate component }}
            <div class='inner-container'>
              Inheritance / File Browser
              <section class='inner-container__content'></section>
            </div>
            <aside class='inner-container'>
              <header class='inner-container__header'>
                Recent Files
              </header>
              <section class='inner-container__content'></section>
            </aside>
          </div>
        </ResizablePanel>
        <ResizablePanel
          @defaultWidth={{this.defaultPanelWidths.codeEditorPanel}}
          @width={{this.panelWidths.codeEditorPanel}}
          @minWidth='300px'
          @panelGroupApi={{pg.api}}
        >
          <div class='inner-container'>
            Code, Open File Status:
            {{! This is to trigger openFile function }}
            {{this.openFile.current.state}}
          </div>
        </ResizablePanel>
        <ResizablePanel
          @defaultWidth={{this.defaultPanelWidths.rightPanel}}
          @width={{this.panelWidths.rightPanel}}
          @panelGroupApi={{pg.api}}
        >
          <div class='inner-container'>
            {{#if this.cardResource.value}}
              <CardPreviewPanel
                @card={{this.cardResource.value}}
                @realmIconURL={{this.realmIconURL}}
                data-test-card-resource-loaded
              />
            {{else if this.cardResource.error}}
              {{this.cardResource.error.message}}
            {{/if}}
          </div>
        </ResizablePanel>
      </ResizablePanelGroup>
    </div>

    <style>
      :global(:root) {
        --code-mode-padding-top: calc(
          var(--submode-switcher-trigger-height) + (2 * (var(--boxel-sp)))
        );
        --code-mode-padding-bottom: calc(
          var(--search-sheet-closed-height) + (var(--boxel-sp))
        );
      }

      .code-mode {
        height: 100%;
        max-height: 100vh;
        left: 0;
        right: 0;
        z-index: 1;
        padding: var(--code-mode-padding-top) var(--boxel-sp)
          var(--code-mode-padding-bottom);
        overflow: auto;
      }

      .code-mode-background {
        position: fixed;
        left: 0;
        right: 0;
        display: block;
        width: 100%;
        height: 100%;
        filter: blur(15px);
        background-size: cover;
      }

      .columns {
        display: flex;
        flex-direction: row;
        flex-shrink: 0;
        height: 100%;
      }
      .column {
        display: flex;
        flex-direction: column;
        gap: var(--boxel-sp);
        height: 100%;
      }
      .column:nth-child(2) {
        flex: 2;
      }
      .column:last-child {
        flex: 1.2;
      }
      .column:first-child > *:first-child {
        max-height: 50%;
        background-color: var(--boxel-200);
      }
      .column:first-child > *:last-child {
        max-height: calc(50% - var(--boxel-sp));
        background-color: var(--boxel-200);
      }

      .inner-container {
        height: 100%;
        display: flex;
        flex-direction: column;
        background-color: var(--boxel-light);
        border-radius: var(--boxel-border-radius-xl);
      }
      .inner-container__header {
        padding: var(--boxel-sp-sm) var(--boxel-sp-xs);
        font: 700 var(--boxel-font);
        letter-spacing: var(--boxel-lsp-xs);
      }
      .inner-container__content {
        padding: 0 var(--boxel-sp-xs) var(--boxel-sp-sm);
        overflow-y: auto;
      }
      .card-url-bar {
        position: absolute;
        top: var(--boxel-sp);
        left: calc(var(--submode-switcher-width) + (var(--boxel-sp) * 2));

        --card-url-bar-width: calc(
          100% - (var(--submode-switcher-width) + (var(--boxel-sp) * 3))
        );
        height: var(--submode-switcher-height);

        z-index: 2;
      }
    </style>
  </template>
}<|MERGE_RESOLUTION|>--- conflicted
+++ resolved
@@ -46,27 +46,23 @@
   @service declare operatorModeStateService: OperatorModeStateService;
   @tracked realmInfo: RealmInfo | null = null;
   @tracked loadFileError: string | null = null;
-<<<<<<< HEAD
   defaultPanelWidths: PanelWidths = {
     leftPanel: '20%',
     codeEditorPanel: '48%',
     rightPanel: '32%',
   };
   panelWidths: PanelWidths;
-=======
   private subscription: { url: string; unsubscribe: () => void } | undefined;
->>>>>>> f96a7119
 
   constructor(args: any, owner: any) {
     super(args, owner);
     this.fetchCodeModeRealmInfo.perform();
-<<<<<<< HEAD
 
     this.panelWidths = localStorage.getItem(CodeModePanelWidths)
       ? // @ts-ignore Type 'null' is not assignable to type 'string'
         JSON.parse(localStorage.getItem(CodeModePanelWidths))
       : this.defaultPanelWidths;
-=======
+
     let url = `${this.cardService.defaultURL}_message`;
     this.subscription = {
       url,
@@ -91,7 +87,6 @@
     registerDestructor(this, () => {
       this.subscription?.unsubscribe();
     });
->>>>>>> f96a7119
   }
 
   get backgroundURL() {
