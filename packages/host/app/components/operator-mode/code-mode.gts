import Component from '@glimmer/component';
import { tracked } from '@glimmer/tracking';
import { registerDestructor } from '@ember/destroyable';
import { fn } from '@ember/helper';
import { on } from '@ember/modifier';
import { action } from '@ember/object';
import { service } from '@ember/service';
import { htmlSafe } from '@ember/template';
import { task, restartableTask, timeout } from 'ember-concurrency';
import perform from 'ember-concurrency/helpers/perform';
import { use, resource } from 'ember-resources';
import { TrackedObject } from 'tracked-built-ins';

import {
  type RealmInfo,
  type SingleCardDocument,
  type CodeRef,
  RealmPaths,
  isCardDocument,
  logger,
  isSingleCardDocument,
  identifyCard,
  moduleFrom,
} from '@cardstack/runtime-common';

import {
  LoadingIndicator,
  Button,
  ResizablePanelGroup,
  ResizablePanel,
  PanelContext,
} from '@cardstack/boxel-ui';
import cn from '@cardstack/boxel-ui/helpers/cn';
import { svgJar } from '@cardstack/boxel-ui/helpers/svg-jar';
import { eq } from '@cardstack/boxel-ui/helpers/truth-helpers';

import { CardDef } from 'https://cardstack.com/base/card-api';

// host components
import FileTree from '../editor/file-tree';
import CardInheritancePanel from './card-inheritance-panel';
import CardPreviewPanel from './card-preview-panel';
import CardURLBar from './card-url-bar';
import RecentFiles from '@cardstack/host/components/editor/recent-files';

import monacoModifier from '@cardstack/host/modifiers/monaco';

// host resources
import {
  Ready,
  file,
  isReady,
  type FileResource,
} from '@cardstack/host/resources/file';
import { importResource } from '@cardstack/host/resources/import';
import { maybe } from '@cardstack/host/resources/maybe';

// host services
import type CardService from '@cardstack/host/services/card-service';
import type MessageService from '@cardstack/host/services/message-service';
import type MonacoService from '@cardstack/host/services/monaco-service';
import RecentFilesService from '@cardstack/host/services/recent-files-service';
import type { MonacoSDK } from '@cardstack/host/services/monaco-service';
import type { FileView } from '@cardstack/host/services/operator-mode-state-service';
import type OperatorModeStateService from '@cardstack/host/services/operator-mode-state-service';

interface Signature {
  Args: {
    delete: (card: CardDef, afterDelete?: () => void) => void;
    saveSourceOnClose: (url: URL, content: string) => void;
  };
}
const log = logger('component:code-mode');

type PanelWidths = {
  rightPanel: string;
  codeEditorPanel: string;
  leftPanel: string;
  emptyCodeModePanel: string;
};

const CodeModePanelWidths = 'code-mode-panel-widths';
const defaultPanelWidths: PanelWidths = {
  leftPanel: 'var(--operator-mode-left-column)',
  codeEditorPanel: '48%',
  rightPanel: '32%',
  emptyCodeModePanel: '80%',
};

export default class CodeMode extends Component<Signature> {
  @service declare monacoService: MonacoService;
  @service declare cardService: CardService;
  @service declare messageService: MessageService;
  @service declare operatorModeStateService: OperatorModeStateService;
  @service declare recentFilesService: RecentFilesService;

  @tracked private loadFileError: string | null = null;
  @tracked private maybeMonacoSDK: MonacoSDK | undefined;
  private isSourceStale = false;
  private panelWidths: PanelWidths;
  private subscription: { url: string; unsubscribe: () => void } | undefined;
  private _cachedRealmInfo: RealmInfo | null = null; // This is to cache realm info during reload after code path change so that realm assets don't produce a flicker when code patch changes and the realm is the same

  constructor(args: any, owner: any) {
    super(args, owner);
    this.panelWidths = localStorage.getItem(CodeModePanelWidths)
      ? // @ts-ignore Type 'null' is not assignable to type 'string'
        JSON.parse(localStorage.getItem(CodeModePanelWidths))
      : defaultPanelWidths;

    let url = `${this.cardService.defaultURL}_message`;
    this.subscription = {
      url,
      unsubscribe: this.messageService.subscribe(
        url,
        ({ type, data: dataStr }) => {
          if (type !== 'index') {
            return;
          }
          let card = this.cardResource.value;
          let data = JSON.parse(dataStr);
          if (!card || data.type !== 'incremental') {
            return;
          }
          let invalidations = data.invalidations as string[];
          if (invalidations.includes(card.id)) {
            this.reloadCard.perform();
          }
        },
      ),
    };
    registerDestructor(this, () => {
      // destructor functons are called synchronously. in order to save,
      // which is async, we leverage an EC task that is running in a
      // parent component (EC task lifetimes are bound to their context)
      // that is not being destroyed.
      if (this.codePath && this.isSourceStale) {
        // TODO need to reconcile any usaved differences between
        // monaco and card editor: CS-5981. For now monaco wins...
        this.args.saveSourceOnClose(this.codePath, getMonacoContent());
      }
      this.subscription?.unsubscribe();
    });
    this.loadMonaco.perform();
  }

  private get realmInfo() {
    return this.realmInfoResource.value;
  }

  private get backgroundURL() {
    return this.realmInfo?.backgroundURL;
  }

  private get backgroundURLStyle() {
    return htmlSafe(`background-image: url(${this.backgroundURL});`);
  }

  @action setFileView(view: FileView) {
    this.operatorModeStateService.updateFileView(view);
  }

  get fileView() {
    return this.operatorModeStateService.state.fileView;
  }

  get fileViewTitle() {
    return this.fileView === 'inheritance' ? 'Inheritance' : 'File Browser';
  }

  private get realmURL() {
    return this.isReady
      ? this.readyFile.realmURL
      : this.cardService.defaultURL.href;
  }

  private get realmIconURL() {
    return this.realmInfo?.iconURL;
  }

  private get isLoading() {
    return (
      this.loadMonaco.isRunning || this.openFile.current?.state === 'loading'
    );
  }

  private get isReady() {
    return this.maybeMonacoSDK && isReady(this.openFile.current);
  }

  private get emptyOrNotFound() {
    return !this.codePath || this.openFile.current?.state === 'not-found';
  }

  private loadMonaco = task(async () => {
    this.maybeMonacoSDK = await this.monacoService.getMonacoContext();
  });

  private get readyFile() {
    if (isReady(this.openFile.current)) {
      return this.openFile.current;
    }
    throw new Error(
      `cannot access file contents ${this.codePath} before file is open`,
    );
  }

  private get monacoSDK() {
    if (this.maybeMonacoSDK) {
      return this.maybeMonacoSDK;
    }
    throw new Error(`cannot use monaco SDK before it has loaded`);
  }

  private get codePath() {
    return this.operatorModeStateService.state.codePath;
  }

  @action private resetLoadFileError() {
    this.loadFileError = null;
  }

  @use private realmInfoResource = resource(() => {
<<<<<<< HEAD
    let realmURL = isReady(this.openFile.current)
      ? this.openFile.current.realmURL
      : this.cardService.defaultURL;

    if (!realmURL) {
=======
    if (!this.realmURL) {
>>>>>>> eb19bf53
      return new TrackedObject({
        error: null,
        isLoading: false,
        value: this._cachedRealmInfo,
        load: () => Promise<void>,
      });
    }

    const state: {
      isLoading: boolean;
      value: RealmInfo | null;
      error: Error | undefined;
      load: () => Promise<void>;
    } = new TrackedObject({
      isLoading: true,
      value: this._cachedRealmInfo,
      error: undefined,
      load: async () => {
        state.isLoading = true;

        try {
          let realmInfo = await this.cardService.getRealmInfoByRealmURL(
            new URL(this.realmURL),
          );

          if (realmInfo) {
            this._cachedRealmInfo = realmInfo;
          }

          state.value = realmInfo;
        } catch (error: any) {
          state.error = error;
        } finally {
          state.isLoading = false;
        }
      },
    });

    state.load();
    return state;
  });

  private openFile = maybe(this, (context) => {
    if (!this.codePath) {
      this.setFileView('browser');
      return undefined;
    }

    return file(context, () => ({
      url: this.codePath!.href,
      onStateChange: (state) => {
        if (state === 'not-found') {
          this.loadFileError = 'File is not found';
          this.setFileView('browser');
        }
      },
    }));
  });

  @use private importedModule = resource(() => {
    if (isReady(this.openFile.current)) {
      let f: Ready = this.openFile.current;
      if (f.name.endsWith('.json')) {
        let ref = identifyCard(this.cardResource.value?.constructor);
        if (ref !== undefined) {
          return importResource(this, () => moduleFrom(ref as CodeRef));
        } else {
          return;
        }
      } else {
        return importResource(this, () => f.url);
      }
    } else {
      return undefined;
    }
  });

  private reloadCard = restartableTask(async () => {
    await this.cardResource.load();
  });

  @use private cardResource = resource(() => {
    let isFileReady =
      isReady(this.openFile.current) &&
      this.openFile.current.name.endsWith('.json');
    const state: {
      isLoading: boolean;
      value: CardDef | null;
      error: Error | undefined;
      load: () => Promise<void>;
    } = new TrackedObject({
      isLoading: isFileReady,
      value: null,
      error:
        this.openFile.current?.state == 'not-found'
          ? new Error('File not found')
          : undefined,
      load: async () => {
        state.isLoading = true;
        try {
          let currentlyOpenedFile = this.openFile.current;
          if (!currentlyOpenedFile) {
            return undefined;
          }
          let cardDoc = JSON.parse((currentlyOpenedFile as Ready).content);
          if (isCardDocument(cardDoc)) {
            let url = (currentlyOpenedFile as Ready).url.replace(/\.json$/, '');
            state.value = await this.cardService.loadModel(url);
          }
        } catch (error: any) {
          state.error = error;
        } finally {
          state.isLoading = false;
        }
      },
    });

    if (isFileReady) {
      state.load();
    }
    return state;
  });

  private contentChangedTask = restartableTask(async (content: string) => {
    this.isSourceStale = true;
    await timeout(500);
    if (
      !isReady(this.openFile.current) ||
      content === this.openFile.current?.content
    ) {
      return;
    }

    let isJSON = this.openFile.current.name.endsWith('.json');
    let validJSON = isJSON && this.safeJSONParse(content);
    // Here lies the difference in how json files and other source code files
    // are treated during editing in the code editor
    if (validJSON && isSingleCardDocument(validJSON)) {
      // writes json instance but doesn't update state of the file resource
      // relies on message service subscription to update state
      await this.saveFileSerializedCard.perform(validJSON);
    } else if (!isJSON || validJSON) {
      // writes source code and non-card instance valid JSON,
      // then updates the state of the file resource
      this.writeSourceCodeToFile(this.openFile.current, content);
    }
    this.isSourceStale = false;
  });

  // We use this to write non-cards to the realm--so it doesn't make
  // sense to go thru the card-service for this
  private writeSourceCodeToFile(file: FileResource, content: string) {
    if (file.state !== 'ready') {
      throw new Error('File is not ready to be written to');
    }

    return file.write(content);
  }

  private safeJSONParse(content: string) {
    try {
      return JSON.parse(content);
    } catch (err) {
      log.warn(
        `content for ${this.codePath} is not valid JSON, skipping write`,
      );
      return;
    }
  }

  private saveFileSerializedCard = task(async (json: SingleCardDocument) => {
    if (!this.codePath) {
      return;
    }
    let realmPath = new RealmPaths(this.cardService.defaultURL);
    let url = realmPath.fileURL(this.codePath.href.replace(/\.json$/, ''));
    let realmURL = this.readyFile.realmURL;
    if (!realmURL) {
      throw new Error(`cannot determine realm for ${this.codePath}`);
    }

    let doc = this.monacoService.reverseFileSerialization(
      json,
      url.href,
      realmURL,
    );
    let card: CardDef | undefined;
    try {
      card = await this.cardService.createFromSerialized(doc.data, doc, url);
    } catch (e) {
      // TODO probably we should show a message in the UI that the card
      // instance JSON is not actually a valid card
      console.error(
        'JSON is not a valid card--TODO this should be an error message in the code editor',
      );
      return;
    }

    try {
      await this.cardService.saveModel(card);
      await this.reloadCard.perform();
    } catch (e) {
      console.error('Failed to save single card document', e);
    }
  });

  private get language(): string | undefined {
    if (this.codePath) {
      const editorLanguages = this.monacoSDK.languages.getLanguages();
      let extension = '.' + this.codePath.href.split('.').pop();
      let language = editorLanguages.find((lang) =>
        lang.extensions?.find((ext) => ext === extension),
      );
      return language?.id ?? 'plaintext';
    }
    return undefined;
  }

  @action
  private onListPanelContextChange(listPanelContext: PanelContext[]) {
    this.panelWidths.leftPanel = listPanelContext[0]?.width;
    this.panelWidths.codeEditorPanel = listPanelContext[1]?.width;
    this.panelWidths.rightPanel = listPanelContext[2]?.width;

    localStorage.setItem(CodeModePanelWidths, JSON.stringify(this.panelWidths));
  }

  @action
  private delete() {
    if (this.cardResource.value) {
      this.args.delete(this.cardResource.value, () => {
        let previousFile = this.recentFilesService.recentFiles[0] as
          | string
          | undefined;
        let url = previousFile ? new URL(previousFile) : null;
        this.operatorModeStateService.updateCodePath(url);
      });
    } else {
      throw new Error(`TODO: non-card instance deletes are not yet supported`);
    }
  }

  <template>
    <div class='code-mode-background' style={{this.backgroundURLStyle}}></div>
    <CardURLBar
      @loadFileError={{this.loadFileError}}
      @resetLoadFileError={{this.resetLoadFileError}}
      @realmInfo={{this.realmInfo}}
      class='card-url-bar'
    />
    <div
      class='code-mode'
      data-test-code-mode
      data-test-save-idle={{this.contentChangedTask.isIdle}}
    >
      <ResizablePanelGroup
        @onListPanelContextChange={{this.onListPanelContextChange}}
        class='columns'
        as |pg|
      >
        <ResizablePanel
          @defaultWidth={{defaultPanelWidths.leftPanel}}
          @width='var(--operator-mode-left-column)'
          @panelGroupApi={{pg.api}}
        >
          <div class='column'>
            {{! Move each container and styles to separate component }}
            <div
              class='inner-container file-view
                {{if (eq this.fileView "browser") "file-browser"}}'
            >
              <header
                class='file-view__header'
                aria-label={{this.fileViewTitle}}
                data-test-file-view-header
              >
                <Button
                  @disabled={{this.emptyOrNotFound}}
                  @kind={{if
                    (eq this.fileView 'inheritance')
                    'primary-dark'
                    'secondary'
                  }}
                  @size='extra-small'
                  class={{cn
                    'file-view__header-btn'
                    active=(eq this.fileView 'inheritance')
                  }}
                  {{on 'click' (fn this.setFileView 'inheritance')}}
                  data-test-inheritance-toggle
                >
                  Inspector</Button>
                <Button
                  @kind={{if
                    (eq this.fileView 'browser')
                    'primary-dark'
                    'secondary'
                  }}
                  @size='extra-small'
                  class={{cn
                    'file-view__header-btn'
                    active=(eq this.fileView 'browser')
                  }}
                  {{on 'click' (fn this.setFileView 'browser')}}
                  data-test-file-browser-toggle
                >
                  File Tree</Button>
              </header>
              <section class='inner-container__content'>
                {{#if (eq this.fileView 'inheritance')}}
                  <section class='inner-container__content'>
                    {{#if this.isReady}}
                      <CardInheritancePanel
                        @cardInstance={{this.cardResource.value}}
                        @readyFile={{this.readyFile}}
                        @realmInfo={{this.realmInfo}}
                        @realmIconURL={{this.realmIconURL}}
                        @importedModule={{this.importedModule}}
                        @delete={{this.delete}}
                        data-test-card-inheritance-panel
                      />
                    {{else if this.emptyOrNotFound}}
                      Inspector is not available
                    {{/if}}
                  </section>
                {{else}}
                  <FileTree @url={{this.realmURL}} />
                {{/if}}
              </section>
            </div>
            <aside class='inner-container'>
              <header
                class='inner-container__header'
                aria-label='Recent Files Header'
              >
                Recent Files
              </header>
              <section class='inner-container__content'>
                <RecentFiles />
              </section>
            </aside>
          </div>
        </ResizablePanel>
        {{#if this.codePath}}
          <ResizablePanel
            @defaultWidth={{defaultPanelWidths.codeEditorPanel}}
            @width={{this.panelWidths.codeEditorPanel}}
            @minWidth='300px'
            @panelGroupApi={{pg.api}}
          >
            <div class='inner-container'>
              {{#if this.isReady}}
                <div
                  class='monaco-container'
                  data-test-editor
                  {{monacoModifier
                    content=this.readyFile.content
                    contentChanged=(perform this.contentChangedTask)
                    monacoSDK=this.monacoSDK
                    language=this.language
                  }}
                ></div>
              {{else if this.isLoading}}
                <div class='loading'>
                  <LoadingIndicator />
                </div>
              {{/if}}
            </div>
          </ResizablePanel>
          <ResizablePanel
            @defaultWidth={{defaultPanelWidths.rightPanel}}
            @width={{this.panelWidths.rightPanel}}
            @panelGroupApi={{pg.api}}
          >
            <div class='inner-container'>
              {{#if this.cardResource.value}}
                <CardPreviewPanel
                  @card={{this.cardResource.value}}
                  @realmIconURL={{this.realmIconURL}}
                  data-test-card-resource-loaded
                />
              {{else if this.cardResource.error}}
                {{this.cardResource.error.message}}
              {{/if}}
            </div>
          </ResizablePanel>
        {{else}}
          <ResizablePanel
            @defaultWidth={{defaultPanelWidths.emptyCodeModePanel}}
            @width={{this.panelWidths.emptyCodeModePanel}}
            @panelGroupApi={{pg.api}}
          >
            <div
              class='inner-container inner-container--empty'
              data-test-empty-code-mode
            >
              {{svgJar 'file' width='40' height='40' role='presentation'}}
              <h3 class='choose-file-prompt'>
                Choose a file on the left to open it
              </h3>
            </div>
          </ResizablePanel>
        {{/if}}
      </ResizablePanelGroup>
    </div>

    <style>
      :global(:root) {
        --code-mode-padding-top: calc(
          var(--submode-switcher-trigger-height) + (2 * (var(--boxel-sp)))
        );
        --code-mode-padding-bottom: calc(
          var(--search-sheet-closed-height) + (var(--boxel-sp))
        );
      }

      .code-mode {
        height: 100%;
        max-height: 100vh;
        left: 0;
        right: 0;
        z-index: 1;
        padding: var(--code-mode-padding-top) var(--boxel-sp)
          var(--code-mode-padding-bottom);
        overflow: auto;
      }

      .code-mode-background {
        position: fixed;
        left: 0;
        right: 0;
        display: block;
        width: 100%;
        height: 100%;
        filter: blur(15px);
        background-size: cover;
      }

      .columns {
        display: flex;
        flex-direction: row;
        flex-shrink: 0;
        height: 100%;
      }
      .column {
        display: flex;
        flex-direction: column;
        gap: var(--boxel-sp);
        height: 100%;
      }
      .column:nth-child(2) {
        flex: 2;
      }
      .column:last-child {
        flex: 1.2;
      }
      .column:first-child > *:first-child {
        max-height: 50%;
      }
      .column:first-child > *:last-child {
        max-height: calc(50% - var(--boxel-sp));
        background-color: var(--boxel-200);
      }

      .inner-container {
        height: 100%;
        display: flex;
        flex-direction: column;
        background-color: var(--boxel-light);
        border-radius: var(--boxel-border-radius-xl);
        box-shadow: var(--boxel-deep-box-shadow);
        overflow: hidden;
      }
      .inner-container__header {
        padding: var(--boxel-sp-sm) var(--boxel-sp-xs);
        font: 700 var(--boxel-font);
        letter-spacing: var(--boxel-lsp-xs);
      }
      .inner-container__content {
        padding: var(--boxel-sp-xxs) var(--boxel-sp-xs) var(--boxel-sp-sm);
        overflow-y: auto;
      }
      .inner-container--empty {
        background-color: var(--boxel-light-100);
        align-items: center;
        justify-content: center;
      }
      .inner-container--empty > :deep(svg) {
        --icon-color: var(--boxel-highlight);
      }

      .choose-file-prompt {
        margin: 0;
        padding: var(--boxel-sp);
        font: 700 var(--boxel-font);
        letter-spacing: var(--boxel-lsp-xs);
      }

      .file-view__header {
        display: flex;
        gap: var(--boxel-sp-xs);
        padding: var(--boxel-sp-xs);
        background-color: var(--boxel-200);
      }
      .file-view__header-btn {
        --boxel-button-border: 1px solid var(--boxel-400);
        --boxel-button-font: 700 var(--boxel-font-xs);
        --boxel-button-letter-spacing: var(--boxel-lsp-xs);
        --boxel-button-min-width: 6rem;
        --boxel-button-padding: 0;
        border-radius: var(--boxel-border-radius);
        flex: 1;
      }
      .file-view__header-btn:hover:not(:disabled) {
        border-color: var(--boxel-dark);
      }
      .file-view__header-btn.active {
        border-color: var(--boxel-dark);
        --boxel-button-text-color: var(--boxel-highlight);
      }

      .file-view.file-browser .inner-container__content {
        background: var(--boxel-light);
      }

      .card-url-bar {
        position: absolute;
        top: var(--boxel-sp);
        left: calc(var(--submode-switcher-width) + (var(--boxel-sp) * 2));

        --card-url-bar-width: calc(
          100% - (var(--submode-switcher-width) + (var(--boxel-sp) * 3))
        );
        height: var(--submode-switcher-height);

        z-index: 2;
      }

      .monaco-container {
        height: 100%;
        min-height: 100%;
        width: 100%;
        min-width: 100%;
        padding: var(--boxel-sp) 0;
      }

      .loading {
        margin: 40vh auto;
      }
    </style>
  </template>
}

function getMonacoContent() {
  return (window as any).monaco.editor.getModels()[0].getValue();
}<|MERGE_RESOLUTION|>--- conflicted
+++ resolved
@@ -221,15 +221,7 @@
   }
 
   @use private realmInfoResource = resource(() => {
-<<<<<<< HEAD
-    let realmURL = isReady(this.openFile.current)
-      ? this.openFile.current.realmURL
-      : this.cardService.defaultURL;
-
-    if (!realmURL) {
-=======
     if (!this.realmURL) {
->>>>>>> eb19bf53
       return new TrackedObject({
         error: null,
         isLoading: false,
