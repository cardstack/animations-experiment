--- conflicted
+++ resolved
@@ -163,13 +163,7 @@
   private hasUnsavedSourceChanges = false;
   private hasUnsavedCardChanges = false;
   private panelWidths: PanelWidths;
-<<<<<<< HEAD
   private panelHeights: PanelHeights;
-  private realmSubscription:
-    | { url: string; unsubscribe: () => void }
-    | undefined;
-=======
->>>>>>> 80afc1ee
   // This is to cache realm info during reload after code path change so
   // that realm assets don't produce a flicker when code patch changes and
   // the realm is the same
@@ -182,35 +176,12 @@
       ? // @ts-ignore Type 'null' is not assignable to type 'string'
         JSON.parse(localStorage.getItem(CodeModePanelWidths))
       : defaultPanelWidths;
-<<<<<<< HEAD
 
     this.panelHeights = localStorage.getItem(CodeModePanelHeights)
       ? // @ts-ignore Type 'null' is not assignable to type 'string'
         JSON.parse(localStorage.getItem(CodeModePanelHeights))
       : defaultPanelHeights;
 
-    let url = `${this.cardService.defaultURL}_message`;
-    this.realmSubscription = {
-      url,
-      unsubscribe: this.messageService.subscribe(
-        url,
-        ({ type, data: dataStr }) => {
-          if (type !== 'index') {
-            return;
-          }
-          let data = JSON.parse(dataStr);
-          if (!this.card || data.type !== 'incremental') {
-            return;
-          }
-          let invalidations = data.invalidations as string[];
-          if (invalidations.includes(this.card.id)) {
-            this.maybeReloadCard.perform(this.card.id);
-          }
-        },
-      ),
-    };
-=======
->>>>>>> 80afc1ee
     registerDestructor(this, () => {
       // destructor functons are called synchronously. in order to save,
       // which is async, we leverage an EC task that is running in a
@@ -763,28 +734,20 @@
           @length='var(--operator-mode-left-column)'
         >
           <div class='column'>
-<<<<<<< HEAD
             <ResizablePanelGroup
               @orientation='vertical'
               @onListPanelContextChange={{this.onFilePanelContextChange}}
               as |VerticallyResizablePanel|
-=======
-            {{! Move each container and styles to separate component }}
-            <div
-              class='inner-container file-view
-                {{if this.showBrowser "file-browser"}}'
->>>>>>> 80afc1ee
             >
               <VerticallyResizablePanel
                 @defaultLength={{defaultPanelHeights.filePanel}}
                 @length={{this.panelHeights.filePanel}}
               >
-<<<<<<< HEAD
 
                 {{! Move each container and styles to separate component }}
                 <div
                   class='inner-container file-view
-                    {{if (eq this.fileView "browser") "file-browser"}}'
+                    {{if this.showBrowser "file-browser"}}'
                 >
                   <header
                     class='file-view__header'
@@ -794,29 +757,25 @@
                     <Button
                       @disabled={{this.emptyOrNotFound}}
                       @kind={{if
-                        (eq this.fileView 'inheritance')
+                        (not this.showBrowser)
                         'primary-dark'
                         'secondary'
                       }}
                       @size='extra-small'
                       class={{cn
                         'file-view__header-btn'
-                        active=(eq this.fileView 'inheritance')
+                        active=(not this.showBrowser)
                       }}
                       {{on 'click' (fn this.setFileView 'inheritance')}}
                       data-test-inheritance-toggle
                     >
                       Inspector</Button>
                     <Button
-                      @kind={{if
-                        (eq this.fileView 'browser')
-                        'primary-dark'
-                        'secondary'
-                      }}
+                      @kind={{if this.showBrowser 'primary-dark' 'secondary'}}
                       @size='extra-small'
                       class={{cn
                         'file-view__header-btn'
-                        active=(eq this.fileView 'browser')
+                        active=this.showBrowser
                       }}
                       {{on 'click' (fn this.setFileView 'browser')}}
                       data-test-file-browser-toggle
@@ -824,7 +783,9 @@
                       File Tree</Button>
                   </header>
                   <section class='inner-container__content'>
-                    {{#if (eq this.fileView 'inheritance')}}
+                    {{#if this.showBrowser}}
+                      <FileTree @realmURL={{this.realmURL}} />
+                    {{else}}
                       {{#if this.isReady}}
                         <DetailPanel
                           @cardInstance={{this.card}}
@@ -837,11 +798,7 @@
                           @delete={{this.delete}}
                           data-test-card-inheritance-panel
                         />
-                      {{else if this.emptyOrNotFound}}
-                        Inspector is not available
                       {{/if}}
-                    {{else}}
-                      <FileTree @realmURL={{this.realmURL}} />
                     {{/if}}
                   </section>
                 </div>
@@ -849,53 +806,6 @@
               <VerticallyResizablePanel
                 @defaultLength={{defaultPanelHeights.recentPanel}}
                 @length={{this.panelHeights.recentPanel}}
-=======
-                <Button
-                  @disabled={{this.emptyOrNotFound}}
-                  @kind={{if (not this.showBrowser) 'primary-dark' 'secondary'}}
-                  @size='extra-small'
-                  class={{cn
-                    'file-view__header-btn'
-                    active=(not this.showBrowser)
-                  }}
-                  {{on 'click' (fn this.setFileView 'inheritance')}}
-                  data-test-inheritance-toggle
-                >
-                  Inspector</Button>
-                <Button
-                  @kind={{if this.showBrowser 'primary-dark' 'secondary'}}
-                  @size='extra-small'
-                  class={{cn 'file-view__header-btn' active=this.showBrowser}}
-                  {{on 'click' (fn this.setFileView 'browser')}}
-                  data-test-file-browser-toggle
-                >
-                  File Tree</Button>
-              </header>
-              <section class='inner-container__content'>
-                {{#if this.showBrowser}}
-                  <FileTree @realmURL={{this.realmURL}} />
-                {{else}}
-                  {{#if this.isReady}}
-                    <DetailPanel
-                      @cardInstance={{this.card}}
-                      @cardInstanceType={{this.cardType}}
-                      @readyFile={{this.readyFile}}
-                      @realmInfo={{this.realmInfo}}
-                      @selectedElement={{this.selectedElementInFile}}
-                      @elements={{this.elementsInFile}}
-                      @selectElement={{this.selectElement}}
-                      @delete={{this.delete}}
-                      data-test-card-inheritance-panel
-                    />
-                  {{/if}}
-                {{/if}}
-              </section>
-            </div>
-            <aside class='inner-container'>
-              <header
-                class='inner-container__header'
-                aria-label='Recent Files Header'
->>>>>>> 80afc1ee
               >
                 <aside class='inner-container'>
                   <header
