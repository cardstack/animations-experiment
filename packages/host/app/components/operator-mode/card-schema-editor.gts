--- conflicted
+++ resolved
@@ -18,14 +18,11 @@
 import type CardService from '@cardstack/host/services/card-service';
 import type LoaderService from '@cardstack/host/services/loader-service';
 
-<<<<<<< HEAD
 import {
   isOwnField,
   calculateTotalOwnFields,
 } from '@cardstack/host/utils/schema-editor';
-=======
 import OperatorModeStateService from '@cardstack/host/services/operator-mode-state-service';
->>>>>>> 301fb04a
 
 import type { BaseDef } from 'https://cardstack.com/base/card-api';
 
@@ -151,26 +148,6 @@
       class='schema-editor-container'
       data-test-card-schema={{@cardType.displayName}}
     >
-<<<<<<< HEAD
-      <div class='header'>
-        <div class='pill'>
-          <div class='realm-icon'>
-            <RealmInfoProvider @fileURL={{@cardType.module}}>
-              <:ready as |realmInfo|>
-                <img
-                  src={{realmInfo.iconURL}}
-                  alt='Realm icon'
-                  data-test-realm-icon-url={{realmInfo.iconURL}}
-                />
-              </:ready>
-            </RealmInfoProvider>
-          </div>
-          <div>
-            <span>
-              {{@cardType.displayName}}
-            </span>
-          </div>
-=======
       <button
         class='pill'
         data-test-card-schema-navigational-button
@@ -186,7 +163,6 @@
               />
             </:ready>
           </RealmInfoProvider>
->>>>>>> 301fb04a
         </div>
         <div class='total-fields' data-test-total-fields>
           {{#if (gt this.totalOwnFields 0)}}
