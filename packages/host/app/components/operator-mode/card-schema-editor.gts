import { fn, array } from '@ember/helper';
import { on } from '@ember/modifier';
import { action } from '@ember/object';
import { service } from '@ember/service';
import Component from '@glimmer/component';

import { tracked } from '@glimmer/tracking';

import { DropdownButton } from '@cardstack/boxel-ui/components';
import { gt, menuDivider, menuItem } from '@cardstack/boxel-ui/helpers';

import {
  ArrowTopLeft,
  IconLink,
  ThreeDotsHorizontal,
  Warning as WarningIcon,
<<<<<<< HEAD
  IconPlus,
=======
>>>>>>> 9d7f25c9
} from '@cardstack/boxel-ui/icons';

import { getPlural } from '@cardstack/runtime-common';

import { type ResolvedCodeRef } from '@cardstack/runtime-common/code-ref';
import type { ModuleSyntax } from '@cardstack/runtime-common/module-syntax';

import AddFieldModal from '@cardstack/host/components/operator-mode/add-field-modal';
import RealmIcon from '@cardstack/host/components/operator-mode/realm-icon';
import RealmInfoProvider from '@cardstack/host/components/operator-mode/realm-info-provider';
import RemoveFieldModal from '@cardstack/host/components/operator-mode/remove-field-modal';
<<<<<<< HEAD

=======
import Pill from '@cardstack/host/components/pill';
>>>>>>> 9d7f25c9
import {
  type Type,
  type CodeRefType,
  type FieldOfType,
  getCodeRef,
} from '@cardstack/host/resources/card-type';

import type { Ready } from '@cardstack/host/resources/file';
import type CardService from '@cardstack/host/services/card-service';
import type LoaderService from '@cardstack/host/services/loader-service';

import OperatorModeStateService from '@cardstack/host/services/operator-mode-state-service';
import {
  isOwnField,
  calculateTotalOwnFields,
} from '@cardstack/host/utils/schema-editor';

import type { BaseDef } from 'https://cardstack.com/base/card-api';

interface Signature {
  Args: {
    card: typeof BaseDef;
    file: Ready;
    cardType: Type;
    moduleSyntax: ModuleSyntax;
    allowAddingFields: boolean;
    childFields: string[];
    parentFields: string[];
    openDefinition: (moduleHref: string, codeRef: ResolvedCodeRef) => void;
  };
}

export default class CardSchemaEditor extends Component<Signature> {
  <template>
    <style>
      .schema-editor-container {
        margin-top: var(--boxel-sp);
      }

      .schema-editor-container:first-child {
        margin-top: 0;
      }

      .schema {
        display: grid;
        gap: var(--boxel-sp);
        padding: var(--boxel-sp);
      }

      .card-field {
        display: flex;
        align-items: center;
        justify-content: space-between;
        flex-wrap: wrap;
        gap: var(--boxel-sp-xxs);
        margin-bottom: var(--boxel-sp-xs);
        padding: var(--boxel-sp-xs) 0 var(--boxel-sp-xs) var(--boxel-sp-xs);
        border-radius: var(--boxel-border-radius);
        background-color: var(--boxel-light);
      }

      .card-fields {
        margin-top: var(--boxel-sp);
      }

      :global(.context-menu) {
        width: 13.5rem;
      }

      .context-menu-trigger {
        rotate: 90deg;
        --dropdown-button-size: 20px;
      }

      .context-menu-list {
        --boxel-menu-item-content-padding: var(--boxel-sp-xs) var(--boxel-sp-sm);
        border-top-right-radius: 0;
        border-top-left-radius: 0;
      }

      .warning-box {
        display: flex;
        align-items: center;
        justify-content: space-between;
        gap: var(--boxel-sp-xxxs);
        padding: var(--boxel-sp-sm);
        background-color: var(--boxel-warning-100);
        border-top-right-radius: inherit;
        border-top-left-radius: inherit;
      }

      .warning {
        margin: 0;
      }

      .left {
        display: flex;
        flex-direction: column;
      }

      .right {
        display: flex;
        align-items: center;
      }

      .computed-icon {
        display: inline-flex;
        font: 700 var(--boxel-font);
        letter-spacing: var(--boxel-lsp-xs);
        padding: var(--boxel-sp-xxxxxs) var(--boxel-sp-xxs);
        background-color: var(--boxel-200);
        border-radius: var(--boxel-border-radius-sm);
        margin-right: var(--boxel-sp-xxs);
      }

      .linked-icon {
        --icon-color: var(--boxel-highlight);
        display: flex;
        align-items: center;
        height: 20px;

        margin-right: var(--boxel-sp-xxxs);
      }

      .field-name {
        font: 500 var(--boxel-font-sm);
        letter-spacing: var(--boxel-lsp-xs);
      }

      .overridden-field {
        text-decoration: line-through;
      }

      .overridden-field-link {
        --icon-color: var(--boxel-highlight);
        display: inline-flex;
        align-items: center;
        font: 500 var(--boxel-font-sm);
        letter-spacing: var(--boxel-lsp-xs);
        color: var(--boxel-highlight);
        cursor: pointer;
        border: none;
        background: none;
        padding: 0;
      }

      .field-types {
        color: var(--boxel-450);
        font: 500 var(--boxel-font-xs);
        letter-spacing: var(--boxel-lsp-xs);
      }

      .realm-icon > img {
        height: 20px;
        width: 20px;
      }

      .header {
        display: flex;
        justify-content: space-between;
        align-items: center;
      }

      .total-fields {
        display: flex;
        align-items: baseline;
        gap: var(--boxel-sp-xxxs);
        margin-left: auto;
      }

      .total-fields > * {
        margin: 0;
      }

      .total-fields-value {
        font: 600 var(--boxel-font);
      }

      .total-fields-label {
        font: var(--boxel-font-sm);
      }

      .add-field-button {
        --icon-color: var(--boxel-highlight);
        background-color: transparent;
        color: var(--boxel-highlight);
        font-size: var(--boxel-font-sm);
        font-weight: 600;
        width: 100%;
        height: 56px;
        padding: var(--boxel-sp-xs);
        border-radius: var(--boxel-border-radius);
        border: 1px solid var(--boxel-500);
        margin: auto;
        align-items: center;
        justify-content: center;
        display: flex;
      }

      .add-field-button > span {
        margin-top: 1px;
      }

      .add-field-button > svg {
        margin-right: var(--boxel-sp-xxxs);
      }

      .add-field-button:hover {
        border: 1px solid var(--boxel-highlight);
        background-color: var(--boxel-100);
      }

      .overriding-field {
        transition: border 1s;
      }

      .show-overriding-field-border {
        border: 2px solid var(--boxel-highlight);
      }

      @keyframes pulse {
        0% {
          transform: scale(1);
        }
        50% {
          transform: scale(1.2);
        }
        100% {
          transform: scale(1);
        }
      }

      .overriding-field .show-overriding-field-border {
        animation: pulse 1s;
      }
    </style>

    <div
      class='schema-editor-container'
      data-test-card-schema={{@cardType.displayName}}
    >
      {{#let (getCodeRef @cardType) as |codeRef|}}
        <div class='header'>
          <Pill
            {{on 'click' (fn @openDefinition @cardType.module codeRef)}}
            data-test-card-schema-navigational-button
          >
            <:icon>
              <RealmInfoProvider @fileURL={{@cardType.module}}>
                <:ready as |realmInfo|>
                  <RealmIcon
                    @realmIconURL={{realmInfo.iconURL}}
                    @realmName={{realmInfo.name}}
                  />
                </:ready>
              </RealmInfoProvider>
            </:icon>
            <:default>
              {{@cardType.displayName}}
            </:default>
          </Pill>
          <div class='total-fields' data-test-total-fields>
            {{#if (gt this.totalOwnFields 0)}}
              <span class='total-fields-value'>+ {{this.totalOwnFields}}</span>
              <span class='total-fields-label'>{{getPlural
                  'Field'
                  this.totalOwnFields
                }}</span>
            {{else}}
              <span class='total-fields-label'>No Fields</span>
            {{/if}}
          </div>
        </div>
      {{/let}}

      <div class='card-fields'>
        {{#each @cardType.fields as |field|}}
          {{#if (this.isOwnField field.name)}}
            <div
              class={{if
                (this.isOverriding field)
                'card-field overidding-field'
                'card-field'
              }}
              data-field-name={{field.name}}
              data-test-field-name={{field.name}}
            >
              <div class='left'>
                <div
                  class={{if
                    (this.isOverridden field)
                    'field-name overridden-field'
                    'field-name'
                  }}
                >
                  {{field.name}}
                </div>
                <div class='field-types' data-test-field-types>
                  {{this.fieldTypes field}}
                </div>
              </div>
              <div class='right'>
                {{#let (this.fieldModuleURL field) as |moduleUrl|}}
                  {{#let (getCodeRef field) as |codeRef|}}
                    {{#if field.isComputed}}
                      <span class='computed-icon' data-test-computed-icon>
                        =
                      </span>
                    {{/if}}
                    {{#if (this.isOverridden field)}}
                      <button
                        class='overridden-field-link'
                        data-test-overridden-field-link
                        {{on 'click' (fn this.scrollIntoOveridingField field)}}
                      >Jump to active field definition
                        <span><ArrowTopLeft
                            width='20px'
                            height='20px'
                            role='presentation'
                          /></span></button>

                    {{else}}
                      <Pill
                        {{on 'click' (fn @openDefinition moduleUrl codeRef)}}
                        data-test-card-schema-field-navigational-button
                      >
                        <:icon>
                          {{#if (this.isLinkedField field)}}
                            <span class='linked-icon' data-test-linked-icon>
                              <IconLink width='16px' height='16px' />
                            </span>
                          {{/if}}
                          <RealmInfoProvider @fileURL={{moduleUrl}}>
                            <:ready as |realmInfo|>
                              <RealmIcon
                                @realmIconURL={{realmInfo.iconURL}}
                                @realmName={{realmInfo.name}}
                              />
                            </:ready>
                          </RealmInfoProvider>
                        </:icon>
                        <:default>
                          {{#let
                            (this.fieldCardDisplayName field.card)
                            as |cardDisplayName|
                          }}
                            <span
                              data-test-card-display-name={{cardDisplayName}}
                            >{{cardDisplayName}}</span>
                          {{/let}}
                        </:default>
                      </Pill>
                      <DropdownButton
                        @icon={{ThreeDotsHorizontal}}
                        @label='field options'
                        @contentClass='context-menu'
                        class='context-menu-trigger'
                        data-test-schema-editor-field-contextual-button
                        as |dd|
                      >
                        <div class='warning-box'>
                          <p class='warning'>
                            These actions will break compatibility with existing
                            card instances.
                          </p>
                          <span class='warning-icon'>
                            <WarningIcon
                              width='20px'
                              height='20px'
                              role='presentation'
                            />
                          </span>
                        </div>
                        <dd.Menu
                          class='context-menu-list'
                          @items={{array
                            (menuItem
                              'Edit Field Name' this.editFieldName disabled=true
                            )
                            (menuDivider)
                            (menuItem
                              'Remove Field'
                              (fn this.toggleRemoveFieldModalShown field)
                              dangerous=true
                            )
                          }}
                        />
                      </DropdownButton>
                    {{/if}}
                  {{/let}}
                {{/let}}
              </div>
            </div>
          {{/if}}
        {{/each}}
      </div>

      {{#if @allowAddingFields}}
        <button
          class='add-field-button'
          data-test-add-field-button
          {{on 'click' this.toggleAddFieldModal}}
        >
          <IconPlus width='20px' height='20px' role='presentation' />
          <span>
            Add a field
          </span>
        </button>

        {{#if this.addFieldModalShown}}
          <AddFieldModal
            @file={{@file}}
            @card={{@card}}
            @moduleSyntax={{@moduleSyntax}}
            @onClose={{this.toggleAddFieldModal}}
          />
        {{/if}}
      {{/if}}

      {{#if this.removeFieldModalShown}}
        <RemoveFieldModal
          @file={{@file}}
          @card={{@card}}
          @field={{this.fieldForRemoval}}
          @moduleSyntax={{@moduleSyntax}}
          @onClose={{this.toggleRemoveFieldModalShown}}
          data-test-remove-field-modal
        />
      {{/if}}
    </div>
  </template>

  @service declare loaderService: LoaderService;
  @service declare cardService: CardService;
  @service declare operatorModeStateService: OperatorModeStateService;

  @tracked addFieldModalShown = false;
  @tracked removeFieldModalShown = false;
  @tracked private _fieldForRemoval?: FieldOfType = undefined;

  @action toggleAddFieldModal() {
    this.addFieldModalShown = !this.addFieldModalShown;
  }

  @action toggleRemoveFieldModalShown(field?: FieldOfType) {
    this._fieldForRemoval = field;
    this.removeFieldModalShown = !this.removeFieldModalShown;
  }

  @action openCardDefinition(moduleURL: string) {
    this.operatorModeStateService.updateCodePath(new URL(moduleURL));
  }

  @action
  isOwnField(fieldName: string): boolean {
    return isOwnField(this.args.card, fieldName);
  }

  @action
  editFieldName() {
    // TODO: implement
    return;
  }

  get totalOwnFields() {
    return calculateTotalOwnFields(this.args.card, this.args.cardType);
  }

  fieldCardDisplayName(fieldCard: Type | CodeRefType): string {
    return fieldCard.displayName;
  }

  fieldModuleURL(field: FieldOfType) {
    return (field.card as Type).module;
  }

  @action
  fieldTypes(field: FieldOfType) {
    let types = [];

    if (this.isOverridden(field)) {
      types.push('Overridden');
    }

    if (this.isOverriding(field)) {
      types.push('Override');
    }

    if (this.isLinkedField(field)) {
      types.push('Link');
    }

    if (field.type === 'containsMany' || field.type === 'linksToMany') {
      types.push('Collection');
    }

    if (field.isComputed) {
      types.push('Computed');
    }

    return types.join(', ');
  }

  @action
  isOverriding(field: FieldOfType) {
    return this.args.parentFields.includes(field.name);
  }

  @action
  isOverridden(field: FieldOfType) {
    return this.args.childFields.includes(field.name);
  }

  isLinkedField(field: FieldOfType) {
    return field.type === 'linksTo' || field.type === 'linksToMany';
  }

  @action
  scrollIntoOveridingField(field: FieldOfType) {
    if (!this.isOverridden(field)) {
      return;
    }

    // This code assumes that the overriding field
    // is always located in the top result returned by the query selector.
    let element = document.querySelector(`[data-field-name='${field.name}']`);
    element?.classList.add('show-overriding-field-border');
    setTimeout(() => {
      element?.classList.remove('show-overriding-field-border');
    }, 1000);
    element?.scrollIntoView({
      behavior: 'smooth',
      block: 'end',
      inline: 'nearest',
    });
  }

  get fieldForRemoval(): FieldOfType {
    if (!this._fieldForRemoval) {
      throw new Error('fieldForRemoval should be set');
    }

    return this._fieldForRemoval;
  }
}<|MERGE_RESOLUTION|>--- conflicted
+++ resolved
@@ -14,10 +14,7 @@
   IconLink,
   ThreeDotsHorizontal,
   Warning as WarningIcon,
-<<<<<<< HEAD
   IconPlus,
-=======
->>>>>>> 9d7f25c9
 } from '@cardstack/boxel-ui/icons';
 
 import { getPlural } from '@cardstack/runtime-common';
@@ -29,11 +26,7 @@
 import RealmIcon from '@cardstack/host/components/operator-mode/realm-icon';
 import RealmInfoProvider from '@cardstack/host/components/operator-mode/realm-info-provider';
 import RemoveFieldModal from '@cardstack/host/components/operator-mode/remove-field-modal';
-<<<<<<< HEAD
-
-=======
 import Pill from '@cardstack/host/components/pill';
->>>>>>> 9d7f25c9
 import {
   type Type,
   type CodeRefType,
