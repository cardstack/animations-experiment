--- conflicted
+++ resolved
@@ -2,16 +2,12 @@
 import Component from '@glimmer/component';
 
 import { Button } from '@cardstack/boxel-ui';
-<<<<<<< HEAD
-import { type RealmInfo } from '@cardstack/runtime-common';
 import { CardContainer } from '@cardstack/boxel-ui';
-=======
 import Label from '@cardstack/boxel-ui/components/label';
 
 import { svgJar } from '@cardstack/boxel-ui/helpers/svg-jar';
 
 import RealmInfoProvider from '@cardstack/host/components/operator-mode/realm-info-provider';
->>>>>>> 3bf9b6e0
 
 interface Action {
   label: string;
@@ -22,10 +18,6 @@
   title: string | undefined;
   name: string | undefined;
   fileExtension: string | undefined;
-<<<<<<< HEAD
-  realmInfo: RealmInfo | undefined | null;
-=======
->>>>>>> 3bf9b6e0
   isActive: boolean;
   fileURL?: string;
 }
@@ -39,17 +31,6 @@
 }
 
 export class BaseDefinitionContainer extends Component<BaseSignature> {
-<<<<<<< HEAD
-  get realmName(): string | undefined {
-    return this.args.realmInfo?.name;
-  }
-
-  get realmIcon(): string | undefined | null {
-    return this.args.realmInfo?.iconURL;
-  }
-
-=======
->>>>>>> 3bf9b6e0
   <template>
     <CardContainer>
       <div class='banner {{if @isActive "active"}}'>
@@ -62,15 +43,6 @@
       </div>
       <div class='content'>
         <div class='definition-info'>
-<<<<<<< HEAD
-          {{#if @realmInfo}}
-            <div class='realm-info'>
-              <img src={{this.realmIcon}} alt='realm-icon' />
-              <Label class='realm-name' data-test-definition-realm-name>in
-                {{this.realmName}}</Label>
-            </div>
-          {{/if}}
-=======
           <RealmInfoProvider @fileURL={{@fileURL}}>
             <:ready as |realmInfo|>
               <div class='realm-info'>
@@ -84,7 +56,6 @@
               </div>
             </:ready>
           </RealmInfoProvider>
->>>>>>> 3bf9b6e0
           <div data-test-definition-name class='definition-name'>{{@name}}</div>
 
         </div>
@@ -93,12 +64,8 @@
         {{/if}}
       </div>
 
-<<<<<<< HEAD
     </CardContainer>
 
-=======
-    </div>
->>>>>>> 3bf9b6e0
     <style>
       .header {
         --boxel-header-text-size: var(--boxel-font-size-sm);
