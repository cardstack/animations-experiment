--- conflicted
+++ resolved
@@ -63,11 +63,8 @@
   element: HTMLElement;
   card: Card;
   fieldType: FieldType | undefined;
-<<<<<<< HEAD
   fieldName: string | undefined;
-=======
   stackItem: StackItem;
->>>>>>> e22d9998
 }
 
 export default class OperatorModeStackItem extends Component<Signature> {
@@ -109,11 +106,8 @@
           element: entry.element,
           card: entry.meta.card,
           fieldType: entry.meta.fieldType,
-<<<<<<< HEAD
           fieldName: entry.meta.fieldName,
-=======
           stackItem: this.args.item,
->>>>>>> e22d9998
         }))
     );
   }
