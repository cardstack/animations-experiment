--- conflicted
+++ resolved
@@ -35,14 +35,9 @@
 import ModalContainer from '../modal-container';
 
 import Pill from '../pill';
-<<<<<<< HEAD
-import RealmInfoProvider from './realm-info-provider';
-import RealmIcon from './realm-icon';
-=======
 import RealmDropdown, { type RealmDropdownItem } from '../realm-dropdown';
 
 import type CardService from '../../services/card-service';
->>>>>>> e9fee32d
 
 export type NewFileType =
   | 'card-instance'
@@ -76,16 +71,6 @@
       data-test-create-file-modal
     >
       <:content>
-<<<<<<< HEAD
-        <FieldContainer @label='Realm' @tag='label' class='field'>
-          <RealmDropdown
-            @selectedRealmURL={{this.selectedRealmURL}}
-            @onSelect={{this.onSelectRealm}}
-            @dropdownWidth='15rem'
-          />
-        </FieldContainer>
-        {{#if (eq @fileType.id 'card-instance')}}
-=======
         {{#if this.onSetup.isRunning}}
           <LoadingIndicator />
         {{else}}
@@ -96,45 +81,18 @@
               @onSelect={{this.onSelectRealm}}
             />
           </FieldContainer>
->>>>>>> e9fee32d
           <FieldContainer
             @label='Inherits From'
             class='field'
             data-test-inherits-from-field
           >
             <div class='field-contents'>
-<<<<<<< HEAD
-              {{#if this.selectedCatalogEntry}}
-                <Pill
-                  @inert={{true}}
-                  class='selected-type'
-                  data-test-selected-type={{this.selectedCatalogEntry.title}}
-                >
-                  <:icon>
-                    <RealmInfoProvider
-                      @fileURL={{this.selectedCatalogEntry.id}}
-                    >
-                      <:ready as |realmInfo|>
-                        <RealmIcon
-                          @realmIconURL={{realmInfo.iconURL}}
-                          @realmName={{realmInfo.name}}
-                        />
-                      </:ready>
-                    </RealmInfoProvider>
-                  </:icon>
-                  <:default>
-                    {{this.selectedCatalogEntry.title}}
-                  </:default>
-                </Pill>
-              {{/if}}
-=======
               <Pill
                 @inert={{true}}
                 data-test-selected-type={{this.selectedCatalogEntry.title}}
               >
                 {{this.selectedCatalogEntry.title}}
               </Pill>
->>>>>>> e9fee32d
               <Button
                 class={{if this.selectedCatalogEntry 'change-trigger'}}
                 @kind='text-only'
