--- conflicted
+++ resolved
@@ -2,13 +2,10 @@
 import { task } from 'ember-concurrency';
 import perform from 'ember-concurrency/helpers/perform';
 import { htmlSafe } from '@ember/template';
-<<<<<<< HEAD
-import { Card } from 'https://cardstack.com/base/card-api';
-=======
+import OperatorModeStackItem from './stack-item';
 import type { Actions } from '@cardstack/runtime-common';
-import type { StackItem } from '@cardstack/host/components/operator-mode/container';
-import OperatorModeStackItem from '@cardstack/host/components/operator-mode/stack-item';
->>>>>>> be994fae
+import type { StackItem } from './container';
+import type { Card } from 'https://cardstack.com/base/card-api';
 
 interface Signature {
   Element: HTMLElement;
