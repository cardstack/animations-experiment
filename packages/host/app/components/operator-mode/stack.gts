--- conflicted
+++ resolved
@@ -1,17 +1,10 @@
 import Component from '@glimmer/component';
-<<<<<<< HEAD
 import { task } from 'ember-concurrency';
 import perform from 'ember-concurrency/helpers/perform';
+import { htmlSafe } from '@ember/template';
 import type { Actions } from '@cardstack/runtime-common';
 import type { StackItem } from './container';
 import OperatorModeStackItem from './stack-item';
-=======
-import { Actions } from '@cardstack/runtime-common';
-import { StackItem } from '@cardstack/host/components/operator-mode/container';
-import OperatorModeStackItem from '@cardstack/host/components/operator-mode/stack-item';
-import { action } from '@ember/object';
-import { htmlSafe } from '@ember/template';
->>>>>>> 89950d8b
 
 interface Signature {
   Element: HTMLElement;
@@ -45,8 +38,7 @@
   }
 
   <template>
-<<<<<<< HEAD
-    <div ...attributes>
+    <div ...attributes style={{this.backgroundImageStyle}}>
       {{#each @stackItems as |item i|}}
         <OperatorModeStackItem
           @item={{item}}
@@ -59,23 +51,6 @@
           @save={{@save}}
         />
       {{/each}}
-=======
-    <div ...attributes style={{this.backgroundImageStyle}}>
-      <div class='inner'>
-        {{#each @stackItems as |item i|}}
-          <OperatorModeStackItem
-            @item={{item}}
-            @index={{i}}
-            @stackItems={{@stackItems}}
-            @publicAPI={{@publicAPI}}
-            @dismissStackedCardsAbove={{this.dismissStackedCardsAbove}}
-            @close={{@close}}
-            @edit={{@edit}}
-            @save={{@save}}
-          />
-        {{/each}}
-      </div>
->>>>>>> 89950d8b
     </div>
 
     <style>
@@ -115,6 +90,7 @@
           var(--overlay-embedded-card-header-height) + var(--boxel-sp-lg)
         );
       }
+
     </style>
   </template>
 }