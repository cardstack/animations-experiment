import Component from '@glimmer/component';

import { task } from 'ember-concurrency';
import perform from 'ember-concurrency/helpers/perform';

import type { Actions } from '@cardstack/runtime-common';

import type { StackItem } from '@cardstack/host/lib/stack-item';

import OperatorModeStackItem, { CardDefOrId } from './stack-item';

interface Signature {
  Element: HTMLElement;
  Args: {
    tag?: keyof HTMLElementTagNameMap;
    stackItems: StackItem[];
    stackIndex: number;
    publicAPI: Actions;
    close: (stackItem: StackItem) => void;
    onSelectedCards: (
      selectedCards: CardDefOrId[],
      stackItem: StackItem,
    ) => void;
    setupStackItem: (
      stackItem: StackItem,
      clearSelections: () => void,
      doWithStableScroll: (changeSizeCallback: () => Promise<void>) => void,
      doScrollIntoView: (selector: string) => void,
    ) => void;
  };
  Blocks: {};
}

export default class OperatorModeStack extends Component<Signature> {
  dismissStackedCardsAbove = task(async (itemIndex: number) => {
    let itemsToDismiss: StackItem[] = [];
    for (let i = this.args.stackItems.length - 1; i > itemIndex; i--) {
      itemsToDismiss.push(this.args.stackItems[i]);
    }
    await Promise.all(itemsToDismiss.map((i) => this.args.close(i)));
  });

  <template>
    <div ...attributes>
      <div class='inner'>
        {{#each @stackItems as |item i|}}
          <OperatorModeStackItem
            @item={{item}}
            @index={{i}}
            @stackItems={{@stackItems}}
            @publicAPI={{@publicAPI}}
            @dismissStackedCardsAbove={{perform this.dismissStackedCardsAbove}}
            @close={{@close}}
            @onSelectedCards={{@onSelectedCards}}
            @setupStackItem={{@setupStackItem}}
          />
        {{/each}}
      </div>
    </div>

    <style>
      :global(:root) {
        --stack-padding-top: calc(
          var(--submode-switcher-trigger-height) + (2 * (var(--boxel-sp)))
        );
        --stack-padding-bottom: calc(
          var(--search-sheet-closed-height) + (var(--boxel-sp))
        );
      }
      .operator-mode-stack {
        z-index: 0;
        height: 100%;
        width: 100%;
        background-position: center;
        background-size: cover;
        padding: var(--stack-padding-top) var(--boxel-sp)
          var(--stack-padding-bottom);
        position: relative;
      }
      .operator-mode-stack.with-bg-image:before {
        content: ' ';
        height: 100%;
        width: 2px;
        background-color: black;
        display: block;
        position: absolute;
        top: 0;
        left: -1px;
      }
      .operator-mode-stack.with-bg-image:first-child:before {
        display: none;
      }

<<<<<<< HEAD
=======
      /* Add some padding to accomodate for overlaid header for embedded cards in operator mode */
      .operator-mode-stack :deep(.field-component-card.fitted-format) {
        padding-top: calc(
          var(--overlay-fitted-card-header-height) + var(--boxel-sp-lg)
        );
      }

>>>>>>> ec7c9c50
      .operator-mode-stack
        :deep(.field-component-card.fitted-format .missing-embedded-template) {
        margin-top: calc(-1 * var(--boxel-sp-lg));
        border-radius: 0;
        border-bottom-left-radius: var(--boxel-form-control-border-radius);
        border-bottom-right-radius: var(--boxel-form-control-border-radius);
      }

      .inner {
        height: 100%;
        position: relative;
        display: flex;
        justify-content: center;
        margin: 0 auto;
        border-bottom-left-radius: var(--boxel-border-radius);
        border-bottom-right-radius: var(--boxel-border-radius);
      }
    </style>
  </template>
}<|MERGE_RESOLUTION|>--- conflicted
+++ resolved
@@ -91,16 +91,6 @@
         display: none;
       }
 
-<<<<<<< HEAD
-=======
-      /* Add some padding to accomodate for overlaid header for embedded cards in operator mode */
-      .operator-mode-stack :deep(.field-component-card.fitted-format) {
-        padding-top: calc(
-          var(--overlay-fitted-card-header-height) + var(--boxel-sp-lg)
-        );
-      }
-
->>>>>>> ec7c9c50
       .operator-mode-stack
         :deep(.field-component-card.fitted-format .missing-embedded-template) {
         margin-top: calc(-1 * var(--boxel-sp-lg));
