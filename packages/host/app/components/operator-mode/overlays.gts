--- conflicted
+++ resolved
@@ -38,12 +38,7 @@
 
 import { removeFileExtension } from '../search-sheet/utils';
 
-<<<<<<< HEAD
-import { RenderedCardForOverlayActions } from './stack-item';
-=======
-import OperatorModeOverlayItemHeader from './overlay-item-header';
 import { CardDefOrId, RenderedCardForOverlayActions } from './stack-item';
->>>>>>> 9f79e13f
 
 import type { MiddlewareState } from '@floating-ui/dom';
 
@@ -63,26 +58,16 @@
   <template>
     {{#each this.renderedCardsForOverlayActionsWithEvents as |renderedCard|}}
       {{#let
-<<<<<<< HEAD
-        renderedCard.card (this.isSelected renderedCard.card)
-        as |card isSelected|
-=======
         renderedCard.cardDefOrId
         (this.getCardId renderedCard.cardDefOrId)
         (this.isSelected renderedCard.cardDefOrId)
-        (this.realm.canWrite (this.getCardId renderedCard.cardDefOrId))
-        as |cardDefOrId cardId isSelected canWrite|
->>>>>>> 9f79e13f
+        as |cardDefOrId cardId isSelected|
       }}
         <div
           class={{cn
             'actions-overlay'
             selected=isSelected
-<<<<<<< HEAD
-            hovered=(this.isHovered card)
-=======
-            hovered=(eq this.currentlyHoveredCard renderedCard)
->>>>>>> 9f79e13f
+            hovered=(this.isHovered renderedCard)
           }}
           {{velcro renderedCard.element middleware=(Array this.offset)}}
           data-test-overlay-selected={{if
@@ -91,7 +76,6 @@
           }}
           data-test-overlay-card={{removeFileExtension cardId}}
           style={{this.zIndexStyle renderedCard.element}}
-<<<<<<< HEAD
           {{on 'mouseenter' (fn this.setCurrentlyHoveredCard renderedCard)}}
           {{on 'mouseleave' (fn this.setCurrentlyHoveredCard null)}}
           ...attributes
@@ -102,12 +86,12 @@
                 <IconButton
                   class='actions-item__button'
                   {{! @glint-ignore (glint thinks toggleSelect is not in this scope but it actually is - we check for it in the condition above) }}
-                  {{on 'click' (fn @toggleSelect card)}}
+                  {{on 'click' (fn @toggleSelect cardDefOrId)}}
                   @width='auto'
                   @height='auto'
                   @icon={{if isSelected IconCircleSelected IconCircle}}
                   aria-label='select card'
-                  data-test-overlay-select={{card.id}}
+                  data-test-overlay-select={{(removeFileExtension cardId)}}
                 />
               </div>
             {{/if}}
@@ -124,7 +108,7 @@
                     'click'
                     (fn
                       this.openOrSelectCard
-                      card
+                      cardDefOrId
                       'edit'
                       renderedCard.fieldType
                       renderedCard.fieldName
@@ -136,58 +120,11 @@
                 <div>
                   <BoxelDropdown
                     @registerAPI={{(this.registerDropdownAPI renderedCard)}}
-=======
-        >
-          {{#if (this.isIncludeHeader renderedCard)}}
-            <OperatorModeOverlayItemHeader
-              @item={{renderedCard}}
-              @card={{this.asCard renderedCard.cardDefOrId}}
-              @canWrite={{canWrite}}
-              @openOrSelectCard={{this.openOrSelectCard}}
-            />
-            <IconButton
-              {{on 'mouseenter' (fn this.setCurrentlyHoveredCard renderedCard)}}
-              {{on 'mouseleave' (fn this.setCurrentlyHoveredCard null)}}
-              class='hover-button hover-button-embedded-card preview'
-              @icon={{EyeIcon}}
-              aria-label='preview card'
-            />
-          {{/if}}
-
-          {{#if
-            (and (bool @toggleSelect) (not (this.isEmbeddedCard renderedCard)))
-          }}
-            <IconButton
-              {{! @glint-ignore (glint thinks toggleSelect is not in this scope but it actually is - we check for it in the condition above) }}
-              {{on 'click' (fn @toggleSelect cardId)}}
-              {{on 'mouseenter' (fn this.setCurrentlyHoveredCard renderedCard)}}
-              {{on 'mouseleave' (fn this.setCurrentlyHoveredCard null)}}
-              class='hover-button select'
-              @icon={{if isSelected IconCircleSelected IconCircle}}
-              aria-label='select card'
-              data-test-overlay-select={{removeFileExtension cardId}}
-            />
-            <IconButton
-              {{on 'mouseenter' (fn this.setCurrentlyHoveredCard renderedCard)}}
-              {{on 'mouseleave' (fn this.setCurrentlyHoveredCard null)}}
-              class='hover-button preview'
-              @icon={{EyeIcon}}
-              aria-label='preview card'
-            />
-            {{! Since there is just one item in the drop down, if that one item
-                  cannot be shown then we just don't show the drop down. This should
-                  change if we add more items in the dropdown }}
-            {{#if canWrite}}
-              <BoxelDropdown>
-                <:trigger as |bindings|>
-                  <IconButton
->>>>>>> 9f79e13f
                     {{on
                       'mouseenter'
                       (fn this.setCurrentlyHoveredCard renderedCard)
                     }}
                     {{on 'mouseleave' (fn this.setCurrentlyHoveredCard null)}}
-<<<<<<< HEAD
                   >
                     <:trigger as |bindings|>
                       <Tooltip @placement='top'>
@@ -213,7 +150,7 @@
                           @closeMenu={{dd.close}}
                           @items={{array
                             (menuItem
-                              'View card' (fn this.openOrSelectCard card)
+                              'View card' (fn this.openOrSelectCard cardDefOrId)
                             )
                           }}
                           {{on
@@ -231,7 +168,7 @@
                           @items={{array
                             (menuItem
                               'Delete'
-                              (fn @publicAPI.delete card)
+                              (fn @publicAPI.delete cardDefOrId)
                               icon=IconTrash
                               dangerous=true
                             )
@@ -252,34 +189,6 @@
               {{/if}}
             </div>
           </div>
-=======
-                    class='hover-button more-actions'
-                    @icon={{ThreeDotsHorizontal}}
-                    aria-label='more actions'
-                    {{bindings}}
-                  />
-                </:trigger>
-                <:content as |dd|>
-                  <Menu
-                    @closeMenu={{dd.close}}
-                    @items={{array
-                      (menuItem
-                        'Delete'
-                        (fn @publicAPI.delete cardDefOrId)
-                        icon=IconTrash
-                        dangerous=true
-                      )
-                    }}
-                    {{on
-                      'mouseenter'
-                      (fn this.setCurrentlyHoveredCard renderedCard)
-                    }}
-                  />
-                </:content>
-              </BoxelDropdown>
-            {{/if}}
-          {{/if}}
->>>>>>> 9f79e13f
         </div>
       {{/let}}
     {{/each}}
@@ -515,7 +424,7 @@
       case 'edit':
         return (
           this.isField(renderedCard) &&
-          this.realm.canWrite(renderedCard.card.id) &&
+          this.realm.canWrite(this.getCardId(renderedCard.cardDefOrId)) &&
           renderedCard.stackItem.format === 'edit'
         );
       case 'more-options':
@@ -539,7 +448,7 @@
       case 'delete':
         return (
           !this.isField(renderedCard) &&
-          this.realm.canWrite(renderedCard.card.id)
+          this.realm.canWrite(this.getCardId(renderedCard.cardDefOrId))
         );
       default:
         return false;
@@ -554,25 +463,10 @@
     );
   }
 
-<<<<<<< HEAD
-=======
-  @action private asCard(cardDefOrId: CardDefOrId) {
-    if (typeof cardDefOrId !== 'string' && 'id' in cardDefOrId) {
-      return cardDefOrId;
-    }
-    throw new Error('cardDefOrId must be a CardDef');
-  }
-
   @action getCardId(cardDefOrId: CardDefOrId) {
     return typeof cardDefOrId === 'string' ? cardDefOrId : cardDefOrId.id;
   }
 
-  @action
-  private isIncludeHeader(renderedCard: RenderedCardForOverlayActions) {
-    return this.isEmbeddedCard(renderedCard) && renderedCard.format !== 'atom';
-  }
-
->>>>>>> 9f79e13f
   private setCurrentlyHoveredCard = (
     renderedCard: RenderedCardForOverlayActions | null,
   ) => {
@@ -628,8 +522,8 @@
     );
   }
 
-  @action private isHovered(card: CardDef) {
-    return this.currentlyHoveredCard?.card.id === card.id;
+  @action private isHovered(renderedCard: RenderedCardForOverlayActions) {
+    return this.currentlyHoveredCard === renderedCard;
   }
 
   private viewCard = dropTask(
