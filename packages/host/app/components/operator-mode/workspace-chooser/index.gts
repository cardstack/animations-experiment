--- conflicted
+++ resolved
@@ -23,14 +23,6 @@
 
   <template>
     <div class='workspace-chooser' data-test-workspace-chooser>
-<<<<<<< HEAD
-      <span class='workspace-chooser__title'>Your Workspaces</span>
-      <div class='workspace-list' data-test-workspace-list>
-        {{#each this.cardService.userRealms as |realmURL|}}
-          <Workspace @realmURL={{realmURL}} data-test-workspace={{realmURL}} />
-        {{/each}}
-        <AddWorkspace />
-=======
       <div class='workspace-chooser__content'>
         <span class='workspace-chooser__title'>Your Workspaces</span>
         <div class='workspace-list' data-test-workspace-list>
@@ -40,6 +32,7 @@
               data-test-workspace={{realmURL}}
             />
           {{/each}}
+          <AddWorkspace />
         </div>
         {{#if this.displayCatalogWorkspaces}}
           <span class='workspace-chooser__title'>Community Catalogs</span>
@@ -49,7 +42,6 @@
             {{/each}}
           </div>
         {{/if}}
->>>>>>> 5eea397e
       </div>
     </div>
     <style scoped>
