--- conflicted
+++ resolved
@@ -232,7 +232,6 @@
       {{/if}}
     </div>
     <style>
-<<<<<<< HEAD
       .header {
         --boxel-header-text-size: var(--boxel-font-size-sm);
         --boxel-header-padding: var(--boxel-sp-xs);
@@ -243,14 +242,6 @@
         --boxel-header-text-color: var(--boxel-dark);
         --boxel-header-max-width: none;
       }
-      .container {
-        display: flex;
-        flex-direction: column;
-        gap: var(--boxel-sp-sm);
-        height: 100%;
-      }
-=======
->>>>>>> 84c5bf0b
       .in-this-file-panel-banner {
         display: flex;
         justify-content: space-between;
