--- conflicted
+++ resolved
@@ -25,20 +25,15 @@
 
 import { isCardDef, isFieldDef } from '@cardstack/runtime-common/code-ref';
 
-import { type CardType } from '@cardstack/host/resources/card-type';
 import { type Ready } from '@cardstack/host/resources/file';
 import { IconInherit, IconTrash } from '@cardstack/boxel-ui/icons';
 
-<<<<<<< HEAD
-import { type CardDef, type BaseDef } from 'https://cardstack.com/base/card-api';
-=======
 import {
   type ModuleDeclaration,
   isCardOrFieldDeclaration,
 } from '@cardstack/host/resources/module-contents';
 
-import { type CardDef } from 'https://cardstack.com/base/card-api';
->>>>>>> 060ad4da
+import { type CardDef, type BaseDef } from 'https://cardstack.com/base/card-api';
 
 import { lastModifiedDate } from '../../resources/last-modified-date';
 
@@ -55,8 +50,6 @@
 
 import type OperatorModeStateService from '../../services/operator-mode-state-service';
 
-<<<<<<< HEAD
-import { isCardDef, isFieldDef } from '@cardstack/runtime-common/code-ref';
 
 import {
   codeRefName,
@@ -66,9 +59,6 @@
 import { use, resource } from 'ember-resources';
 
 
-
-=======
->>>>>>> 060ad4da
 interface Signature {
   Element: HTMLElement;
   Args: {
