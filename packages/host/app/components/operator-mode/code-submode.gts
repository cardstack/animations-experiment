--- conflicted
+++ resolved
@@ -30,10 +30,10 @@
   hasExecutableExtension,
   type ResolvedCodeRef,
 } from '@cardstack/runtime-common';
+
 import RecentFiles from '@cardstack/host/components/editor/recent-files';
 import RealmInfoProvider from '@cardstack/host/components/operator-mode/realm-info-provider';
 import config from '@cardstack/host/config/environment';
-import RestoreScrollPosition from '@cardstack/host/modifiers/restore-scroll-position';
 import { getCard } from '@cardstack/host/resources/card-resource';
 import { isReady, type FileResource } from '@cardstack/host/resources/file';
 import {
@@ -58,11 +58,11 @@
 import InnerContainer from './code-submode/inner-container';
 import CodeSubmodeLeftPanelToggle from './code-submode/left-panel-toggle';
 import SchemaEditor from './code-submode/schema-editor';
+import CreateFileModal, { type FileType } from './create-file-modal';
 import DeleteModal from './delete-modal';
 import DetailPanel from './detail-panel';
 import NewFileButton from './new-file-button';
 import SubmodeLayout from './submode-layout';
-import CreateFileModal, { type FileType } from './create-file-modal';
 
 interface Signature {
   Args: {
@@ -407,18 +407,6 @@
       this.hasUnsavedCardChanges = false;
     }
   });
-
-  private get scrollPositionContainer() {
-    return this.isFileTreeShowing ? 'file-tree' : 'inspector';
-  }
-
-  private get scrollPositionKey() {
-    if (this.isFileTreeShowing) {
-      return this.codePath?.toString();
-    } else {
-      return `${this.codePath}#${this.selectedDeclaration?.localName}`;
-    }
-  }
 
   private saveCard = restartableTask(async (card: CardDef) => {
     // these saves can happen so fast that we'll make sure to wait at
@@ -641,68 +629,6 @@
                     @setFileView={{this.setFileView}}
                     @isFileOpen={{this.isFileOpen}}
                   >
-<<<<<<< HEAD
-                    <header
-                      class='file-view__header'
-                      aria-label={{this.fileViewTitle}}
-                      data-test-file-view-header
-                    >
-                      <Button
-                        @disabled={{not this.isFileOpen}}
-                        @kind={{if
-                          (not this.isFileTreeShowing)
-                          'primary-dark'
-                          'secondary'
-                        }}
-                        @size='extra-small'
-                        class={{cn
-                          'file-view__header-btn'
-                          active=(not this.isFileTreeShowing)
-                        }}
-                        {{on 'click' (fn this.setFileView 'inspector')}}
-                        data-test-inspector-toggle
-                      >
-                        Inspector</Button>
-                      <Button
-                        @kind={{if
-                          this.isFileTreeShowing
-                          'primary-dark'
-                          'secondary'
-                        }}
-                        @size='extra-small'
-                        class={{cn
-                          'file-view__header-btn'
-                          active=this.isFileTreeShowing
-                        }}
-                        {{on 'click' (fn this.setFileView 'browser')}}
-                        data-test-file-browser-toggle
-                      >
-                        File Tree</Button>
-                    </header>
-                    <section
-                      class='inner-container__content'
-                      data-test-togglable-left-panel
-                      {{RestoreScrollPosition
-                        container=this.scrollPositionContainer
-                        key=this.scrollPositionKey
-                      }}
-                    >
-                      {{#if this.isFileTreeShowing}}
-                        <FileTree @realmURL={{this.realmURL}} />
-                      {{else}}
-                        {{#if this.isReady}}
-                          <DetailPanel
-                            @cardInstance={{this.card}}
-                            @readyFile={{this.readyFile}}
-                            @selectedDeclaration={{this.selectedDeclaration}}
-                            @declarations={{this.declarations}}
-                            @selectDeclaration={{this.selectDeclaration}}
-                            @delete={{perform this.delete}}
-                            @openDefinition={{this.openDefinition}}
-                            data-test-card-inspector-panel
-                          />
-                        {{/if}}
-=======
                     <:inspector>
                       {{#if this.isReady}}
                         <DetailPanel
@@ -716,7 +642,6 @@
                           @createFile={{perform this.createFile}}
                           data-test-card-inspector-panel
                         />
->>>>>>> f77f9d26
                       {{/if}}
                     </:inspector>
                     <:browser>
