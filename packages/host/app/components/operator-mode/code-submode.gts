--- conflicted
+++ resolved
@@ -31,13 +31,7 @@
 import RealmInfoProvider from '@cardstack/host/components/operator-mode/realm-info-provider';
 import SchemaEditorColumn from '@cardstack/host/components/operator-mode/schema-editor-column';
 import config from '@cardstack/host/config/environment';
-<<<<<<< HEAD
-=======
-
-import monacoModifier from '@cardstack/host/modifiers/monaco';
-
 import { getCard } from '@cardstack/host/resources/card-resource';
->>>>>>> 550c19ad
 import {
   isReady,
   type Ready,
@@ -336,37 +330,6 @@
     return this.card;
   }
 
-<<<<<<< HEAD
-=======
-  @cached
-  private get initialMonacoCursorPosition() {
-    if (this.selectedDeclaration?.path?.node.loc) {
-      let { start } = this.selectedDeclaration.path.node.loc;
-      return new Position(start.line, start.column);
-    }
-    return undefined;
-  }
-
-  @action
-  private updateMonacoCursorPositionByDeclaration(
-    declaration: ModuleDeclaration,
-  ) {
-    if (declaration.path?.node.loc) {
-      let { start, end } = declaration.path?.node.loc;
-      let currentCursorPosition = this.monacoService.getCursorPosition();
-      if (
-        currentCursorPosition &&
-        (currentCursorPosition.lineNumber < start.line ||
-          currentCursorPosition.lineNumber > end.line)
-      ) {
-        this.monacoService.updateCursorPosition(
-          new Position(start.line, start.column),
-        );
-      }
-    }
-  }
-
->>>>>>> 550c19ad
   private get declarations() {
     return this.moduleContentsResource?.declarations || [];
   }
@@ -718,25 +681,10 @@
                       </span>
                     </span>
                   {{else}}
-<<<<<<< HEAD
                     <span data-test-saved class='saved-msg'>
                       Saved
                     </span>
                     <CheckMark width='27' height='27' />
-=======
-                    <div
-                      class='monaco-container'
-                      data-test-editor
-                      {{monacoModifier
-                        content=this.readyFile.content
-                        contentChanged=(perform this.contentChangedTask)
-                        monacoSDK=this.monacoSDK
-                        language=this.language
-                        initialCursorPosition=this.initialMonacoCursorPosition
-                        onCursorPositionChange=this.selectDeclarationByMonacoCursorPosition
-                      }}
-                    ></div>
->>>>>>> 550c19ad
                   {{/if}}
                 </div>
               </div>
