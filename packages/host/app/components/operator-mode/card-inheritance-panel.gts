--- conflicted
+++ resolved
@@ -20,13 +20,8 @@
   Args: {
     realmInfo: RealmInfo | null;
     readyFile: Ready;
-<<<<<<< HEAD
-    cardInstance: CardDef | null;
+    cardInstance: CardDef | undefined;
     adoptionChainManager?: AdoptionChainManager;
-=======
-    cardInstance: CardDef | undefined;
-    adoptionChain?: AdoptionChainResource;
->>>>>>> 1fa09d05
     delete: () => void;
   };
 }
