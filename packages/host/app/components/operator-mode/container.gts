--- conflicted
+++ resolved
@@ -9,32 +9,12 @@
 import { restartableTask, task } from 'ember-concurrency';
 import perform from 'ember-concurrency/helpers/perform';
 
-<<<<<<< HEAD
-import { IconButton, Modal } from '@cardstack/boxel-ui/components';
+import { Modal } from '@cardstack/boxel-ui/components';
 
-import { eq } from '@cardstack/boxel-ui/helpers';
-
-import {
-  Deferred,
-  baseCardRef,
-  chooseCard,
-  type Actions,
-  type Loader,
-  type CodeRef,
-  type LooseSingleCardDocument,
-} from '@cardstack/runtime-common';
-import {
-  moduleFrom,
-  codeRefWithAbsoluteURL,
-} from '@cardstack/runtime-common/code-ref';
-
-import { RealmPaths } from '@cardstack/runtime-common/paths';
-=======
-import { Modal } from '@cardstack/boxel-ui/components';
->>>>>>> b5d02a4e
-
+import { type Loader } from '@cardstack/runtime-common';
 import type { Query } from '@cardstack/runtime-common/query';
 
+import { getCard, trackCard } from '@cardstack/host/resources/card-resource';
 import CodeSubmode from '@cardstack/host/components/operator-mode/code-submode';
 import InteractSubmode from '@cardstack/host/components/operator-mode/interact-submode';
 
@@ -46,27 +26,11 @@
 
 import type { CardDef } from 'https://cardstack.com/base/card-api';
 
-<<<<<<< HEAD
-import SubmodeSwitcher, { Submode } from '../submode-switcher';
-
-import CopyButton from './copy-button';
-import DeleteModal from './delete-modal';
-import OperatorModeStack from './stack';
-import { getCard, trackCard } from '@cardstack/host/resources/card-resource';
-import { StackItem } from '@cardstack/host/lib/stack-item';
-
-import type CardService from '../../services/card-service';
-import MessageService from '@cardstack/host/services/message-service';
-
-import type LoaderService from '../../services/loader-service';
-
-import type MatrixService from '../../services/matrix-service';
-=======
 import { Submodes } from '../submode-switcher';
 
 import type CardService from '../../services/card-service';
->>>>>>> b5d02a4e
 import type OperatorModeStateService from '../../services/operator-mode-state-service';
+import type MessageService from '@cardstack/host/services/message-service';
 
 const waiter = buildWaiter('operator-mode-container:write-waiter');
 
@@ -76,41 +40,10 @@
   };
 }
 
-<<<<<<< HEAD
-export type Stack = StackItem[];
-
-enum SearchSheetTrigger {
-  DropCardToLeftNeighborStackButton = 'drop-card-to-left-neighbor-stack-button',
-  DropCardToRightNeighborStackButton = 'drop-card-to-right-neighbor-stack-button',
-}
-
-const cardSelections = new TrackedWeakMap<StackItem, TrackedSet<CardDef>>();
-const clearSelections = new WeakMap<StackItem, () => void>();
-const stackItemScrollers = new WeakMap<
-  StackItem,
-  {
-    stableScroll: (changeSizeCallback: () => Promise<void>) => void;
-    scrollIntoView: (selector: string) => void;
-  }
->();
-
-=======
->>>>>>> b5d02a4e
 export default class OperatorModeContainer extends Component<Signature> {
   @service private declare cardService: CardService;
   @service private declare operatorModeStateService: OperatorModeStateService;
-<<<<<<< HEAD
-  @service private declare matrixService: MatrixService;
-  @service private declare recentFilesService: RecentFilesService;
-  @service declare messageService: MessageService;
-
-  @tracked private searchSheetMode: SearchSheetMode = SearchSheetMode.Closed;
-  @tracked private searchSheetTrigger: SearchSheetTrigger | null = null;
-  @tracked private isChatVisible = false;
-
-  private deleteModal: DeleteModal | undefined;
-=======
->>>>>>> b5d02a4e
+  @service private declare messageService: MessageService; // this is accessed from getCard
 
   constructor(owner: Owner, args: Signature['Args']) {
     super(owner, args);
@@ -170,102 +103,6 @@
     return await this.operatorModeStateService.constructRecentCards();
   });
 
-<<<<<<< HEAD
-  @action
-  private onSelectedCards(selectedCards: CardDef[], stackItem: StackItem) {
-    let selected = cardSelections.get(stackItem);
-    if (!selected) {
-      selected = new TrackedSet([]);
-      cardSelections.set(stackItem, selected);
-    }
-    selected.clear();
-    for (let card of selectedCards) {
-      selected.add(card);
-    }
-  }
-
-  private get selectedCards() {
-    return this.operatorModeStateService
-      .topMostStackItems()
-      .map((i) => [...(cardSelections.get(i) ?? [])]);
-  }
-
-  @action private onCancelSearchSheet() {
-    this.searchSheetMode = SearchSheetMode.Closed;
-    this.searchSheetTrigger = null;
-  }
-
-  @action private addToStack(item: StackItem) {
-    this.operatorModeStateService.addItemToStack(item);
-  }
-
-  @action private edit(item: StackItem) {
-    this.updateItem(item, 'edit', new Deferred());
-  }
-
-  @action private updateItem(
-    item: StackItem,
-    format: Format,
-    request?: Deferred<CardDef | undefined>,
-  ) {
-    this.operatorModeStateService.replaceItemInStack(
-      item,
-      item.clone({
-        request,
-        format,
-      }),
-    );
-  }
-
-  private close = task(async (item: StackItem) => {
-    let { card, request } = item;
-    // close the item first so user doesn't have to wait for the save to complete
-    this.operatorModeStateService.trimItemsFromStack(item);
-
-    // only save when closing a stack item in edit mode. there should be no unsaved
-    // changes in isolated mode because they were saved when user toggled between
-    // edit and isolated formats
-    if (item.format === 'edit') {
-      let updatedCard = await this.write.perform(card);
-      request?.fulfill(updatedCard);
-    }
-  });
-
-  private save = task(async (item: StackItem, dismissStackItem: boolean) => {
-    let { request } = item;
-    let updatedCard = await this.write.perform(item.card);
-
-    if (updatedCard) {
-      request?.fulfill(updatedCard);
-      if (!dismissStackItem) {
-        // if this is a newly created card from auto-save then we
-        // need to replace the stack item to account for the new card's ID
-        if (!item.card.id && updatedCard.id) {
-          await item.setCardURL(new URL(updatedCard.id));
-        }
-        return;
-      }
-
-      if (item.isLinkedCard) {
-        this.operatorModeStateService.trimItemsFromStack(item); // closes the 'create new card' editor for linked card fields
-      } else {
-        if (!item.card.id && updatedCard.id) {
-          this.operatorModeStateService.trimItemsFromStack(item);
-        } else {
-          this.operatorModeStateService.replaceItemInStack(
-            item,
-            item.clone({
-              request,
-              format: 'isolated',
-            }),
-          );
-        }
-      }
-    }
-  });
-
-=======
->>>>>>> b5d02a4e
   private saveSource = task(async (url: URL, content: string) => {
     await this.withTestWaiters(async () => {
       await this.cardService.saveSource(url, content);
@@ -297,322 +134,8 @@
     }
   }
 
-<<<<<<< HEAD
-  // The public API is wrapped in a closure so that whatever calls its methods
-  // in the context of operator-mode, the methods can be aware of which stack to deal with (via stackIndex), i.e.
-  // to which stack the cards will be added to, or from which stack the cards will be removed from.
-  private publicAPI(here: OperatorModeContainer, stackIndex: number): Actions {
-    return {
-      createCard: async (
-        ref: CodeRef,
-        relativeTo: URL | undefined,
-        opts?: {
-          realmURL?: URL;
-          isLinkedCard?: boolean;
-          doc?: LooseSingleCardDocument; // fill in card data with values
-        },
-      ): Promise<CardDef | undefined> => {
-        let cardModule = new URL(moduleFrom(ref), relativeTo);
-        // we make the code ref use an absolute URL for safety in
-        // the case it's being created in a different realm than where the card
-        // definition comes from
-        if (
-          opts?.realmURL &&
-          !new RealmPaths(opts.realmURL).inRealm(cardModule)
-        ) {
-          ref = codeRefWithAbsoluteURL(ref, relativeTo);
-        }
-        let doc: LooseSingleCardDocument = opts?.doc ?? {
-          data: {
-            meta: {
-              adoptsFrom: ref,
-              ...(opts?.realmURL ? { realmURL: opts.realmURL.href } : {}),
-            },
-          },
-        };
-        let newCard = await here.cardService.createFromSerialized(
-          doc.data,
-          doc,
-          relativeTo,
-        );
-        let newItem = new StackItem({
-          owner: here,
-          card: newCard,
-          format: 'edit',
-          request: new Deferred(),
-          isLinkedCard: opts?.isLinkedCard,
-          stackIndex,
-        });
-        await newItem.ready();
-        here.addToStack(newItem);
-        return await newItem.request?.promise;
-      },
-      viewCard: async (card: CardDef, format: Format = 'isolated') => {
-        let newItem = new StackItem({
-          owner: here,
-          card,
-          format,
-          stackIndex,
-        });
-        await newItem.ready();
-        here.addToStack(newItem);
-      },
-      createCardDirectly: async (
-        doc: LooseSingleCardDocument,
-        relativeTo: URL | undefined,
-      ): Promise<void> => {
-        let newCard = await here.cardService.createFromSerialized(
-          doc.data,
-          doc,
-          relativeTo ?? here.cardService.defaultURL,
-        );
-        let newItem = new StackItem({
-          owner: here,
-          card: newCard,
-          format: 'isolated',
-          stackIndex,
-        });
-        await newItem.ready();
-        await here.cardService.saveModel(here, newCard);
-        await newItem.setCardURL(new URL(newCard.id));
-        here.addToStack(newItem);
-        return;
-      },
-      doWithStableScroll: async (
-        card: CardDef,
-        changeSizeCallback: () => Promise<void>,
-      ): Promise<void> => {
-        let stackItem: StackItem | undefined;
-        for (let stack of here.stacks) {
-          stackItem = stack.find((item) => item.card === card);
-          if (stackItem) {
-            let doWithStableScroll =
-              stackItemScrollers.get(stackItem)?.stableScroll;
-            if (doWithStableScroll) {
-              doWithStableScroll(changeSizeCallback); // this is perform()ed in the component
-              return;
-            }
-          }
-        }
-        await changeSizeCallback();
-      },
-    };
-  }
-
-  private addCard = restartableTask(async () => {
-    let type = baseCardRef;
-    let chosenCard: CardDef | undefined = await chooseCard({
-      filter: { type },
-    });
-
-    if (chosenCard) {
-      let newItem = new StackItem({
-        // assume the chosen card is new, and if it's not the StackItem will sort it out
-        owner: this,
-        card: chosenCard,
-        format: 'isolated',
-        stackIndex: 0, // This is called when there are no cards in the stack left, so we can assume the stackIndex is 0
-      });
-      await newItem.ready();
-      this.addToStack(newItem);
-    }
-  });
-
-  private fetchBackgroundImageURLs = trackedFunction(this, async () => {
-    let result = await Promise.all(
-      this.stacks.map(async (stack) => {
-        if (stack.length === 0) {
-          return;
-        }
-        let bottomMostCard = stack[0];
-        return (await this.cardService.getRealmInfo(bottomMostCard.card))
-          ?.backgroundURL;
-      }),
-    );
-    return result;
-  });
-
-  private get backgroundImageURLs() {
-    return (
-      this.fetchBackgroundImageURLs.value?.map((u) => (u ? u : undefined)) ?? []
-    );
-  }
-
-  private get backgroundImageStyle() {
-    // only return a background image when both stacks originate from the same realm
-    // otherwise we delegate to each stack to handle this
-    if (
-      this.backgroundImageURLs.length > 0 &&
-      this.backgroundImageURLs.every(
-        (u) => u != null && this.backgroundImageURLs[0] === u,
-      )
-    ) {
-      return htmlSafe(`background-image: url(${this.backgroundImageURLs[0]});`);
-    }
-    return false;
-  }
-
-  private get differingBackgroundImageURLs() {
-    // if the this.backgroundImageStyle is undefined when there are images its because
-    // they are different images--in that case we want to return these.
-    if (this.backgroundImageURLs.length > 0 && !this.backgroundImageStyle) {
-      return this.backgroundImageURLs;
-    }
-    return [];
-  }
-
-  private get allStackItems() {
-    return this.operatorModeStateService.state?.stacks.flat() ?? [];
-  }
-
-  private get lastCardInRightMostStack(): CardDef | null {
-    if (this.allStackItems.length <= 0) {
-      return null;
-    }
-
-    return this.allStackItems[this.allStackItems.length - 1].card;
-  }
-
-  private get isCodeMode() {
-    return this.operatorModeStateService.state?.submode === Submode.Code;
-  }
-
-  private onCardSelectFromSearch = restartableTask(async (card: CardDef) => {
-    if (this.isCodeMode) {
-      let codePath = new URL(card.id + '.json');
-      this.operatorModeStateService.updateCodePath(codePath);
-      this.onCancelSearchSheet();
-      return;
-    }
-    let searchSheetTrigger = this.searchSheetTrigger; // Will be set by onFocusSearchInput
-
-    // In case the left button was clicked, whatever is currently in stack with index 0 will be moved to stack with index 1,
-    // and the card will be added to stack with index 0. shiftStack executes this logic.
-    if (
-      searchSheetTrigger ===
-      SearchSheetTrigger.DropCardToLeftNeighborStackButton
-    ) {
-      for (
-        let stackIndex = this.stacks.length - 1;
-        stackIndex >= 0;
-        stackIndex--
-      ) {
-        this.operatorModeStateService.shiftStack(
-          this.stacks[stackIndex],
-          stackIndex + 1,
-        );
-      }
-
-      let stackItem = new StackItem({
-        owner: this,
-        card,
-        format: 'isolated',
-        stackIndex: 0,
-      });
-      await stackItem.ready();
-      this.operatorModeStateService.addItemToStack(stackItem);
-
-      // In case the right button was clicked, the card will be added to stack with index 1.
-    } else if (
-      searchSheetTrigger ===
-      SearchSheetTrigger.DropCardToRightNeighborStackButton
-    ) {
-      let stackItem = new StackItem({
-        owner: this,
-        card,
-        format: 'isolated',
-        stackIndex: this.stacks.length,
-      });
-      await stackItem.ready();
-      this.operatorModeStateService.addItemToStack(stackItem);
-    } else {
-      // In case, that the search was accessed directly without clicking right and left buttons,
-      // the rightmost stack will be REPLACED by the selection
-      let numberOfStacks = this.operatorModeStateService.numberOfStacks();
-      let stackIndex = numberOfStacks - 1;
-      let stack: Stack | undefined;
-
-      if (numberOfStacks === 0) {
-        let stackItem = new StackItem({
-          owner: this,
-          format: 'isolated',
-          stackIndex: 0,
-          card,
-        });
-        await stackItem.ready();
-        this.operatorModeStateService.addItemToStack(stackItem);
-      } else {
-        stack = this.operatorModeStateService.rightMostStack();
-        if (stack) {
-          let bottomMostItem = stack[0];
-          if (bottomMostItem) {
-            let stackItem = new StackItem({
-              owner: this,
-              card,
-              format: 'isolated',
-              stackIndex,
-            });
-            await stackItem.ready();
-            this.operatorModeStateService.clearStackAndAdd(
-              stackIndex,
-              stackItem,
-            );
-          }
-        }
-      }
-    }
-
-    // Close the search sheet
-    this.onCancelSearchSheet();
-  });
-
-  // This determines whether we show the left and right button that trigger the search sheet whose card selection will go to the left or right stack
-  // (there is a single stack with at least one card in it)
-  private get canCreateNeighborStack() {
-    return this.allStackItems.length > 0 && this.stacks.length === 1;
-  }
-
-  private get chatVisibilityClass() {
-    return this.isChatVisible ? 'chat-open' : 'chat-closed';
-  }
-
-  private setupStackItem = (
-    item: StackItem,
-    doClearSelections: () => void,
-    doWithStableScroll: (changeSizeCallback: () => Promise<void>) => void,
-    doScrollIntoView: (selector: string) => void,
-  ) => {
-    clearSelections.set(item, doClearSelections);
-    stackItemScrollers.set(item, {
-      stableScroll: doWithStableScroll,
-      scrollIntoView: doScrollIntoView,
-    });
-  };
-
-  private setupDeleteModal = (deleteModal: DeleteModal) => {
-    this.deleteModal = deleteModal;
-  };
-
-  @action private updateSubmode(submode: Submode) {
-    switch (submode) {
-      case Submode.Interact:
-        this.operatorModeStateService.updateCodePath(null);
-        break;
-      case Submode.Code:
-        let codePath = this.lastCardInRightMostStack
-          ? new URL(this.lastCardInRightMostStack.id + '.json')
-          : null;
-        this.operatorModeStateService.updateCodePath(codePath);
-        break;
-      default:
-        throw assertNever(submode);
-    }
-
-    this.operatorModeStateService.updateSubmode(submode);
-=======
   private get isCodeMode() {
     return this.operatorModeStateService.state?.submode === Submodes.Code;
->>>>>>> b5d02a4e
   }
 
   <template>
@@ -629,136 +152,9 @@
           @saveSourceOnClose={{perform this.saveSource}}
           @saveCardOnClose={{perform this.write}}
         />
-<<<<<<< HEAD
-
-        {{#if this.isCodeMode}}
-          <CodeMode
-            @delete={{perform this.delete}}
-            @saveSourceOnClose={{perform this.saveSource}}
-            @saveCardOnClose={{perform this.write}}
-          />
-        {{else}}
-          <div class='operator-mode__main' style={{this.backgroundImageStyle}}>
-            {{#if (eq this.allStackItems.length 0)}}
-              <div class='no-cards'>
-                <p class='add-card-title'>
-                  Add a card to get started
-                </p>
-
-                <button
-                  class='add-card-button'
-                  {{on 'click' (fn (perform this.addCard))}}
-                  data-test-add-card-button
-                >
-                  <IconPlus width='50px' height='50px' />
-                </button>
-              </div>
-            {{else}}
-              {{#each this.stacks as |stack stackIndex|}}
-                <OperatorModeStack
-                  data-test-operator-mode-stack={{stackIndex}}
-                  class='operator-mode-stack'
-                  @stackItems={{stack}}
-                  @backgroundImageURL={{get
-                    this.differingBackgroundImageURLs
-                    stackIndex
-                  }}
-                  @stackIndex={{stackIndex}}
-                  @publicAPI={{this.publicAPI this stackIndex}}
-                  @close={{perform this.close}}
-                  @edit={{this.edit}}
-                  @onSelectedCards={{this.onSelectedCards}}
-                  @save={{perform this.save}}
-                  @delete={{perform this.delete}}
-                  @setupStackItem={{this.setupStackItem}}
-                />
-              {{/each}}
-
-              <CopyButton
-                @selectedCards={{this.selectedCards}}
-                @copy={{fn (perform this.copy)}}
-                @isCopying={{this.copy.isRunning}}
-              />
-            {{/if}}
-
-            {{#if this.canCreateNeighborStack}}
-              <button
-                data-test-add-card-left-stack
-                class='add-card-to-neighbor-stack add-card-to-neighbor-stack--left
-                  {{if
-                    (eq
-                      this.searchSheetTrigger
-                      SearchSheetTrigger.DropCardToLeftNeighborStackButton
-                    )
-                    "add-card-to-neighbor-stack--active"
-                  }}'
-                {{on
-                  'click'
-                  (fn
-                    this.onFocusSearchInput
-                    SearchSheetTrigger.DropCardToLeftNeighborStackButton
-                  )
-                }}
-              >
-                <Download width='25' height='25' />
-              </button>
-              <button
-                data-test-add-card-right-stack
-                class='add-card-to-neighbor-stack add-card-to-neighbor-stack--right
-                  {{if
-                    (eq
-                      this.searchSheetTrigger
-                      SearchSheetTrigger.DropCardToRightNeighborStackButton
-                    )
-                    "add-card-to-neighbor-stack--active"
-                  }}'
-                {{on
-                  'click'
-                  (fn
-                    this.onFocusSearchInput
-                    SearchSheetTrigger.DropCardToRightNeighborStackButton
-                  )
-                }}
-              >
-                <Download width='25' height='25' />
-              </button>
-            {{/if}}
-          </div>
-        {{/if}}
-
-        <DeleteModal @onCreate={{this.setupDeleteModal}} />
-
-        {{#if APP.experimentalAIEnabled}}
-          {{#if this.isChatVisible}}
-            <div class='container__chat-sidebar'>
-              <ChatSidebar @onClose={{this.toggleChat}} />
-            </div>
-          {{else}}
-            <IconButton
-              data-test-open-chat
-              class='chat-btn'
-              @icon={{SparkleIcon}}
-              @width='25'
-              @height='25'
-              {{on 'click' this.toggleChat}}
-            />
-          {{/if}}
-        {{/if}}
-      </div>
-
-      <SearchSheet
-        @mode={{this.searchSheetMode}}
-        @onCancel={{this.onCancelSearchSheet}}
-        @onFocus={{this.onFocusSearchInput}}
-        @onBlur={{this.onBlurSearchInput}}
-        @onSearch={{this.onSearch}}
-        @onCardSelect={{perform this.onCardSelectFromSearch}}
-      />
-=======
       {{else}}
         <InteractSubmode @write={{perform this.write}} />
       {{/if}}
->>>>>>> b5d02a4e
     </Modal>
 
     <style>
