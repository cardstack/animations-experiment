--- conflicted
+++ resolved
@@ -193,14 +193,10 @@
         --operator-mode-min-width: 20.5rem;
         --operator-mode-left-column: 14rem;
       }
-<<<<<<< HEAD
-      :global(button:focus:not(:hover):not(:disabled)) {
-=======
       :global(button:focus:not(:disabled):hover) {
         outline: transparent;
       }
       :global(button:focus:not(:disabled):not(:hover)) {
->>>>>>> b2475476
         outline-color: var(--boxel-highlight);
       }
       :global(dialog:focus) {
