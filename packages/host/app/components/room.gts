import Component from '@glimmer/component';
import { service } from '@ember/service';
import { action } from '@ember/object';
import { on } from '@ember/modifier';
import { tracked } from '@glimmer/tracking';
import debounce from 'lodash/debounce';
import { not, or, and } from '../helpers/truth-helpers';
import { ScrollPaginate } from '../modifiers/scrollers';
import { restartableTask, enqueueTask } from 'ember-concurrency';
import {
  BoxelHeader,
  BoxelInput,
  LoadingIndicator,
  FieldContainer,
  Button,
} from '@cardstack/boxel-ui';
import { TrackedMap } from 'tracked-built-ins';
import {
  type LooseSingleCardDocument,
  chooseCard,
  baseCardRef,
} from '@cardstack/runtime-common';
import Message from './message';
import { type RoomMember } from 'matrix-js-sdk';
import type MatrixService from '../services/matrix-service';
import { eventDebounceMs } from '../services/matrix-service';
import { type Card } from 'https://cardstack.com/base/card-api';
import type CardService from '../services/card-service';

const TRUE = true;

interface RoomArgs {
  Args: {
    roomId: string;
    members: TrackedMap<
      string,
      { member: RoomMember; status: 'join' | 'invite' | 'leave' }
    >;
  };
}
export default class Room extends Component<RoomArgs> {
  <template>
    <BoxelHeader
      @title={{this.roomName}}
      @hasBackground={{TRUE}}
      class='room__header'
    >
      <:actions>
        <Button
          data-test-invite-mode-btn
          class='room__header__invite-btn'
          {{on 'click' this.showInviteMode}}
          @disabled={{this.isInviteMode}}
        >Invite</Button>
        <div data-test-room-members class='room__members'><b>Members:</b>
          {{this.memberNames}}</div>
      </:actions>
    </BoxelHeader>
    {{#if this.isInviteMode}}
      {{#if this.doInvite.isRunning}}
        <LoadingIndicator />
      {{/if}}
      <fieldset>
        <FieldContainer @label='Invite:' @tag='label'>
          <BoxelInput
            data-test-room-invite-field
            type='text'
            @value={{this.membersToInviteFormatted}}
            @onInput={{this.setMembersToInvite}}
          />
        </FieldContainer>
        <Button
          data-test-room-invite-cancel-btn
          {{on 'click' this.cancelInvite}}
        >Cancel</Button>
        <Button
          data-test-room-invite-btn
          @kind='primary'
          @disabled={{not this.membersToInvite}}
          {{on 'click' this.invite}}
        >Invite</Button>
      </fieldset>
    {{/if}}

    <div
      class='room__messages-wrapper'
      {{ScrollPaginate
        isDisabled=this.isPaginationStopped
        onScrollTop=this.getPrevMessages
      }}
    >
      <div class='room__messages'>
        <div class='room__messages__notices'>
          {{#if
            (or this.doRoomScrollBack.isRunning this.doTimelineFlush.isRunning)
          }}
            <LoadingIndicator />
          {{/if}}
          {{#if this.atBeginningOfTimeline}}
            <div
              data-test-timeline-start
              class='room__messages__timeline-start'
            >
              - Beginning of conversation -
            </div>
          {{/if}}
        </div>
        {{#each this.timelineEvents as |event index|}}
          <Message
            @event={{event}}
            @members={{this.members}}
            @index={{index}}
            @loadCard={{this.loadCard}}
            @register={{this.registerMessage}}
            @resetScroll={{this.resetScroll}}
          />
        {{else}}
          <div data-test-no-messages>
            (No messages)
          </div>
        {{/each}}
      </div>
    </div>

    <div class='room__send-message'>
      <BoxelInput
        data-test-message-field
        type='text'
        @multiline={{TRUE}}
        @value={{this.message}}
        @onInput={{this.setMessage}}
        rows='4'
        cols='20'
      />
      {{#if this.card}}
        <Button data-test-remove-card-btn {{on 'click' this.removeCard}}>Remove
          Card</Button>
      {{else}}
        <Button
          data-test-choose-card-btn
          @disabled={{this.doChooseCard.isRunning}}
          {{on 'click' this.chooseCard}}
        >Choose Card</Button>
      {{/if}}
      <Button
        data-test-send-message-btn
        @disabled={{and (not this.message) (not this.card)}}
        @loading={{this.doSendMessage.isRunning}}
        @kind='primary'
        {{on 'click' this.sendMessage}}
      >Send</Button>
    </div>
    {{#if this.card}}
      <div class='room__selected-card'>
        <div class='room__selected-card__field'>Selected Card:</div>
        <div
          class='room__selected-card__card-wrapper'
          data-test-selected-card={{this.card.id}}
        >
          <this.cardComponent />
        </div>
      </div>
    {{/if}}
  </template>

  @service private declare matrixService: MatrixService;
  @service declare cardService: CardService;
  @tracked private paginationTime: number | undefined;
  @tracked private isInviteMode = false;
  @tracked private membersToInvite: string[] = [];
  private messages: TrackedMap<string, string | undefined> = new TrackedMap();
  private cards: TrackedMap<string, Card | undefined> = new TrackedMap();
  private messageScrollers: Map<string, Map<string, () => void>> = new Map();

  constructor(owner: unknown, args: any) {
    super(owner, args);
    this.doTimelineFlush.perform();
  }

  get room() {
    this.paginationTime; // just consume this so that we can invalidate the room after pagination
    let room = this.matrixService.client.getRoom(this.args.roomId);
    if (!room) {
      throw new Error(
        `bug: should never get here--matrix sdk returned a null room for ${this.args.roomId}`
      );
    }
    return room;
  }

  get members() {
    return [...this.args.members.values()];
  }

  get memberNames() {
    return this.members
      .map(
        (m) => `${m.member.name}${m.status === 'invite' ? ' (invited)' : ''}`
      )
      .join(', ');
  }

  get roomName() {
    return `${this.matrixService.rooms.get(this.args.roomId)?.name}${
      this.isEncrypted ? ' (encrypted)' : ''
    }`;
  }

  get isEncrypted() {
    return this.matrixService.rooms.get(this.args.roomId)?.encrypted;
  }

  get atBeginningOfTimeline() {
    return this.room.oldState.paginationToken === null;
  }

  get timelineEvents() {
    let roomTimeline = this.matrixService.timelines.get(this.args.roomId);
    if (!roomTimeline) {
      return [];
    }
    return [...roomTimeline.values()].sort(
      (a, b) => a.origin_server_ts! - b.origin_server_ts!
    );
  }

  get message() {
    return this.messages.get(this.args.roomId);
  }

  get card() {
    return this.cards.get(this.args.roomId);
  }

  get cardComponent() {
    if (this.card) {
      return this.card.constructor.getComponent(this.card, 'embedded');
    }
    return;
  }

  get membersToInviteFormatted() {
    return this.membersToInvite.join(', ');
  }

  @action
  isPaginationStopped() {
    return this.doRoomScrollBack.isRunning || this.atBeginningOfTimeline;
  }

  @action
  private setMessage(message: string) {
    this.messages.set(this.args.roomId, message);
  }

  @action
  private sendMessage() {
    if (this.message == null && !this.card) {
      throw new Error(
        `bug: should never get here, send button is disabled when there is no message nor card`
      );
    }
    this.doSendMessage.perform(this.message, this.card);
  }

  @action
  private getPrevMessages() {
    this.doRoomScrollBack.perform();
  }

  @action
  private showInviteMode() {
    this.isInviteMode = true;
  }

  @action
  private setMembersToInvite(invite: string) {
    this.membersToInvite = invite.split(',').map((i) => i.trim());
  }

  @action
  private cancelInvite() {
    this.resetInvite();
  }

  @action
  private invite() {
    this.doInvite.perform();
  }

  @action
  private chooseCard() {
    this.doChooseCard.perform();
  }

  @action
  private removeCard() {
    this.cards.set(this.args.roomId, undefined);
  }

  @action
  registerMessage(id: string, scrollIntoView: () => void) {
    let room = this.messageScrollers.get(this.args.roomId);
    if (!room) {
      room = new Map();
      this.messageScrollers.set(this.args.roomId, room);
    }
    room.set(id, scrollIntoView);
  }

  // tell the last message to scroll into view
  private resetScroll = debounce(() => {
    let room = this.messageScrollers.get(this.args.roomId);
    if (!room) {
      return;
    }
    let lastEvent = [...this.timelineEvents.values()].pop();
    let scrollTo = room.get(lastEvent?.event_id!);
    if (scrollTo) {
      scrollTo();
    }
  }, eventDebounceMs);

  private doSendMessage = restartableTask(
    async (message: string | undefined, card?: Card) => {
      this.messages.set(this.args.roomId, undefined);
      this.cards.set(this.args.roomId, undefined);
      await this.matrixService.sendMessage(this.args.roomId, message, card);
    }
  );

  private doRoomScrollBack = restartableTask(async () => {
    await this.matrixService.client.scrollback(this.room!);
    this.paginationTime = Date.now();
  });

  private doInvite = restartableTask(async () => {
    await this.matrixService.invite(this.args.roomId, this.membersToInvite);
    this.resetInvite();
  });

  private doTimelineFlush = restartableTask(async () => {
    await this.matrixService.flushTimeline;
  });

<<<<<<< HEAD
  private resetInvite() {
    this.membersToInvite = [];
    this.isInviteMode = false;
  }
}

interface MessageArgs {
  Args: {
    event: Event;
    index: number;
    members: { member: RoomMember }[];
  };
}

const messageStyle = {
  boxelMessageAvatarSize: '2.5rem',
  boxelMessageMetaHeight: '1.25rem',
  boxelMessageGap: 'var(--boxel-sp)',
  boxelMessageMarginLeft:
    'calc( var(--boxel-message-avatar-size) + var(--boxel-message-gap) )',
};

class Message extends Component<MessageArgs> {
  <template>
    <BoxelMessage
      {{ScrollIntoView}}
      data-test-message-idx={{@index}}
      @name={{this.sender.member.name}}
      @datetime={{formatRFC3339 this.timestamp}}
      style={{cssVar
        boxel-message-avatar-size=messageStyle.boxelMessageAvatarSize
        boxel-message-meta-height=messageStyle.boxelMessageMetaHeight
        boxel-message-gap=messageStyle.boxelMessageGap
        boxel-message-margin-left=messageStyle.boxelMessageMarginLeft
      }}
    >
      {{! template-lint-disable no-triple-curlies }}
      {{{this.content}}}
    </BoxelMessage>
  </template>

  @service private declare matrixService: MatrixService;

  get sender() {
    let member = this.args.members.find(
      (m) => m.member.userId === this.args.event.sender
    );
    if (!member) {
      let user = this.matrixService.client.getUser(this.args.event.sender!);
      return {
        member: {
          name: `${user?.displayName ?? this.args.event.sender} (left room)`,
        },
      };
=======
  private doChooseCard = restartableTask(async () => {
    let chosenCard: Card | undefined = await chooseCard({
      filter: { type: baseCardRef },
    });
    if (chosenCard) {
      this.cards.set(this.args.roomId, chosenCard);
>>>>>>> 3022c961
    }
  });

  // we are working around the loader bug that deadlocks when loading cyclic dependencies
  // concurrently. When loading cards we use the enqueue task to load one card at a time
  // in the room. When this bug is fixed we should move this method into the Message component
  // so cards can load concurrently.
  private loadCard = enqueueTask(
    async (doc: LooseSingleCardDocument, onComplete: (card: Card) => void) => {
      let id = doc.data.id;
      if (!id) {
        throw new Error(`Cannot render unsaved card`);
      }
      let card = await this.cardService.createFromSerialized(
        doc.data,
        doc,
        new URL(id)
      );
      onComplete(card);
    }
  );

  private resetInvite() {
    this.membersToInvite = [];
    this.isInviteMode = false;
  }
}

declare module '@glint/environment-ember-loose/registry' {
  export default interface Room {
    Room: typeof Room;
  }
}<|MERGE_RESOLUTION|>--- conflicted
+++ resolved
@@ -343,69 +343,12 @@
     await this.matrixService.flushTimeline;
   });
 
-<<<<<<< HEAD
-  private resetInvite() {
-    this.membersToInvite = [];
-    this.isInviteMode = false;
-  }
-}
-
-interface MessageArgs {
-  Args: {
-    event: Event;
-    index: number;
-    members: { member: RoomMember }[];
-  };
-}
-
-const messageStyle = {
-  boxelMessageAvatarSize: '2.5rem',
-  boxelMessageMetaHeight: '1.25rem',
-  boxelMessageGap: 'var(--boxel-sp)',
-  boxelMessageMarginLeft:
-    'calc( var(--boxel-message-avatar-size) + var(--boxel-message-gap) )',
-};
-
-class Message extends Component<MessageArgs> {
-  <template>
-    <BoxelMessage
-      {{ScrollIntoView}}
-      data-test-message-idx={{@index}}
-      @name={{this.sender.member.name}}
-      @datetime={{formatRFC3339 this.timestamp}}
-      style={{cssVar
-        boxel-message-avatar-size=messageStyle.boxelMessageAvatarSize
-        boxel-message-meta-height=messageStyle.boxelMessageMetaHeight
-        boxel-message-gap=messageStyle.boxelMessageGap
-        boxel-message-margin-left=messageStyle.boxelMessageMarginLeft
-      }}
-    >
-      {{! template-lint-disable no-triple-curlies }}
-      {{{this.content}}}
-    </BoxelMessage>
-  </template>
-
-  @service private declare matrixService: MatrixService;
-
-  get sender() {
-    let member = this.args.members.find(
-      (m) => m.member.userId === this.args.event.sender
-    );
-    if (!member) {
-      let user = this.matrixService.client.getUser(this.args.event.sender!);
-      return {
-        member: {
-          name: `${user?.displayName ?? this.args.event.sender} (left room)`,
-        },
-      };
-=======
   private doChooseCard = restartableTask(async () => {
     let chosenCard: Card | undefined = await chooseCard({
       filter: { type: baseCardRef },
     });
     if (chosenCard) {
       this.cards.set(this.args.roomId, chosenCard);
->>>>>>> 3022c961
     }
   });
 
