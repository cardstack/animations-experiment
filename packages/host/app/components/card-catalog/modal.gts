import { registerDestructor } from '@ember/destroyable';
import { fn } from '@ember/helper';
import { on } from '@ember/modifier';
import { action } from '@ember/object';
import type Owner from '@ember/owner';
import { service } from '@ember/service';
import Component from '@glimmer/component';
import { tracked } from '@glimmer/tracking';

import { restartableTask, task } from 'ember-concurrency';
import debounce from 'lodash/debounce';

import { TrackedArray, TrackedObject } from 'tracked-built-ins';

<<<<<<< HEAD
import { Button, SearchInput } from '@cardstack/boxel-ui/components';
=======
import { Button, BoxelInput } from '@cardstack/boxel-ui/components';
>>>>>>> ddf845f2
import { and, eq, gt, not } from '@cardstack/boxel-ui/helpers';
import { IconPlus } from '@cardstack/boxel-ui/icons';

import {
  createNewCard,
  baseRealm,
  isSingleCardDocument,
  type CodeRef,
  type CreateNewCard,
  Deferred,
  type RealmInfo,
} from '@cardstack/runtime-common';

import type { Query, Filter } from '@cardstack/runtime-common/query';

import type { CardDef, CardContext } from 'https://cardstack.com/base/card-api';

import { getSearchResults, Search } from '../../resources/search';

import {
  suggestCardChooserTitle,
  getSuggestionWithLowestDepth,
} from '../../utils/text-suggestion';

import ModalContainer from '../modal-container';

import UrlSearch from '../url-search';

import CardCatalogFilters from './filters';

import CardCatalog from './index';

import type CardService from '../../services/card-service';
import type LoaderService from '../../services/loader-service';

interface Signature {
  Args: {
    context?: CardContext;
  };
}

export interface RealmCards {
  url: string | null;
  realmInfo: RealmInfo;
  cards: CardDef[];
}

type Request = {
  search: Search;
  deferred: Deferred<CardDef | undefined>;
  opts?: {
    offerToCreate?: { ref: CodeRef; relativeTo: URL | undefined };
    createNewCard?: CreateNewCard;
  };
};

type State = {
  id: number;
  request: Request;
  selectedCard?: CardDef;
  selectedRealms: RealmCards[];
  searchKey: string;
  searchResults: RealmCards[];
  cardURL: string;
  chooseCardTitle: string;
  dismissModal: boolean;
};

const DEFAULT_CHOOOSE_CARD_TITLE = 'Choose a Card';

export default class CardCatalogModal extends Component<Signature> {
  <template>
    {{#if (and (gt this.stateStack.length 0) (not this.state.dismissModal))}}
      <ModalContainer
        @title={{this.state.chooseCardTitle}}
        @onClose={{fn this.pick undefined}}
        @zIndex={{this.zIndex}}
        data-test-card-catalog-modal
      >
        <:header>
          <BoxelInput
            @type='search'
            @variant='large'
            @value={{this.state.searchKey}}
            @onInput={{this.setSearchKey}}
            @onKeyPress={{this.onSearchFieldKeypress}}
            @hasValidation={{true}}
            @state={{this.cardURLFieldState}}
            @errorMessage={{this.cardURLErrorMessage}}
            @placeholder='Search for a card'
            data-test-search-field
          />
          <CardCatalogFilters
            @availableRealms={{this.availableRealms}}
            @selectedRealms={{this.state.selectedRealms}}
            @onSelectRealm={{this.onSelectRealm}}
            @onDeselectRealm={{this.onDeselectRealm}}
          />
        </:header>
        <:content>
          {{#if this.state.request.search.isLoading}}
            Loading...
          {{else}}
            {{! The getter for availableRealms is necessary because
                it's a resource that needs to load the search results }}
            <CardCatalog
              @results={{if
                this.availableRealms.length
                this.state.searchResults
                this.availableRealms
              }}
              @toggleSelect={{this.toggleSelect}}
              @selectedCard={{this.state.selectedCard}}
              @context={{@context}}
            />
          {{/if}}
        </:content>
        <:footer>
          <div class='footer'>
            <div class='footer__actions-left'>
              {{#if this.state.request.opts.offerToCreate}}
                <Button
                  @kind='secondary-light'
                  @size='tall'
                  class='create-new-button'
                  {{on
                    'click'
                    (fn
                      this.createNew
                      this.state.request.opts.offerToCreate.ref
                      this.state.request.opts.offerToCreate.relativeTo
                    )
                  }}
                  data-test-card-catalog-create-new-button
                >
                  <IconPlus width='20' height='20' role='presentation' />
                  Create New
                  {{this.cardRefName}}
                </Button>
              {{/if}}
              <UrlSearch
                @cardURL={{this.state.cardURL}}
                @setCardURL={{this.setCardURL}}
                @setSelectedCard={{this.setSelectedCard}}
              />
            </div>
            <div>
              <Button
                @kind='secondary-light'
                @size='tall'
                class='footer-button'
                {{on 'click' (fn this.pick undefined undefined)}}
                data-test-card-catalog-cancel-button
              >
                Cancel
              </Button>
              <Button
                @kind='primary'
                @size='tall'
                @disabled={{eq this.state.selectedCard undefined}}
                class='footer-button'
                {{on 'click' (fn this.pick this.state.selectedCard undefined)}}
                data-test-card-catalog-go-button
              >
                Go
              </Button>
            </div>
          </div>
        </:footer>
      </ModalContainer>
    {{/if}}
    <style>
      .footer {
        display: flex;
        justify-content: space-between;
        gap: var(--boxel-sp);
      }
      .footer__actions-left {
        display: flex;
        gap: var(--boxel-sp);
        flex-grow: 1;
      }
      .footer-button + .footer-button {
        margin-left: var(--boxel-sp-xs);
      }
      .create-new-button {
        --icon-color: var(--boxel-highlight);
        display: flex;
        justify-content: center;
        align-items: center;
        gap: var(--boxel-sp-xxs);
      }
    </style>
  </template>

  stateStack: State[] = new TrackedArray<State>();
  stateId = 0;
  @tracked zIndex = 20;
  @service declare cardService: CardService;
  @service declare loaderService: LoaderService;

  @tracked hasCardURLError = false;

  constructor(owner: Owner, args: {}) {
    super(owner, args);
    (globalThis as any)._CARDSTACK_CARD_CHOOSER = this;
    registerDestructor(this, () => {
      delete (globalThis as any)._CARDSTACK_CARD_CHOOSER;
    });
  }

  get cardRefName() {
    return (
      (
        this.state.request.opts?.offerToCreate?.ref as {
          module: string;
          name: string;
        }
      ).name ?? 'Card'
    );
  }
  get searchKeyIsURL() {
    try {
      new URL(this.state.searchKey);
      return true;
    } catch (_e) {
      return false;
    }
  }

  // FIXME copied from SearchSheet
  getCard = restartableTask(async (cardURL: string) => {
    if (this.searchKeyIsURL) {
      this.hasCardURLError = false;
      let response = await this.loaderService.loader.fetch(cardURL, {
        headers: {
          Accept: 'application/vnd.card+json',
        },
      });

      if (response.ok) {
        let maybeCardDoc = await response.json();
        if (isSingleCardDocument(maybeCardDoc)) {
          let card = await this.cardService.createFromSerialized(
            maybeCardDoc.data,
            maybeCardDoc,
            new URL(maybeCardDoc.data.id),
          );
          this.setSelectedCard(card);
        }
      }

      this.hasCardURLError = true;
    }
  });

  get displayErrorState() {
    return this.hasCardURLError;
  }

  get cardURLErrorMessage() {
    return this.displayErrorState ? 'Not a valid Card URL' : undefined;
  }

  get cardURLFieldState(): InputValidationState {
    return this.displayErrorState ? 'invalid' : 'initial';
  }

  get availableRealms(): RealmCards[] {
    // returns all available realms and their cards that match a certain type criteria
    // realm filters and search key filter these groups of cards
    // filters dropdown menu will always display all available realms
    if (this.state.request.search.instancesByRealm.length) {
      this.state.searchResults = this.state.request.search.instancesByRealm;
    }
    return this.state.request.search.instancesByRealm ?? [];
  }

  get displayedRealms(): RealmCards[] {
    // filters the available realm cards by selected realms
    return this.state.selectedRealms.length
      ? this.state.selectedRealms
      : this.availableRealms;
  }

  get state(): State {
    return this.stateStack[this.stateStack.length - 1];
  }

  @action onSelectRealm(realm: RealmCards) {
    this.state.selectedRealms.push(realm);
    this.onSearchFieldUpdated();
  }

  @action onDeselectRealm(realm: RealmCards) {
    let selectedRealmIndex = this.state.selectedRealms.findIndex(
      (r) => r.url === realm.url,
    );
    this.state.selectedRealms.splice(selectedRealmIndex, 1);
    this.onSearchFieldUpdated();
  }

  private resetState() {
    this.state.searchKey = '';
    this.state.searchResults = this.availableRealms;
    this.state.cardURL = '';
    this.state.selectedCard = undefined;
    this.state.dismissModal = false;
  }

  // This is part of our public API for runtime-common to invoke the card chooser
  async chooseCard<T extends CardDef>(
    query: Query,
    opts?: {
      offerToCreate?: { ref: CodeRef; relativeTo: URL | undefined };
      multiSelect?: boolean;
      createNewCard?: CreateNewCard;
    },
  ): Promise<undefined | T> {
    this.zIndex++;
    return (await this._chooseCard.perform(
      {
        // default to title sort so that we can maintain stability in
        // the ordering of the search results (server sorts results
        // by order indexed by default)
        sort: [
          {
            on: {
              module: `${baseRealm.url}card-api`,
              name: 'CardDef',
            },
            by: 'title',
          },
        ],
        ...query,
      },
      opts,
    )) as T | undefined;
  }

  private _chooseCard = task(
    async <T extends CardDef>(
      query: Query,
      opts: {
        offerToCreate?: { ref: CodeRef; relativeTo: URL | undefined };
        multiSelect?: boolean;
      } = {},
    ) => {
      this.stateId++;
      let title = chooseCardTitle(query.filter, opts?.multiSelect);
      let request = new TrackedObject<Request>({
        search: getSearchResults(this, () => query),
        deferred: new Deferred(),
        opts,
      });
      let cardCatalogState = new TrackedObject<State>({
        id: this.stateId,
        request,
        chooseCardTitle: title,
        searchKey: '',
        cardURL: '',
        searchResults: new TrackedArray<RealmCards>([]),
        selectedRealms: new TrackedArray<RealmCards>([]),
        dismissModal: false,
      });
      this.stateStack.push(cardCatalogState);

      let card = await request.deferred.promise;
      if (card) {
        return card as T;
      } else {
        return undefined;
      }
    },
  );

  @action
  setSearchKey(searchKey: string) {
    this.state.searchKey = searchKey;
    if (!this.state.searchKey) {
      this.resetState();
    } else {
      this.debouncedSearchFieldUpdate();
    }
  }

  debouncedSearchFieldUpdate = debounce(() => this.onSearchFieldUpdated(), 500);

  @action setCardURL(cardURL: string) {
    this.state.selectedCard = undefined;
    this.state.cardURL = cardURL;
  }

  @action setSelectedCard(card: CardDef | undefined) {
    this.state.selectedCard = card;
  }

  @action
  onSearchFieldKeypress(e: KeyboardEvent) {
    if (e.key === 'Enter') {
      this.onSearchFieldUpdated();
    }
  }

  @action
  onSearchFieldUpdated() {
    if (!this.state.searchKey && !this.state.selectedRealms.length) {
      return this.resetState();
    }

    if (this.searchKeyIsURL) {
      this.getCard.perform(this.state.searchKey);
    } else {
      let results: RealmCards[] = [];
      for (let { url, realmInfo, cards } of this.displayedRealms) {
        let filteredCards = cards.filter((c) => {
          return c.title
            ?.trim()
            .toLowerCase()
            .includes(this.state.searchKey.trim().toLowerCase());
        });
        if (filteredCards.length) {
          results.push({
            url,
            realmInfo,
            cards: filteredCards,
          });
        }
      }
      this.state.searchResults = results;
    }
  }

  @action toggleSelect(card?: CardDef): void {
    this.state.cardURL = '';
    if (this.state.selectedCard?.id === card?.id) {
      this.state.selectedCard = undefined;
      return;
    }
    this.state.selectedCard = card;
  }

  @action pick(card?: CardDef, state?: State) {
    let request = state ? state.request : this.state.request;
    if (request) {
      request.deferred.fulfill(card);
    }

    // In the 'createNewCard' case, auto-save doesn't follow any specific order,
    // so we cannot guarantee that the outer 'createNewCard' process (the top item in the stack) will be saved before the inner one.
    // That's why we use state ID to remove state from the stack.
    if (state) {
      let stateIndex = this.stateStack.findIndex((s) => s.id === state.id);
      this.stateStack.splice(stateIndex, 1);
    } else {
      this.stateStack.pop();
    }
  }

  @action createNew(ref: CodeRef, relativeTo: URL | undefined) {
    this.createNewTask.perform(ref, relativeTo);
  }

  createNewTask = task(
    async (
      ref: CodeRef,
      relativeTo: URL | undefined /* this should be the catalog entry ID */,
    ) => {
      let newCard;
      this.state.dismissModal = true;

      // We need to store the current state in a variable
      // because there is a possibility that in createNewCard,
      // users will open the card catalog modal and insert a new state into the stack.
      let currentState = this.state;
      if (this.state.request.opts?.createNewCard) {
        newCard = await this.state.request.opts?.createNewCard(
          ref,
          relativeTo,
          {
            isLinkedCard: true,
          },
        );
      } else {
        newCard = await createNewCard(ref, relativeTo);
      }
      this.pick(newCard, currentState);
    },
  );
}

function chooseCardTitle(
  filter: Filter | undefined,
  multiSelect?: boolean,
): string {
  if (!filter) {
    return DEFAULT_CHOOOSE_CARD_TITLE;
  }
  let suggestions = suggestCardChooserTitle(filter, 0, { multiSelect });
  return (
    getSuggestionWithLowestDepth(suggestions) ?? DEFAULT_CHOOOSE_CARD_TITLE
  );
}

declare module '@glint/environment-ember-loose/registry' {
  export default interface Registry {
    'CardCatalog::Modal': typeof CardCatalogModal;
  }
}<|MERGE_RESOLUTION|>--- conflicted
+++ resolved
@@ -12,11 +12,7 @@
 
 import { TrackedArray, TrackedObject } from 'tracked-built-ins';
 
-<<<<<<< HEAD
-import { Button, SearchInput } from '@cardstack/boxel-ui/components';
-=======
 import { Button, BoxelInput } from '@cardstack/boxel-ui/components';
->>>>>>> ddf845f2
 import { and, eq, gt, not } from '@cardstack/boxel-ui/helpers';
 import { IconPlus } from '@cardstack/boxel-ui/icons';
 
