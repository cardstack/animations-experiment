--- conflicted
+++ resolved
@@ -16,13 +16,7 @@
 
 import RealmService from '../services/realm';
 
-<<<<<<< HEAD
-export interface RealmDropdownItem extends RealmInfo {
-=======
-import RealmIcon from './operator-mode/realm-icon';
-
 export interface RealmDropdownItem extends EnhancedRealmInfo {
->>>>>>> 41c1a0a2
   path: string;
 }
 
