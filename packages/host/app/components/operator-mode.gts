import Component from '@glimmer/component';
import { on } from '@ember/modifier';
import { Card, CardContext, Format } from 'https://cardstack.com/base/card-api';
import Preview from './preview';
import { action } from '@ember/object';
import { fn } from '@ember/helper';
import CardCatalogModal from '@cardstack/host/components/card-catalog-modal';
import type CardService from '../services/card-service';
// import getValueFromWeakMap from '../helpers/get-value-from-weakmap';
import { eq, not } from '@cardstack/boxel-ui/helpers/truth-helpers';
import optional from '@cardstack/boxel-ui/helpers/optional';
import cn from '@cardstack/boxel-ui/helpers/cn';
import {
  IconButton,
  Modal,
  Header,
  CardContainer,
  Button,
} from '@cardstack/boxel-ui';
import SearchSheet, {
  SearchSheetMode,
} from '@cardstack/host/components/search-sheet';
import { restartableTask } from 'ember-concurrency';
import {
  Deferred,
  identifyCard,
  baseCardRef,
  chooseCard,
  type Actions,
  type CardRef,
  cardTypeDisplayName,
} from '@cardstack/runtime-common';
import type LoaderService from '../services/loader-service';
import { service } from '@ember/service';
import { tracked } from '@glimmer/tracking';
import { TrackedArray } from 'tracked-built-ins';
import OperatorModeOverlays from '@cardstack/host/components/operator-mode-overlays';
import LinksToCardComponentModifier from '@cardstack/host/modifiers/links-to-card-component-modifier';
import { schedule } from '@ember/runloop';
import { htmlSafe } from '@ember/template';
import { registerDestructor } from '@ember/destroyable';
import type { Query } from '@cardstack/runtime-common/query';
import { getSearchResults, type Search } from '../resources/search';
import { svgJar } from '@cardstack/boxel-ui/helpers/svg-jar';
import perform from 'ember-concurrency/helpers/perform';

interface Signature {
  Args: {
    firstCardInStack: Card;
    onClose: () => void;
  };
}

export type StackItem = {
  card: Card;
  format: Format;
  request?: Deferred<Card>;
};

export interface RenderedLinksToCard {
  element: HTMLElement;
  card: Card;
  context: CardContext;
  stackedAtIndex: number;
}

export default class OperatorMode extends Component<Signature> {
  stack: TrackedArray<StackItem>;
  //A variable to store value of card field
  //before in edit mode.
  cardFieldValues: WeakMap<Card, Map<string, any>> = new WeakMap<
    Card,
    Map<string, any>
  >();
  @service declare loaderService: LoaderService;
  @service declare cardService: CardService;
  @tracked searchSheetMode: SearchSheetMode = SearchSheetMode.Closed;

  constructor(owner: unknown, args: any) {
    super(owner, args);

    (globalThis as any)._CARDSTACK_CARD_SEARCH = this;
    registerDestructor(this, () => {
      delete (globalThis as any)._CARDSTACK_CARD_SEARCH;
    });

    this.stack = new TrackedArray([
      {
        card: this.args.firstCardInStack,
        format: 'isolated',
      },
    ]);
  }

  @action
  getCards(query: Query): Search {
    return getSearchResults(this, () => query);
  }

  @action onFocusSearchInput() {
    if (this.searchSheetMode == SearchSheetMode.Closed) {
      this.searchSheetMode = SearchSheetMode.SearchPrompt;
    }
  }

  @action onCancelSearchSheet() {
    this.searchSheetMode = SearchSheetMode.Closed;
  }

  @action addToStack(item: StackItem) {
    this.stack.push(item);
  }

  @action async edit(item: StackItem) {
    await this.saveCardFieldValues(item.card);
    this.setFormat(item, 'edit');
    this.stack = this.stack;
  }

  @action setFormat(item: StackItem, format: Format) {
    let index = this.stack.indexOf(item);
    if (index === -1) {
      throw new Error(`${item.card} was not found in stack`);
    }
    let newItem = {
      card: item.card,
      format,
    };
    this.stack[index] = newItem;
  }

  @action async close(item: StackItem) {
    await this.rollbackCardFieldValues(item.card);
    let index = this.stack.indexOf(item);
    this.stack.splice(index);
  }

  @action async cancel(item: StackItem) {
    if (item.request) {
      // clicking cancel closes the 'create new card' editor
      this.close(item);
    }
    await this.rollbackCardFieldValues(item.card);
    this.setFormat(item, 'isolated');
  }

  @action async save(item: StackItem) {
    let { card, request } = item;
    await this.saveCardFieldValues(card);
    let updatedCard = await this.write.perform(card);

    if (updatedCard) {
      request?.fulfill(updatedCard);
      let index = this.stack.indexOf(item);
      this.stack[index] = {
        card: updatedCard,
        format: 'isolated',
      };
    }
  }

  private write = restartableTask(async (card: Card) => {
    return await this.cardService.saveModel(card);
  });

  private async saveCardFieldValues(card: Card) {
    let fields = await this.cardService.getFields(card);
    for (let fieldName of Object.keys(fields)) {
      if (fieldName === 'id') continue;

      let field = fields[fieldName];
      if (
        (field.fieldType === 'contains' ||
          field.fieldType === 'containsMany') &&
        !(await this.cardService.isPrimitive(field.card))
      ) {
        await this.saveCardFieldValues((card as any)[fieldName]);
      }

      let cardFieldValue = this.cardFieldValues.get(card);
      if (!cardFieldValue) {
        cardFieldValue = new Map<string, any>();
      }
      cardFieldValue.set(fieldName, (card as any)[fieldName]);
      this.cardFieldValues.set(card, cardFieldValue);
    }
  }

  private publicAPI: Actions = {
    createCard: async (
      ref: CardRef,
      relativeTo: URL | undefined
    ): Promise<Card | undefined> => {
      let doc = { data: { meta: { adoptsFrom: ref } } };
      let newCard = await this.cardService.createFromSerialized(
        doc.data,
        doc,
        relativeTo ?? this.cardService.defaultURL
      );

      let newItem: StackItem = {
        card: newCard,
        format: 'edit',
        request: new Deferred(),
      };
      this.addToStack(newItem);
      return await newItem.request?.promise;
    },
    // more CRUD ops to come...
  };

  private async rollbackCardFieldValues(card: Card) {
    let fields = await this.cardService.getFields(card);
    for (let fieldName of Object.keys(fields)) {
      if (fieldName === 'id') continue;

      let field = fields[fieldName];
      if (
        (field.fieldType === 'contains' ||
          field.fieldType === 'containsMany') &&
        !(await this.cardService.isPrimitive(field.card))
      ) {
        await this.rollbackCardFieldValues((card as any)[fieldName]);
      }

      let cardFieldValue = this.cardFieldValues.get(card);
      if (cardFieldValue) {
        (card as any)[fieldName] = cardFieldValue.get(fieldName);
      }
    }
  }

  get context() {
    return {
      renderedIn: this as Component<any>,
      cardComponentModifier: LinksToCardComponentModifier,
      optional: {
        stack: this.stack, // Not used currently, but eventually there will be more than one stack and we will need to know which one we are in.
        openCard: (card: Card) => {
          return this.addToStack({ card, format: 'isolated' });
        },
      },
      actions: this.publicAPI,
    };
  }

  @tracked renderedLinksToCards = new TrackedArray<RenderedLinksToCard>([]);
  registerLinkedCardElement(
    linksToCardElement: HTMLElement,
    linksToCard: Card,
    context: CardContext
  ) {
    // Without scheduling this after render, this produces the "attempted to update value, but it had already been used previously in the same computation" type error
    schedule('afterRender', () => {
      this.renderedLinksToCards.push({
        element: linksToCardElement,
        card: linksToCard,
        stackedAtIndex: this.stack.length,
        context,
      });
    });
  }

  unregisterLinkedCardElement(card: Card) {
    let index = this.renderedLinksToCards.findIndex(
      (renderedLinksToCard) => renderedLinksToCard.card === card
    );
    if (index !== -1) {
      this.renderedLinksToCards.splice(index, 1);
    }
  }

  styleForStackedCard(stack: StackItem[], index: number) {
    let invertedIndex = stack.length - index - 1;

    let widthReductionPercent = 5; // Every new card on the stack is 5% wider than the previous one
    let offsetPx = 40; // Every new card on the stack is 40px lower than the previous one

    return htmlSafe(`
      width: ${100 - invertedIndex * widthReductionPercent}%;
      z-index: ${stack.length - invertedIndex};
      margin-top: calc(${offsetPx}px * ${index});
      `);
  }

<<<<<<< HEAD
  addCard = restartableTask(async () => {
    let type = identifyCard(this.args.firstCardInStack.constructor) ?? baseCardRef;
    let chosenCard: Card | undefined = await chooseCard({
      filter: { type }
    });
    if (chosenCard) {
      let newItem: StackItem = {
        card: chosenCard,
        format: 'isolated',
      };
      this.addToStack(newItem);
    }
  });
=======
  @action
  isBuried(stackIndex: number) {
    return stackIndex + 1 < this.stack.length;
  }

  @action
  dismissStackedCardsAbove(stackIndex: number) {
    for (let i = this.stack.length - 1; i > stackIndex; i--) {
      let stackItem = this.stack[i];
      this.close(stackItem);
    }
  }
>>>>>>> cee4a303

  <template>
    <Modal
      class='operator-mode'
      @isOpen={{true}}
      @onClose={{@onClose}}
      @isOverlayDismissalDisabled={{true}}
      @boxelModalOverlayColor='var(--operator-mode-bg-color)'
    >

      <CardCatalogModal />

<<<<<<< HEAD
      {{#if (eq this.stack.length 0)}}
        <div class='operator-mode__no-cards'>
          <p class='operator-mode__no-cards__add-card-title'>Add a card to get started</p>
          {{!-- Cannot find an svg icon with plus in the box 
          that we can fill the color of the plus and the box. --}}
          <button class='operator-mode__no-cards__add-card-button icon-button' {{on 'click' (fn (perform this.addCard))}} data-test-add-card-button>
            {{svgJar
              'icon-plus'
              width='50px'
              height='50px'
            }}
          </button>
        </div>
      {{else}}
        <div class='operator-mode-card-stack'>
          {{! z-index and offset calculation in the OperatorModeOverlays operates under assumption that it is nested under element with class operator-mode-card-stack }}
          <OperatorModeOverlays
            @renderedLinksToCards={{this.renderedLinksToCards}}
            @addToStack={{this.addToStack}}
          />

          {{#each this.stack as |item i|}}
            <div
              class='operator-mode-card-stack__card'
              data-test-stack-card-index={{i}}
              data-test-stack-card={{item.card.id}}
              style={{this.styleForStackedCard this.stack i}}
            >
              <div
                class={{cn
                  'operator-mode-card-stack__card__item'
                  operator-mode-card-stack__card__item_edit=(eq
                    item.format 'edit'
                  )
                }}
              >
                <Preview
                  @card={{item.card}}
                  @format={{item.format}}
                  @context={{this.context}}
                />
              </div>
              <div class='operator-mode-card-stack__card__header'>
                <div
                  class='operator-mode-card-stack__card__header__type'
                  data-type-display-name
                >{{cardTypeDisplayName item.card}}</div>
                {{#if (not (eq item.format 'edit'))}}
                  <IconButton
                    @icon='icon-horizontal-three-dots'
                    @width='20px'
                    @height='20px'
                    class='icon-button'
                    aria-label='Edit'
                    {{on 'click' (fn this.edit item i)}}
                    data-test-edit-button
                  />
                {{/if}}
                <IconButton
                  @icon='icon-x'
                  @width='20px'
                  @height='20px'
                  class='icon-button'
                  aria-label='Close'
                  {{on 'click' (fn this.close item)}}
                  data-test-close-button
                />
              </div>
              {{#if (eq item.format 'edit')}}
                <div class='operator-mode-card-stack__card__footer'>
                  <button
                    class='operator-mode-card-stack__card__footer-button light-button'
=======
      <div class='operator-mode-card-stack'>
        {{! z-index and offset calculation in the OperatorModeOverlays operates under assumption that it is nested under element with class operator-mode-card-stack }}
        <OperatorModeOverlays
          @renderedLinksToCards={{this.renderedLinksToCards}}
          @addToStack={{this.addToStack}}
        />

        {{#each this.stack as |item i|}}
          <div
            class={{cn
              'operator-mode-card-stack__item'
              operator-mode-card-stack__buried=(this.isBuried i)
            }}
            data-test-stack-card-index={{i}}
            data-test-stack-card={{item.card.id}}
            style={{this.styleForStackedCard this.stack i}}
          >
            <CardContainer
              class={{cn
                'operator-mode-card-stack__card'
                operator-mode-card-stack__card--edit=(eq item.format 'edit')
              }}
            >
              <Header
                @title={{cardTypeDisplayName item.card}}
                class='operator-mode-card-stack__card__header'
                {{on
                  'click'
                  (optional
                    (if (this.isBuried i) (fn this.dismissStackedCardsAbove i))
                  )
                }}
              >
                <:actions>
                  {{#if (not (eq item.format 'edit'))}}
                    <IconButton
                      @icon='icon-horizontal-three-dots'
                      @width='20px'
                      @height='20px'
                      class='icon-button'
                      aria-label='Edit'
                      {{on 'click' (fn this.edit item i)}}
                      data-test-edit-button
                    />
                  {{/if}}
                  <IconButton
                    @icon='icon-x'
                    @width='20px'
                    @height='20px'
                    class='icon-button'
                    aria-label='Close'
                    {{on 'click' (fn this.close item)}}
                    data-test-close-button
                  />
                </:actions>
              </Header>
              <div class='operator-mode-card-stack__card__content'>
                <Preview
                  @card={{item.card}}
                  @format={{item.format}}
                  @context={{this.context}}
                />
              </div>
              {{#if (eq item.format 'edit')}}
                <footer class='operator-mode-card-stack__card__footer'>
                  <Button
                    @kind='secondary-light'
                    @size='tall'
                    class='operator-mode-card-stack__card__footer-button'
>>>>>>> cee4a303
                    {{on 'click' (fn this.cancel item)}}
                    aria-label='Cancel'
                    data-test-cancel-button
                  >
                    Cancel
<<<<<<< HEAD
                  </button>
                  <button
=======
                  </Button>
                  <Button
                    @kind='primary'
                    @size='tall'
>>>>>>> cee4a303
                    class='operator-mode-card-stack__card__footer-button'
                    {{on 'click' (fn this.save item)}}
                    aria-label='Save'
                    data-test-save-button
                  >
                    Save
<<<<<<< HEAD
                  </button>
                </div>
              {{/if}}
            </div>
          {{/each}}
        </div>
      {{/if}}
=======
                  </Button>
                </footer>
              {{/if}}
            </CardContainer>
          </div>
        {{/each}}
      </div>
>>>>>>> cee4a303
      <SearchSheet
        @mode={{this.searchSheetMode}}
        @onCancel={{this.onCancelSearchSheet}}
        @onFocus={{this.onFocusSearchInput}}
      />
    </Modal>
  </template>
}

declare module '@glint/environment-ember-loose/registry' {
  export default interface Registry {
    OperatorMode: typeof OperatorMode;
  }
}<|MERGE_RESOLUTION|>--- conflicted
+++ resolved
@@ -283,7 +283,6 @@
       `);
   }
 
-<<<<<<< HEAD
   addCard = restartableTask(async () => {
     let type = identifyCard(this.args.firstCardInStack.constructor) ?? baseCardRef;
     let chosenCard: Card | undefined = await chooseCard({
@@ -297,7 +296,7 @@
       this.addToStack(newItem);
     }
   });
-=======
+
   @action
   isBuried(stackIndex: number) {
     return stackIndex + 1 < this.stack.length;
@@ -310,7 +309,6 @@
       this.close(stackItem);
     }
   }
->>>>>>> cee4a303
 
   <template>
     <Modal
@@ -323,7 +321,6 @@
 
       <CardCatalogModal />
 
-<<<<<<< HEAD
       {{#if (eq this.stack.length 0)}}
         <div class='operator-mode__no-cards'>
           <p class='operator-mode__no-cards__add-card-title'>Add a card to get started</p>
@@ -347,163 +344,89 @@
 
           {{#each this.stack as |item i|}}
             <div
-              class='operator-mode-card-stack__card'
+              class={{cn
+                'operator-mode-card-stack__item'
+                operator-mode-card-stack__buried=(this.isBuried i)
+              }}
               data-test-stack-card-index={{i}}
               data-test-stack-card={{item.card.id}}
               style={{this.styleForStackedCard this.stack i}}
             >
-              <div
+              <CardContainer
                 class={{cn
-                  'operator-mode-card-stack__card__item'
-                  operator-mode-card-stack__card__item_edit=(eq
-                    item.format 'edit'
-                  )
+                  'operator-mode-card-stack__card'
+                  operator-mode-card-stack__card--edit=(eq item.format 'edit')
                 }}
               >
-                <Preview
-                  @card={{item.card}}
-                  @format={{item.format}}
-                  @context={{this.context}}
-                />
-              </div>
-              <div class='operator-mode-card-stack__card__header'>
-                <div
-                  class='operator-mode-card-stack__card__header__type'
-                  data-type-display-name
-                >{{cardTypeDisplayName item.card}}</div>
-                {{#if (not (eq item.format 'edit'))}}
-                  <IconButton
-                    @icon='icon-horizontal-three-dots'
-                    @width='20px'
-                    @height='20px'
-                    class='icon-button'
-                    aria-label='Edit'
-                    {{on 'click' (fn this.edit item i)}}
-                    data-test-edit-button
-                  />
-                {{/if}}
-                <IconButton
-                  @icon='icon-x'
-                  @width='20px'
-                  @height='20px'
-                  class='icon-button'
-                  aria-label='Close'
-                  {{on 'click' (fn this.close item)}}
-                  data-test-close-button
-                />
-              </div>
-              {{#if (eq item.format 'edit')}}
-                <div class='operator-mode-card-stack__card__footer'>
-                  <button
-                    class='operator-mode-card-stack__card__footer-button light-button'
-=======
-      <div class='operator-mode-card-stack'>
-        {{! z-index and offset calculation in the OperatorModeOverlays operates under assumption that it is nested under element with class operator-mode-card-stack }}
-        <OperatorModeOverlays
-          @renderedLinksToCards={{this.renderedLinksToCards}}
-          @addToStack={{this.addToStack}}
-        />
-
-        {{#each this.stack as |item i|}}
-          <div
-            class={{cn
-              'operator-mode-card-stack__item'
-              operator-mode-card-stack__buried=(this.isBuried i)
-            }}
-            data-test-stack-card-index={{i}}
-            data-test-stack-card={{item.card.id}}
-            style={{this.styleForStackedCard this.stack i}}
-          >
-            <CardContainer
-              class={{cn
-                'operator-mode-card-stack__card'
-                operator-mode-card-stack__card--edit=(eq item.format 'edit')
-              }}
-            >
-              <Header
-                @title={{cardTypeDisplayName item.card}}
-                class='operator-mode-card-stack__card__header'
-                {{on
-                  'click'
-                  (optional
-                    (if (this.isBuried i) (fn this.dismissStackedCardsAbove i))
-                  )
-                }}
-              >
-                <:actions>
-                  {{#if (not (eq item.format 'edit'))}}
+                <Header
+                  @title={{cardTypeDisplayName item.card}}
+                  class='operator-mode-card-stack__card__header'
+                  {{on
+                    'click'
+                    (optional
+                      (if (this.isBuried i) (fn this.dismissStackedCardsAbove i))
+                    )
+                  }}
+                >
+                  <:actions>
+                    {{#if (not (eq item.format 'edit'))}}
+                      <IconButton
+                        @icon='icon-horizontal-three-dots'
+                        @width='20px'
+                        @height='20px'
+                        class='icon-button'
+                        aria-label='Edit'
+                        {{on 'click' (fn this.edit item i)}}
+                        data-test-edit-button
+                      />
+                    {{/if}}
                     <IconButton
-                      @icon='icon-horizontal-three-dots'
+                      @icon='icon-x'
                       @width='20px'
                       @height='20px'
                       class='icon-button'
-                      aria-label='Edit'
-                      {{on 'click' (fn this.edit item i)}}
-                      data-test-edit-button
+                      aria-label='Close'
+                      {{on 'click' (fn this.close item)}}
+                      data-test-close-button
                     />
-                  {{/if}}
-                  <IconButton
-                    @icon='icon-x'
-                    @width='20px'
-                    @height='20px'
-                    class='icon-button'
-                    aria-label='Close'
-                    {{on 'click' (fn this.close item)}}
-                    data-test-close-button
+                  </:actions>
+                </Header>
+                <div class='operator-mode-card-stack__card__content'>
+                  <Preview
+                    @card={{item.card}}
+                    @format={{item.format}}
+                    @context={{this.context}}
                   />
-                </:actions>
-              </Header>
-              <div class='operator-mode-card-stack__card__content'>
-                <Preview
-                  @card={{item.card}}
-                  @format={{item.format}}
-                  @context={{this.context}}
-                />
-              </div>
-              {{#if (eq item.format 'edit')}}
-                <footer class='operator-mode-card-stack__card__footer'>
-                  <Button
-                    @kind='secondary-light'
-                    @size='tall'
-                    class='operator-mode-card-stack__card__footer-button'
->>>>>>> cee4a303
-                    {{on 'click' (fn this.cancel item)}}
-                    aria-label='Cancel'
-                    data-test-cancel-button
-                  >
-                    Cancel
-<<<<<<< HEAD
-                  </button>
-                  <button
-=======
-                  </Button>
-                  <Button
-                    @kind='primary'
-                    @size='tall'
->>>>>>> cee4a303
-                    class='operator-mode-card-stack__card__footer-button'
-                    {{on 'click' (fn this.save item)}}
-                    aria-label='Save'
-                    data-test-save-button
-                  >
-                    Save
-<<<<<<< HEAD
-                  </button>
                 </div>
-              {{/if}}
+                {{#if (eq item.format 'edit')}}
+                  <footer class='operator-mode-card-stack__card__footer'>
+                    <Button
+                      @kind='secondary-light'
+                      @size='tall'
+                      class='operator-mode-card-stack__card__footer-button'
+                      {{on 'click' (fn this.cancel item)}}
+                      aria-label='Cancel'
+                      data-test-cancel-button
+                    >
+                      Cancel
+                    </Button>
+                    <Button
+                      @kind='primary'
+                      @size='tall'
+                      class='operator-mode-card-stack__card__footer-button'
+                      {{on 'click' (fn this.save item)}}
+                      aria-label='Save'
+                      data-test-save-button
+                    >
+                      Save
+                    </Button>
+                  </footer>
+                {{/if}}
+              </CardContainer>
             </div>
           {{/each}}
         </div>
       {{/if}}
-=======
-                  </Button>
-                </footer>
-              {{/if}}
-            </CardContainer>
-          </div>
-        {{/each}}
-      </div>
->>>>>>> cee4a303
       <SearchSheet
         @mode={{this.searchSheetMode}}
         @onCancel={{this.onCancelSearchSheet}}
