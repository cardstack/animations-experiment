import Component from '@glimmer/component';
import { on } from '@ember/modifier';
import { Card, CardContext, Format } from 'https://cardstack.com/base/card-api';
import Preview from './preview';
import { action } from '@ember/object';
import { fn, array } from '@ember/helper';
import CardCatalogModal from '@cardstack/host/components/card-catalog-modal';
import type CardService from '../services/card-service';
// import getValueFromWeakMap from '../helpers/get-value-from-weakmap';
import { eq, not } from '@cardstack/boxel-ui/helpers/truth-helpers';
import optional from '@cardstack/boxel-ui/helpers/optional';
import cn from '@cardstack/boxel-ui/helpers/cn';
import {
  IconButton,
  Modal,
  Header,
  CardContainer,
  Button,
} from '@cardstack/boxel-ui';
import SearchSheet, {
  SearchSheetMode,
} from '@cardstack/host/components/search-sheet';
import { restartableTask } from 'ember-concurrency';
import {
  Deferred,
  baseCardRef,
  chooseCard,
  type Actions,
  type CardRef,
  cardTypeDisplayName,
} from '@cardstack/runtime-common';
import type LoaderService from '../services/loader-service';
import { service } from '@ember/service';
import { tracked } from '@glimmer/tracking';
import { TrackedArray } from 'tracked-built-ins';
import OperatorModeOverlays from '@cardstack/host/components/operator-mode-overlays';
import LinksToCardComponentModifier from '@cardstack/host/modifiers/links-to-card-component-modifier';
import { schedule } from '@ember/runloop';
import { htmlSafe } from '@ember/template';
import { registerDestructor } from '@ember/destroyable';
import type { Query } from '@cardstack/runtime-common/query';
import { getSearchResults, type Search } from '../resources/search';
import { svgJar } from '@cardstack/boxel-ui/helpers/svg-jar';
import perform from 'ember-concurrency/helpers/perform';
import OperatorModeStateService from '@cardstack/host/services/operator-mode-state-service';
import BoxelDropdown from '@cardstack/boxel-ui/components/dropdown';
import BoxelMenu from '@cardstack/boxel-ui/components/menu';
import menuItem from '@cardstack/boxel-ui/helpers/menu-item';

interface Signature {
  Args: {
    onClose: () => void;
  };
}

export type OperatorModeState = {
  stacks: Stack[];
};

export type Stack = {
  items: StackItem[];
};

export type StackItem = {
  card: Card;
  format: Format;
  request?: Deferred<Card>;
  isLinkedCard?: boolean;
};

export interface RenderedLinksToCard {
  element: HTMLElement;
  card: Card;
  context: CardContext;
  stackedAtIndex: number;
}

export default class OperatorMode extends Component<Signature> {
  //A variable to store value of card field
  //before in edit mode.
  cardFieldValues: WeakMap<Card, Map<string, any>> = new WeakMap<
    Card,
    Map<string, any>
  >();
  @service declare loaderService: LoaderService;
  @service declare cardService: CardService;
  @service declare operatorModeStateService: OperatorModeStateService;
  @tracked searchSheetMode: SearchSheetMode = SearchSheetMode.Closed;

  constructor(owner: unknown, args: any) {
    super(owner, args);

    (globalThis as any)._CARDSTACK_CARD_SEARCH = this;
    registerDestructor(this, () => {
      delete (globalThis as any)._CARDSTACK_CARD_SEARCH;
      this.operatorModeStateService.clearStack();
    });
  }

  get stack() {
    // We return the first one until we start supporting 2 stacks
    return this.operatorModeStateService.state?.stacks[0]?.items;
  }

  @action
  getCards(query: Query): Search {
    return getSearchResults(this, () => query);
  }

  @action onFocusSearchInput() {
    if (this.searchSheetMode == SearchSheetMode.Closed) {
      this.searchSheetMode = SearchSheetMode.SearchPrompt;
    }
  }

  @action onCancelSearchSheet() {
    this.searchSheetMode = SearchSheetMode.Closed;
  }

  @action addToStack(item: StackItem) {
    this.operatorModeStateService.addItemToStack(item);
  }

  @action async edit(item: StackItem) {
    await this.saveCardFieldValues(item.card);
    this.updateItem(item, 'edit', new Deferred());
  }

  @action updateItem(
    item: StackItem,
    format: Format,
    request?: Deferred<Card>
  ) {
    let newItem = {
      card: item.card,
      format,
      request,
    };

    this.replaceItemInStack(item, newItem);

    return newItem;
  }

  @action async close(item: StackItem) {
    await this.rollbackCardFieldValues(item.card);

    this.operatorModeStateService.removeItemFromStack(item);
  }

  @action async cancel(item: StackItem) {
    await this.rollbackCardFieldValues(item.card);
    this.updateItem(item, 'isolated');
  }

  @action async save(item: StackItem) {
    let { card, request, isLinkedCard } = item;
    await this.saveCardFieldValues(card);
    let updatedCard = await this.write.perform(card);

    if (updatedCard) {
      request?.fulfill(updatedCard);

      if (isLinkedCard) {
        this.close(item); // closes the 'create new card' editor for linked card fields
      } else {
        this.replaceItemInStack(item, {
          card: updatedCard,
          format: 'isolated',
        });
      }
    }
  }

  //TODO: Implement remove card function
  @action async delete(item: StackItem) {
    await this.close(item);
  }

  replaceItemInStack(item: StackItem, newItem: StackItem) {
    this.operatorModeStateService.replaceItemInStack(item, newItem);
  }

  private write = restartableTask(async (card: Card) => {
    return await this.cardService.saveModel(card);
  });

  private async saveCardFieldValues(card: Card) {
    let fields = await this.cardService.getFields(card);
    for (let fieldName of Object.keys(fields)) {
      if (fieldName === 'id') continue;

      let field = fields[fieldName];
      if (
        (field.fieldType === 'contains' ||
          field.fieldType === 'containsMany') &&
        !(await this.cardService.isPrimitive(field.card))
      ) {
        await this.saveCardFieldValues((card as any)[fieldName]);
      }

      let cardFieldValue = this.cardFieldValues.get(card);
      if (!cardFieldValue) {
        cardFieldValue = new Map<string, any>();
      }
      cardFieldValue.set(fieldName, (card as any)[fieldName]);
      this.cardFieldValues.set(card, cardFieldValue);
    }
  }

  private publicAPI: Actions = {
    createCard: async (
      ref: CardRef,
      relativeTo: URL | undefined,
      opts?: {
        isLinkedCard?: boolean;
      }
    ): Promise<Card | undefined> => {
      let doc = { data: { meta: { adoptsFrom: ref } } };
      let newCard = await this.cardService.createFromSerialized(
        doc.data,
        doc,
        relativeTo ?? this.cardService.defaultURL
      );

      let newItem: StackItem = {
        card: newCard,
        format: 'edit',
        request: new Deferred(),
        isLinkedCard: opts?.isLinkedCard,
      };
      this.addToStack(newItem);
      return await newItem.request?.promise;
    },
    viewCard: (card: Card) => {
      return this.addToStack({ card, format: 'isolated' });
    },
  };

  private async rollbackCardFieldValues(card: Card) {
    let fields = await this.cardService.getFields(card);
    for (let fieldName of Object.keys(fields)) {
      if (fieldName === 'id') continue;

      let field = fields[fieldName];
      if (
        (field.fieldType === 'contains' ||
          field.fieldType === 'containsMany') &&
        !(await this.cardService.isPrimitive(field.card))
      ) {
        await this.rollbackCardFieldValues((card as any)[fieldName]);
      }

      let cardFieldValue = this.cardFieldValues.get(card);
      if (cardFieldValue) {
        (card as any)[fieldName] = cardFieldValue.get(fieldName);
      }
    }
  }

  get context() {
    return {
      renderedIn: this as Component<any>,
      cardComponentModifier: LinksToCardComponentModifier,
      optional: {
        stack: this.stack, // Not used currently, but eventually there will be more than one stack and we will need to know which one we are in.
      },
      actions: this.publicAPI,
    };
  }

  @tracked renderedLinksToCards = new TrackedArray<RenderedLinksToCard>([]);
  registerLinkedCardElement(
    linksToCardElement: HTMLElement,
    linksToCard: Card,
    context: CardContext
  ) {
    // Without scheduling this after render, this produces the "attempted to update value, but it had already been used previously in the same computation" type error
    schedule('afterRender', () => {
      this.renderedLinksToCards.push({
        element: linksToCardElement,
        card: linksToCard,
        stackedAtIndex: this.stack.length,
        context,
      });
    });
  }

  unregisterLinkedCardElement(card: Card) {
    let index = this.renderedLinksToCards.findIndex(
      (renderedLinksToCard) => renderedLinksToCard.card === card
    );
    if (index !== -1) {
      this.renderedLinksToCards.splice(index, 1);
    }
  }

  styleForStackedCard(stack: StackItem[], index: number) {
    let invertedIndex = stack.length - index - 1;

    let widthReductionPercent = 5; // Every new card on the stack is 5% wider than the previous one
    let offsetPx = 40; // Every new card on the stack is 40px lower than the previous one

    return htmlSafe(`
      width: ${100 - invertedIndex * widthReductionPercent}%;
      z-index: ${stack.length - invertedIndex};
      padding-top: calc(${offsetPx}px * ${index});
    `);
  }

  addCard = restartableTask(async () => {
    let type = baseCardRef;
    let chosenCard: Card | undefined = await chooseCard({
      filter: { type },
    });

    if (chosenCard) {
      let newItem: StackItem = {
        card: chosenCard,
        format: 'isolated',
      };
      this.addToStack(newItem);
    }
  });

  @action
  isBuried(stackIndex: number) {
    return stackIndex + 1 < this.stack.length;
  }

<<<<<<< HEAD
  isUseCardDisplayName(item: StackItem) {
    return item.card.constructor.name !== 'CardsGrid' || item.format === 'edit';
  }

=======
>>>>>>> d9cf361b
  @action
  async dismissStackedCardsAbove(stackIndex: number) {
    for (let i = this.stack.length - 1; i > stackIndex; i--) {
      let stackItem = this.stack[i];
      await this.close(stackItem);
    }
  }

  <template>
    <Modal
      class='operator-mode'
      @isOpen={{true}}
      @onClose={{@onClose}}
      @isOverlayDismissalDisabled={{true}}
      @boxelModalOverlayColor='var(--operator-mode-bg-color)'
    >

      <CardCatalogModal />

      {{#if (eq this.stack.length 0)}}
        <div class='operator-mode__no-cards'>
          <p class='operator-mode__no-cards__add-card-title'>Add a card to get
            started</p>
          {{! Cannot find an svg icon with plus in the box
          that we can fill the color of the plus and the box. }}
          <button
            class='operator-mode__no-cards__add-card-button icon-button'
            {{on 'click' (fn (perform this.addCard))}}
            data-test-add-card-button
          >
            {{svgJar 'icon-plus' width='50px' height='50px'}}
          </button>
        </div>
      {{else}}
        <div class='operator-mode-card-stack'>
          {{! z-index and offset calculation in the OperatorModeOverlays operates under assumption that it is nested under element with class operator-mode-card-stack }}
          <OperatorModeOverlays
            @renderedLinksToCards={{this.renderedLinksToCards}}
            @addToStack={{this.addToStack}}
          />

          {{#each this.stack as |item i|}}
            <div
              class={{cn
                'operator-mode-card-stack__item'
                operator-mode-card-stack__buried=(this.isBuried i)
              }}
              data-test-stack-card-index={{i}}
              data-test-stack-card={{item.card.id}}
              style={{this.styleForStackedCard this.stack i}}
            >
              <CardContainer
                class={{cn
                  'operator-mode-card-stack__card'
                  operator-mode-card-stack__card--edit=(eq item.format 'edit')
                }}
              >
                <Header
                  @title={{cardTypeDisplayName item.card}}
                  class='operator-mode-card-stack__card__header'
                  {{on
                    'click'
                    (optional
                      (if
                        (this.isBuried i) (fn this.dismissStackedCardsAbove i)
                      )
                    )
                  }}
                  data-test-stack-card-header
                >
                  <:actions>
                    <BoxelDropdown>
                      <:trigger as |bindings|>
                        <IconButton
                            @icon='icon-horizontal-three-dots'
                            @width='20px'
                            @height='20px'
                            class='icon-button'
                            aria-label='Options'
                            data-test-edit-button
                            {{bindings}}
                          />
                      </:trigger>
                      <:content as |dd|>
                        <BoxelMenu
                          @closeMenu={{dd.close}}
                          @items={{if (eq item.format 'edit') 
                          (array
                            (menuItem
                              "Finish Editing" (fn this.save item i) icon='icon-check-mark'
                            )
                            (menuItem 
                              "Delete" (fn this.delete item i) icon='icon-trash'
                            )
                          ) 
                          (array 
                            (menuItem
                              "Edit" (fn this.edit item i) icon='icon-pencil'
                            )
                          )
                          }}
                        />
                      </:content>
                    </BoxelDropdown>
                    <IconButton
                      @icon='icon-x'
                      @width='20px'
                      @height='20px'
                      class='icon-button'
                      aria-label='Close'
                      {{on 'click' (fn this.close item)}}
                      data-test-close-button
                    />
                  </:actions>
                </Header>
                <div class='operator-mode-card-stack__card__content'>
                  <Preview
                    @card={{item.card}}
                    @format={{item.format}}
                    @context={{this.context}}
                  />
                </div>
                {{#if (eq item.format 'edit')}}
                  <footer class='operator-mode-card-stack__card__footer'>
                    <Button
                      @kind='secondary-light'
                      @size='tall'
                      class='operator-mode-card-stack__card__footer-button'
                      {{on 'click' (fn this.cancel item)}}
                      aria-label='Cancel'
                      data-test-cancel-button
                    >
                      Cancel
                    </Button>
                    <Button
                      @kind='primary'
                      @size='tall'
                      class='operator-mode-card-stack__card__footer-button'
                      {{on 'click' (fn this.save item)}}
                      aria-label='Save'
                      data-test-save-button
                    >
                      Save
                    </Button>
                  </footer>
                {{/if}}
              </CardContainer>
            </div>
          {{/each}}
        </div>
      {{/if}}
      <SearchSheet
        @mode={{this.searchSheetMode}}
        @onCancel={{this.onCancelSearchSheet}}
        @onFocus={{this.onFocusSearchInput}}
      />
    </Modal>
    <style>
      .operator-mode-card-stack__buried .operator-mode-card-stack__card {
        background-color: var(--boxel-200);
        grid-template-rows: var(--buried-operator-mode-header-height) auto;
      }

      .operator-mode-card-stack__buried .operator-mode-card-stack__card__header .icon-button {
        display: none;
      }

      .operator-mode-card-stack__buried .operator-mode-card-stack__card__header {
        cursor: pointer;
        font: 500 var(--boxel-font-sm);
        padding: 0 var(--boxel-sp-xs);
      }
    </style>
  </template>
}

declare module '@glint/environment-ember-loose/registry' {
  export default interface Registry {
    OperatorMode: typeof OperatorMode;
  }
}<|MERGE_RESOLUTION|>--- conflicted
+++ resolved
@@ -7,7 +7,7 @@
 import CardCatalogModal from '@cardstack/host/components/card-catalog-modal';
 import type CardService from '../services/card-service';
 // import getValueFromWeakMap from '../helpers/get-value-from-weakmap';
-import { eq, not } from '@cardstack/boxel-ui/helpers/truth-helpers';
+import { eq } from '@cardstack/boxel-ui/helpers/truth-helpers';
 import optional from '@cardstack/boxel-ui/helpers/optional';
 import cn from '@cardstack/boxel-ui/helpers/cn';
 import {
@@ -328,13 +328,6 @@
     return stackIndex + 1 < this.stack.length;
   }
 
-<<<<<<< HEAD
-  isUseCardDisplayName(item: StackItem) {
-    return item.card.constructor.name !== 'CardsGrid' || item.format === 'edit';
-  }
-
-=======
->>>>>>> d9cf361b
   @action
   async dismissStackedCardsAbove(stackIndex: number) {
     for (let i = this.stack.length - 1; i > stackIndex; i--) {
