--- conflicted
+++ resolved
@@ -3,9 +3,7 @@
 import Preview from './preview';
 import { action } from '@ember/object';
 import { on } from '@ember/modifier';
-<<<<<<< HEAD
 import { fn } from '@ember/helper';
-import { Button } from '@cardstack/boxel-ui';
 import CardCatalogModal from '@cardstack/host/components/card-catalog-modal';
 import CreateCardModal from '@cardstack/host/components/create-card-modal';
 import type CardService from '../services/card-service';
@@ -13,14 +11,10 @@
 import { eq, not } from '@cardstack/boxel-ui/helpers/truth-helpers';
 import { svgJar } from '@cardstack/boxel-ui/helpers/svg-jar';
 import cn from '@cardstack/boxel-ui/helpers/cn';
-=======
 import { IconButton } from '@cardstack/boxel-ui';
-import CardCatalogModal from '@cardstack/host/components/card-catalog-modal';
-import CreateCardModal from '@cardstack/host/components/create-card-modal';
 import SearchSheet, {
   SearchSheetMode,
 } from '@cardstack/host/components/search-sheet';
->>>>>>> 8723d3c3
 import { restartableTask } from 'ember-concurrency';
 import {
   chooseCard,
@@ -32,6 +26,7 @@
 import type LoaderService from '../services/loader-service';
 import { service } from '@ember/service';
 import type * as CardAPI from 'https://cardstack.com/base/card-api';
+import { tracked } from '@glimmer/tracking';
 
 import { TrackedArray, TrackedWeakMap } from 'tracked-built-ins';
 
@@ -49,11 +44,8 @@
   //before in edit mode.
   cardFieldValues: WeakMap<Card, Map<string, any>> = new WeakMap<Card, Map<string, any>>();
   @service declare loaderService: LoaderService;
-<<<<<<< HEAD
   @service declare cardService: CardService;
-=======
   @tracked searchSheetMode: SearchSheetMode = SearchSheetMode.Closed;
->>>>>>> 8723d3c3
 
   constructor(owner: unknown, args: any) {
     super(owner, args);
@@ -178,26 +170,28 @@
       <div class='operator-mode-card-stack'>
         {{#each this.stack as |card|}}
           <div class='operator-mode-card-stack__card'>
+            <div class={{cn 'operator-mode-card-stack__card__item' operator-mode-card-stack__card__item_edit=(eq (getValueFromWeakMap this.formats card) 'edit')}}>
+              <Preview @card={{card}} @format={{this.getFormat card}} />
+            </div>
             <div class='operator-mode-card-stack__card__header'>
               {{#if (not (eq (getValueFromWeakMap this.formats card) 'edit'))}}
-                <button
-                  class='operator-mode-card-stack__card__header-item icon-button'
+                <IconButton
+                  @icon='icon-horizontal-three-dots'
+                  @width='20px'
+                  @height='20px'
+                  class='icon-button'
+                  aria-label='Edit'
                   {{on 'click' (fn this.edit card)}}
-                  aria-label='Edit'
-                >
-                  {{svgJar 'icon-horizontal-three-dots' width='20px' height='20px'}}
-                </button>
+                />
               {{/if}}
-              <button
-                class='operator-mode-card-stack__card__header-item icon-button'
-                {{on 'click' (fn this.close card)}}
-                aria-label='Close'
-              >
-                {{svgJar 'icon-x' width='20px' height='20px'}}
-              </button>
-            </div>
-            <div class={{cn 'operator-mode-card-stack__card__item' operator-mode-card-stack__card__item_edit=(eq (getValueFromWeakMap this.formats card) 'edit')}}>
-              <Preview @card={{card}} @format={{this.getFormat card}} />
+              <IconButton
+                @icon='icon-x'
+                @width='20px'
+                @height='20px'
+                class='icon-button'
+                aria-label='Edit'
+                {{on 'click' (fn this.edit card)}}
+              />
             </div>
             {{#if (eq (getValueFromWeakMap this.formats card) 'edit')}}
             <div class='operator-mode-card-stack__card__footer'>
@@ -219,13 +213,6 @@
             {{/if}}
           </div>
         {{/each}}
-<<<<<<< HEAD
-        <br />
-        <Button @kind='primary' @size='tall' {{on 'click' this.createNew}}>
-          ➕ Add a new card to this collection
-        </Button>
-=======
-
         <div>
           <br />
           <IconButton
@@ -238,7 +225,6 @@
             data-test-create-new-card-button
           />
         </div>
->>>>>>> 8723d3c3
       </div>
       <SearchSheet
         @mode={{this.searchSheetMode}}
