import Component from '@glimmer/component';
import { on } from '@ember/modifier';
import {
  Card,
  CardRenderingContext,
  Format,
} from 'https://cardstack.com/base/card-api';
import Preview from './preview';
import { action } from '@ember/object';
import { fn } from '@ember/helper';
import CardCatalogModal from '@cardstack/host/components/card-catalog-modal';
import type CardService from '../services/card-service';
// import getValueFromWeakMap from '../helpers/get-value-from-weakmap';
import { eq, not } from '@cardstack/boxel-ui/helpers/truth-helpers';
import cn from '@cardstack/boxel-ui/helpers/cn';
import { IconButton, Modal } from '@cardstack/boxel-ui';
import SearchSheet, {
  SearchSheetMode,
} from '@cardstack/host/components/search-sheet';
import { restartableTask } from 'ember-concurrency';
import {
  Deferred,
  type Actions,
  type CardRef,
} from '@cardstack/runtime-common';
import type LoaderService from '../services/loader-service';
import { service } from '@ember/service';
import { tracked } from '@glimmer/tracking';

import { TrackedArray } from 'tracked-built-ins';
import { cardTypeDisplayName } from '@cardstack/host/helpers/card-type-display-name';
import OperatorModeOverlays from '@cardstack/host/components/operator-mode-overlays';
import LinksToCardComponentModifier from '@cardstack/host/modifiers/links-to-card-component-modifier';
import { schedule } from '@ember/runloop';
import { htmlSafe } from '@ember/template';

interface Signature {
  Args: {
    firstCardInStack: Card;
    onClose: () => void;
  };
}

<<<<<<< HEAD
export interface RenderedLinksToCard {
  element: HTMLElement;
  card: Card;
  context: CardRenderingContext;
  stackedAtIndex: number;
}

export default class OperatorMode extends Component<Signature> {
  stack: TrackedArray<Card>; // deferred can be a part of this
  formats: WeakMap<Card, Format> = new TrackedWeakMap<Card, Format>(); // this could also be part of the stack
  requests: WeakMap<Card, Deferred<Card>> = new TrackedWeakMap<
    Card,
    Deferred<Card>
  >();
=======
type StackItem = {
  card: Card;
  format: Format;
  request?: Deferred<Card>;
};
>>>>>>> 9b8bd8ea

export default class OperatorMode extends Component<Signature> {
  stack: TrackedArray<StackItem>;
  //A variable to store value of card field
  //before in edit mode.
  cardFieldValues: WeakMap<Card, Map<string, any>> = new WeakMap<
    Card,
    Map<string, any>
  >();
  @service declare loaderService: LoaderService;
  @service declare cardService: CardService;
  @tracked searchSheetMode: SearchSheetMode = SearchSheetMode.Closed;

  constructor(owner: unknown, args: any) {
    super(owner, args);
    this.stack = new TrackedArray([
      {
        card: this.args.firstCardInStack,
        format: 'isolated',
      },
    ]);
  }

  @action onFocusSearchInput() {
    if (this.searchSheetMode == SearchSheetMode.Closed) {
      this.searchSheetMode = SearchSheetMode.SearchPrompt;
    }
  }

  @action onCancelSearchSheet() {
    this.searchSheetMode = SearchSheetMode.Closed;
  }

  @action addToStack(item: StackItem) {
    this.stack.push(item);
  }

  @action async edit(item: StackItem) {
    await this.saveCardFieldValues(item.card);
    this.setFormat(item, 'edit');
    this.stack = this.stack;
  }

  @action setFormat(item: StackItem, format: Format) {
    let index = this.stack.indexOf(item);
    if (index === -1) {
      throw new Error(`${item.card} was not found in stack`);
    }
    let newItem = {
      card: item.card,
      format,
    };
    this.stack[index] = newItem;
  }

  @action async close(item: StackItem) {
    await this.rollbackCardFieldValues(item.card);
    let index = this.stack.indexOf(item);
    this.stack.splice(index);
    if (this.stack.length === 0) {
      this.args.onClose();
    }
  }

  @action async cancel(item: StackItem) {
    if (item.request) {
      // clicking cancel closes the 'create new card' editor
      this.close(item);
    }
    await this.rollbackCardFieldValues(item.card);
    this.setFormat(item, 'isolated');
  }

  @action async save(item: StackItem) {
    let { card, request } = item;
    await this.saveCardFieldValues(card);
    let updatedCard = await this.write.perform(card);

    if (updatedCard && request) {
      request.fulfill(updatedCard);
      let index = this.stack.indexOf(item);
      this.stack[index] = {
        card: updatedCard,
        format: 'isolated',
      };
    }
  }

  private write = restartableTask(async (card: Card) => {
    return await this.cardService.saveModel(card);
  });

  private async saveCardFieldValues(card: Card) {
    let fields = await this.cardService.getFields(card);
    for (let fieldName of Object.keys(fields)) {
      if (fieldName === 'id') continue;

      let field = fields[fieldName];
      if (
        (field.fieldType === 'contains' ||
          field.fieldType === 'containsMany') &&
        !(await this.cardService.isPrimitive(field.card))
      ) {
        await this.saveCardFieldValues((card as any)[fieldName]);
      }

      let cardFieldValue = this.cardFieldValues.get(card);
      if (!cardFieldValue) {
        cardFieldValue = new Map<string, any>();
      }
      cardFieldValue.set(fieldName, (card as any)[fieldName]);
      this.cardFieldValues.set(card, cardFieldValue);
    }
  }

  private publicAPI: Actions = {
    createCard: async (
      ref: CardRef,
      relativeTo: URL | undefined
    ): Promise<Card | undefined> => {
      let doc = { data: { meta: { adoptsFrom: ref } } };
      let newCard = await this.cardService.createFromSerialized(
        doc.data,
        doc,
        relativeTo ?? this.cardService.defaultURL
      );

      let newItem: StackItem = {
        card: newCard,
        format: 'edit',
        request: new Deferred(),
      };
      this.addToStack(newItem);
      return await newItem.request?.promise;
    },
    // more CRUD ops to come...
  };

  private async rollbackCardFieldValues(card: Card) {
    let fields = await this.cardService.getFields(card);
    for (let fieldName of Object.keys(fields)) {
      if (fieldName === 'id') continue;

      let field = fields[fieldName];
      if (
        (field.fieldType === 'contains' ||
          field.fieldType === 'containsMany') &&
        !(await this.cardService.isPrimitive(field.card))
      ) {
        await this.rollbackCardFieldValues((card as any)[fieldName]);
      }

      let cardFieldValue = this.cardFieldValues.get(card);
      if (cardFieldValue) {
        (card as any)[fieldName] = cardFieldValue.get(fieldName);
      }
    }
  }

  get context() {
    return {
      renderedIn: this,
      cardComponentModifier: LinksToCardComponentModifier,
      optional: {
        stack: this.stack, // Not used currently, but eventually there will be more than one stack and we will need to know which one we are in.
      },
    };
  }

  @tracked renderedLinksToCards = new TrackedArray<RenderedLinksToCard>([]);
  registerLinkedCardElement(
    linksToCardElement: HTMLElement,
    linksToCard: Card,
    context: CardRenderingContext
  ) {
    // Without scheduling this after render, this produces the "attempted to update value, but it had already been used previously in the same computation" type error
    schedule('afterRender', () => {
      this.renderedLinksToCards.push({
        element: linksToCardElement,
        card: linksToCard,
        stackedAtIndex: this.stack.length,
        context,
      });
    });
  }

  styleForStackedCard(stack: Card[], index: number) {
    let invertedIndex = stack.length - index - 1;

    let widthReductionPercent = 5; // Every new card on the stack is 5% wider than the previous one
    let offsetPx = 65; // Every new card on the stack is 65px lower than the previous one

    return htmlSafe(`
      width: ${100 - invertedIndex * widthReductionPercent}%;
      z-index: ${stack.length - invertedIndex};
      margin-top: calc(${offsetPx}px * ${index + 1});
      `);
  }

  <template>
    <Modal
      class='operator-mode'
      @isOpen={{true}}
      @onClose={{@onClose}}
      @isOverlayDismissalDisabled={{true}}
      @boxelModalOverlayColor='var(--operator-mode-bg-color)'
    >

      <CardCatalogModal />
<<<<<<< HEAD

      <div class='operator-mode-card-stack'>
        <OperatorModeOverlays
          @renderedLinksToCards={{this.renderedLinksToCards}}
          @addToStack={{this.addToStack}}
          @stack={{this.stack}}
        />

        {{#each this.stack as |card i|}}
=======
      <div class='stack'>
        {{#each this.stack as |item i|}}
>>>>>>> 9b8bd8ea
          <div
            class='operator-mode-card-stack__card'
            data-test-stack-card-index={{i}}
<<<<<<< HEAD
            data-test-stack-card={{card.id}}
            style={{this.styleForStackedCard this.stack i}}
=======
            data-test-stack-card={{item.card.id}}
>>>>>>> 9b8bd8ea
          >
            <div
              class={{cn
                'operator-mode-card-stack__card__item'
                operator-mode-card-stack__card__item_edit=(eq
                  item.format 'edit'
                )
              }}
            >
              <Preview
                @card={{item.card}}
                @format={{item.format}}
                @actions={{this.publicAPI}}
                @context={{this.context}}
              />
            </div>
            <div class='operator-mode-card-stack__card__header'>
              <div
                class='operator-mode-card-stack__card__header__type'
                data-type-display-name
              >{{cardTypeDisplayName item.card}}</div>
              {{#if (not (eq item.format 'edit'))}}
                <IconButton
                  @icon='icon-horizontal-three-dots'
                  @width='20px'
                  @height='20px'
                  class='icon-button'
                  aria-label='Edit'
                  {{on 'click' (fn this.edit item i)}}
                  data-test-edit-button
                />
              {{/if}}
              <IconButton
                @icon='icon-x'
                @width='20px'
                @height='20px'
                class='icon-button'
                aria-label='Close'
                {{on 'click' (fn this.close item)}}
                data-test-close-button
              />
            </div>
            {{#if (eq item.format 'edit')}}
              <div class='operator-mode-card-stack__card__footer'>
                <button
                  class='operator-mode-card-stack__card__footer-button light-button'
                  {{on 'click' (fn this.cancel item)}}
                  aria-label='Cancel'
                  data-test-cancel-button
                >
                  Cancel
                </button>
                <button
                  class='operator-mode-card-stack__card__footer-button'
                  {{on 'click' (fn this.save item)}}
                  aria-label='Save'
                  data-test-save-button
                >
                  Save
                </button>
              </div>
            {{/if}}
          </div>
        {{/each}}
      </div>
      <SearchSheet
        @mode={{this.searchSheetMode}}
        @onCancel={{this.onCancelSearchSheet}}
        @onFocus={{this.onFocusSearchInput}}
      />
    </Modal>
  </template>
}

declare module '@glint/environment-ember-loose/registry' {
  export default interface Registry {
    OperatorMode: typeof OperatorMode;
  }
}<|MERGE_RESOLUTION|>--- conflicted
+++ resolved
@@ -41,28 +41,18 @@
   };
 }
 
-<<<<<<< HEAD
+export type StackItem = {
+  card: Card;
+  format: Format;
+  request?: Deferred<Card>;
+};
+
 export interface RenderedLinksToCard {
   element: HTMLElement;
   card: Card;
   context: CardRenderingContext;
   stackedAtIndex: number;
 }
-
-export default class OperatorMode extends Component<Signature> {
-  stack: TrackedArray<Card>; // deferred can be a part of this
-  formats: WeakMap<Card, Format> = new TrackedWeakMap<Card, Format>(); // this could also be part of the stack
-  requests: WeakMap<Card, Deferred<Card>> = new TrackedWeakMap<
-    Card,
-    Deferred<Card>
-  >();
-=======
-type StackItem = {
-  card: Card;
-  format: Format;
-  request?: Deferred<Card>;
-};
->>>>>>> 9b8bd8ea
 
 export default class OperatorMode extends Component<Signature> {
   stack: TrackedArray<StackItem>;
@@ -224,7 +214,7 @@
 
   get context() {
     return {
-      renderedIn: this,
+      renderedIn: this as Component<any>,
       cardComponentModifier: LinksToCardComponentModifier,
       optional: {
         stack: this.stack, // Not used currently, but eventually there will be more than one stack and we will need to know which one we are in.
@@ -249,7 +239,7 @@
     });
   }
 
-  styleForStackedCard(stack: Card[], index: number) {
+  styleForStackedCard(stack: StackItem[], index: number) {
     let invertedIndex = stack.length - index - 1;
 
     let widthReductionPercent = 5; // Every new card on the stack is 5% wider than the previous one
@@ -272,29 +262,19 @@
     >
 
       <CardCatalogModal />
-<<<<<<< HEAD
 
       <div class='operator-mode-card-stack'>
         <OperatorModeOverlays
           @renderedLinksToCards={{this.renderedLinksToCards}}
           @addToStack={{this.addToStack}}
-          @stack={{this.stack}}
         />
 
-        {{#each this.stack as |card i|}}
-=======
-      <div class='stack'>
         {{#each this.stack as |item i|}}
->>>>>>> 9b8bd8ea
           <div
             class='operator-mode-card-stack__card'
             data-test-stack-card-index={{i}}
-<<<<<<< HEAD
-            data-test-stack-card={{card.id}}
+            data-test-stack-card={{item.card.id}}
             style={{this.styleForStackedCard this.stack i}}
-=======
-            data-test-stack-card={{item.card.id}}
->>>>>>> 9b8bd8ea
           >
             <div
               class={{cn
