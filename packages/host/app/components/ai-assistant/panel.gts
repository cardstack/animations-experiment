import { fn, hash } from '@ember/helper';
import { on } from '@ember/modifier';
import { action } from '@ember/object';
import type Owner from '@ember/owner';
import RouterService from '@ember/routing/router-service';
import { service } from '@ember/service';
import Component from '@glimmer/component';
import { tracked, cached } from '@glimmer/tracking';

import { restartableTask, timeout } from 'ember-concurrency';
import { Velcro } from 'ember-velcro';
import window from 'ember-window-mock';

import {
  Button,
  IconButton,
  LoadingIndicator,
  ResizeHandle,
} from '@cardstack/boxel-ui/components';
import { not } from '@cardstack/boxel-ui/helpers';
import { DropdownArrowFilled, IconX } from '@cardstack/boxel-ui/icons';

import { aiBotUsername } from '@cardstack/runtime-common';

import NewSession from '@cardstack/host/components/ai-assistant/new-session';
import AiAssistantPastSessionsList from '@cardstack/host/components/ai-assistant/past-sessions';
import RenameSession from '@cardstack/host/components/ai-assistant/rename-session';
import Room from '@cardstack/host/components/matrix/room';
import DeleteModal from '@cardstack/host/components/operator-mode/delete-modal';

import ENV from '@cardstack/host/config/environment';
import { RoomMessageModel } from '@cardstack/host/lib/matrix-model/message';
import { RoomModel } from '@cardstack/host/lib/matrix-model/room';
import {
  isMatrixError,
  eventDebounceMs,
} from '@cardstack/host/lib/matrix-utils';

import type MatrixService from '@cardstack/host/services/matrix-service';
import type MonacoService from '@cardstack/host/services/monaco-service';
import { type MonacoSDK } from '@cardstack/host/services/monaco-service';

import assistantIcon from './ai-assist-icon.webp';

const { matrixServerName } = ENV;
export const aiBotUserId = `@${aiBotUsername}:${matrixServerName}`;

interface Signature {
  Element: HTMLDivElement;
  Args: {
    onClose: () => void;
    resizeHandle: ResizeHandle;
  };
}

export interface SessionRoomData {
  roomId: string;
  room: RoomModel;
  name: string;
  lastMessage: RoomMessageModel | undefined;
  created: Date;
}

// Local storage keys
export const currentRoomIdPersistenceKey = 'aiPanelCurrentRoomId';
let newSessionIdPersistenceKey = 'aiPanelNewSessionId';

export default class AiAssistantPanel extends Component<Signature> {
  get hasOtherActiveSessions() {
    let oneMinuteAgo = new Date(Date.now() - 60 * 1000).getTime();

    return this.aiSessionRooms
      .filter((session) => session.room?.roomId !== this.roomModel?.roomId)
      .some((session) => {
        let isSessionActive = false;
        isSessionActive =
          this.matrixService.getLastActiveTimestamp(session.room) >
          oneMinuteAgo;

        let lastMessageEventId = session.lastMessage?.eventId;

        let hasSeenLastMessage = lastMessageEventId
          ? this.matrixService.currentUserEventReadReceipts.has(
              lastMessageEventId,
            )
          : false;

        return isSessionActive && !hasSeenLastMessage;
      });
  }

  <template>
    <Velcro @placement='bottom' @offsetOptions={{-50}} as |popoverVelcro|>
      <div
        class='ai-assistant-panel'
        data-test-ai-assistant-panel
        data-test-room-has-messages={{if this.currentRoom.messages true false}}
        data-test-room-is-empty={{if this.currentRoom.messages false true}}
        ...attributes
      >
        <@resizeHandle />
        <header class='panel-header'>
<<<<<<< HEAD
          {{#if this.roomResource.messages}}
            <div class='panel-title-group'>
              <img
                alt='AI Assistant'
                src={{assistantIcon}}
                width='20'
                height='20'
              />
              <h3 class='panel-title-text' data-test-chat-title>
                {{if this.roomModel.name this.roomModel.name 'Assistant'}}
              </h3>
            </div>
          {{/if}}
=======
          <div class='panel-title-group'>
            <img
              alt='AI Assistant'
              src={{assistantIcon}}
              width='20'
              height='20'
            />
            <h3 class='panel-title-text' data-test-chat-title>
              {{if this.currentRoom.name this.currentRoom.name 'Assistant'}}
            </h3>
          </div>
>>>>>>> 109303ae
          <IconButton
            class='close-ai-panel'
            @variant='primary'
            @icon={{IconX}}
            @width='12px'
            @height='12px'
            {{on 'click' @onClose}}
            aria-label='Close AI Assistant'
            data-test-close-ai-assistant
          />
          <div class='header-buttons' {{popoverVelcro.hook}}>
            <Button
              class='new-session-button'
              @kind='secondary-dark'
              @size='small'
              @disabled={{not this.roomResource.messages.length}}
              {{on 'click' this.createNewSession}}
              data-test-create-room-btn
            >
              New Session
            </Button>

            {{#if this.loadRoomsTask.isRunning}}
              <LoadingIndicator @color='var(--boxel-light)' />
            {{else}}
              <Button
                class='past-sessions-button
                  {{if
                    this.hasOtherActiveSessions
                    "past-sessions-button-active"
                  }}'
                @kind='secondary-dark'
                @size='small'
                @disabled={{this.displayRoomError}}
                {{on 'click' this.displayPastSessions}}
                data-test-past-sessions-button
                data-test-has-active-sessions={{this.hasOtherActiveSessions}}
              >
                All Sessions
                <DropdownArrowFilled width='10' height='10' />

              </Button>
            {{/if}}
          </div>
        </header>

        {{#if this.isShowingPastSessions}}
          <AiAssistantPastSessionsList
            @sessions={{this.aiSessionRooms}}
            @roomActions={{this.roomActions}}
            @onClose={{this.hidePastSessions}}
            {{popoverVelcro.loop}}
          />
        {{else if this.roomToRename}}
          <RenameSession
            @room={{this.roomToRename}}
            @onClose={{this.onCloseRename}}
            {{popoverVelcro.loop}}
          />
        {{/if}}

        {{#if this.displayRoomError}}
          <NewSession @errorAction={{this.createNewSession}} />
        {{else if this.isReady}}
          {{! below if statement is covered in 'isReady' check above but added due to glint not realizing it }}
          {{#if this.currentRoomId}}
            <Room
              @roomId={{this.currentRoomId}}
              @monacoSDK={{this.monacoSDK}}
            />
          {{/if}}
        {{else}}
          <LoadingIndicator
            class='loading-new-session'
            @color='var(--boxel-light)'
          />
        {{/if}}
      </div>
    </Velcro>

    {{#if this.roomToDelete}}
      {{#let this.roomToDelete.roomId this.roomToDelete.name as |id name|}}
        <DeleteModal
          @itemToDelete={{id}}
          @onConfirm={{fn this.leaveRoom id}}
          @onCancel={{fn this.setRoomToDelete undefined}}
          @itemInfo={{hash type='room' name=(if name name id) id=id}}
          @error={{this.roomDeleteError}}
        />
      {{/let}}
    {{/if}}

    <style>
      .ai-assistant-panel {
        display: grid;
        grid-template-rows: auto 1fr;
        background-color: var(--boxel-ai-purple);
        border: none;
        border-radius: 0;
        color: var(--boxel-light);
        height: 100%;
        position: relative;
      }
      :deep(.arrow) {
        display: none;
      }
      :deep(.separator-horizontal) {
        min-width: calc(
          var(--boxel-panel-resize-handle-width) +
            calc(var(--boxel-sp-xxxs) * 2)
        );
        position: absolute;
        left: 0;
        height: 100%;
      }
      :deep(.separator-horizontal:not(:hover) > button) {
        display: none;
      }
      :deep(.ai-assistant-conversation) {
        padding: var(--boxel-sp) var(--boxel-sp-lg);
      }
      :deep(.room-actions) {
        z-index: 1;
      }
      .panel-header {
        --panel-title-height: 40px;
        position: relative;
        padding: var(--boxel-sp) calc(var(--boxel-sp) / 2) var(--boxel-sp)
          var(--boxel-sp-lg);
      }
      .panel-title-group {
        height: var(--panel-title-height);
        align-items: center;
        display: flex;
        gap: var(--boxel-sp-xs);
        margin-bottom: var(--boxel-sp);
      }
      .panel-title-text {
        margin: 0;
        padding-right: var(--boxel-sp-xl);
        color: var(--boxel-light);
        font: 700 var(--boxel-font);
        letter-spacing: var(--boxel-lsp);
        overflow: hidden;
        text-overflow: ellipsis;
        display: -webkit-box;
        -webkit-line-clamp: 2;
        -webkit-box-orient: vertical;
        /* the below font-smoothing options are only recommended for light-colored
          text on dark background (otherwise not good for accessibility) */
        -webkit-font-smoothing: antialiased;
        -moz-osx-font-smoothing: grayscale;
      }
      .close-ai-panel {
        --icon-color: var(--boxel-highlight);
        position: absolute;
        right: var(--boxel-sp-xs);
        top: var(--boxel-sp);
        height: var(--panel-title-height);
        display: flex;
        align-items: center;
        justify-content: center;
        z-index: 1;
      }
      .close-ai-panel:hover:not(:disabled) {
        filter: brightness(1.1);
      }
      .header-buttons {
        position: relative;
        align-items: center;
        display: inline-flex;
        height: var(--panel-title-height);
      }
      .new-session-button {
        margin-right: var(--boxel-sp-xxxs);
      }
      .past-sessions-button svg {
        --icon-color: var(--boxel-light);
        margin-left: var(--boxel-sp-xs);
      }

      .past-sessions-button-active::before {
        content: '';
        position: absolute;
        top: -105px;
        left: -55px;
        width: 250px;
        height: 250px;
        background: conic-gradient(
          #ffcc8f 0deg,
          #ff3966 45deg,
          #ff309e 90deg,
          #aa1dc9 135deg,
          #d7fad6 180deg,
          #5fdfea 225deg,
          #3d83f2 270deg,
          #5145e8 315deg,
          #ffcc8f 360deg
        );
        z-index: -1;
        animation: spin 4s infinite linear;
      }

      .past-sessions-button-active::after {
        content: '';
        position: absolute;
        top: 1px;
        left: 1px;
        right: 1px;
        bottom: 1px;
        background: var(--boxel-700);
        border-radius: inherit;
        z-index: -1;
      }

      .past-sessions-button-active {
        position: relative;
        display: inline-block;
        border-radius: 3rem;
        color: white;
        background: var(--boxel-700);
        border: none;
        cursor: pointer;
        z-index: 1;
        overflow: hidden;
      }

      .loading-new-session {
        margin: auto;
      }

      @keyframes spin {
        to {
          transform: rotate(360deg);
        }
      }
    </style>
  </template>

  @service private declare matrixService: MatrixService;
  @service private declare monacoService: MonacoService;
  @service private declare router: RouterService;

  @tracked private currentRoomId: string | undefined;
  @tracked private isShowingPastSessions = false;
  @tracked private roomToRename: SessionRoomData | undefined = undefined;
  @tracked private roomToDelete: SessionRoomData | undefined = undefined;
  @tracked private roomDeleteError: string | undefined = undefined;
  @tracked private displayRoomError = false;
  @tracked private maybeMonacoSDK: MonacoSDK | undefined;

  constructor(owner: Owner, args: Signature['Args']) {
    super(owner, args);
    this.loadRoomsTask.perform();
    this.loadMonaco.perform();
  }

  private enterRoomInitially() {
    let persistedRoomId = window.localStorage.getItem(
      currentRoomIdPersistenceKey,
    );
    if (
      persistedRoomId &&
      this.aiSessionRooms.find((r) => r.roomId === persistedRoomId)
    ) {
      this.currentRoomId = persistedRoomId;
    } else {
      let latestRoom = this.latestRoom;
      if (latestRoom) {
        this.currentRoomId = latestRoom.roomId;
      } else {
        this.createNewSession();
      }
    }
  }

  @cached
  private get roomResources() {
    return this.matrixService.roomResources;
  }

  private get roomResource() {
    return this.currentRoomId
      ? this.roomResources.get(this.currentRoomId)
      : undefined;
  }

  private get roomModel() {
    return this.roomResource ? this.roomResource.room : undefined;
  }

  private loadRoomsTask = restartableTask(async () => {
    await this.matrixService.flushMembership;
    await this.matrixService.flushTimeline;
    await Promise.all([...this.roomResources.values()].map((r) => r.loading));
    this.enterRoomInitially();
  });

  @action
  private createNewSession() {
    this.displayRoomError = false;
    if (this.newSessionId) {
      this.enterRoom(this.newSessionId!);
      return;
    }
    let newRoomName = 'New AI Assistant Chat';
    this.doCreateRoom.perform(newRoomName, [aiBotUsername]);
  }

  private doCreateRoom = restartableTask(
    async (name: string, invites: string[]) => {
      try {
        let newRoomId = await this.matrixService.createRoom(name, invites);
        window.localStorage.setItem(newSessionIdPersistenceKey, newRoomId);
        this.enterRoom(newRoomId);
      } catch (e) {
        this.displayRoomError = true;
        this.currentRoomId = undefined;
      }
    },
  );

  private get newSessionId() {
    let id = window.localStorage.getItem(newSessionIdPersistenceKey);
    if (
      id &&
      this.roomResources.has(id) &&
      this.roomResources.get(id)?.messages.length === 0
    ) {
      return id;
    }
    return undefined;
  }

  @action
  private displayPastSessions() {
    this.isShowingPastSessions = true;
  }

  @action
  private hidePastSessions() {
    this.isShowingPastSessions = false;
  }

  @cached
  private get aiSessionRooms() {
    let sessions: SessionRoomData[] = [];
    for (let resource of this.roomResources.values()) {
      if (!resource.room) {
        continue;
      }
      let room = resource.room;
      if (
        (resource.invitedMembers.find((m) => aiBotUserId === m.userId) ||
          resource.joinedMembers.find((m) => aiBotUserId === m.userId)) &&
        resource.joinedMembers.find(
          (m) => this.matrixService.userId === m.userId,
        ) &&
        room.name &&
        room.roomId
      ) {
        sessions.push({
          roomId: room.roomId,
          room: room,
          name: room.name,
          lastMessage: resource.messages[resource.messages.length - 1],
          created: room.created,
        });
      }
    }
    // sort in reverse chronological order of last activity
    let sorted = sessions.sort(
      (a, b) =>
        this.matrixService.getLastActiveTimestamp(b.room) -
        this.matrixService.getLastActiveTimestamp(a.room),
    );
    return sorted;
  }

  @action
  private enterRoom(roomId: string, hidePastSessionsList = true) {
    this.currentRoomId = roomId;
    if (hidePastSessionsList) {
      this.hidePastSessions();
    }
    window.localStorage.setItem(currentRoomIdPersistenceKey, roomId);
  }

  @action private setRoomToRename(room: SessionRoomData) {
    this.roomToRename = room;
    this.hidePastSessions();
  }

  @action private onCloseRename() {
    this.roomToRename = undefined;
    this.displayPastSessions();
  }

  @action private setRoomToDelete(room: SessionRoomData | undefined) {
    this.roomDeleteError = undefined;
    this.roomToDelete = room;
  }

  private get roomActions() {
    return {
      open: this.enterRoom,
      rename: this.setRoomToRename,
      delete: this.setRoomToDelete,
    };
  }

  @action
  private leaveRoom(roomId: string) {
    this.doLeaveRoom.perform(roomId);
  }

  get latestRoom() {
    if (this.aiSessionRooms.length !== 0) {
      return this.aiSessionRooms[0];
    }
    return undefined;
  }

  private doLeaveRoom = restartableTask(async (roomId: string) => {
    try {
      await this.matrixService.client.leave(roomId);
      await this.matrixService.client.forget(roomId);
      await timeout(eventDebounceMs); // this makes it feel a bit more responsive
      this.matrixService.roomResourcesCache.delete(roomId);

      if (this.newSessionId === roomId) {
        window.localStorage.removeItem(newSessionIdPersistenceKey);
      }

      if (this.currentRoomId === roomId) {
        window.localStorage.removeItem(currentRoomIdPersistenceKey);
        if (this.latestRoom) {
          this.enterRoom(this.latestRoom.roomId, false);
        } else {
          this.createNewSession();
        }
      }
      this.roomToDelete = undefined;
    } catch (e) {
      console.error(e);
      this.roomDeleteError = 'Error deleting room';
      if (isMatrixError(e)) {
        this.roomDeleteError += `: ${e.data.error}`;
      } else if (e instanceof Error) {
        this.roomDeleteError += `: ${e.message}`;
      }
    }
  });

  private loadMonaco = restartableTask(async () => {
    this.maybeMonacoSDK = await this.monacoService.getMonacoContext();
  });

  private get monacoSDK() {
    if (this.maybeMonacoSDK) {
      return this.maybeMonacoSDK;
    }
    throw new Error(`cannot use monaco SDK before it has loaded`);
  }

  private get isReady() {
    return Boolean(
      this.currentRoomId && this.maybeMonacoSDK && this.doCreateRoom.isIdle,
    );
  }
}<|MERGE_RESOLUTION|>--- conflicted
+++ resolved
@@ -94,13 +94,12 @@
       <div
         class='ai-assistant-panel'
         data-test-ai-assistant-panel
-        data-test-room-has-messages={{if this.currentRoom.messages true false}}
-        data-test-room-is-empty={{if this.currentRoom.messages false true}}
+        data-test-room-has-messages={{if this.roomResource.messages true false}}
+        data-test-room-is-empty={{if this.roomResource.messages false true}}
         ...attributes
       >
         <@resizeHandle />
         <header class='panel-header'>
-<<<<<<< HEAD
           {{#if this.roomResource.messages}}
             <div class='panel-title-group'>
               <img
@@ -114,19 +113,6 @@
               </h3>
             </div>
           {{/if}}
-=======
-          <div class='panel-title-group'>
-            <img
-              alt='AI Assistant'
-              src={{assistantIcon}}
-              width='20'
-              height='20'
-            />
-            <h3 class='panel-title-text' data-test-chat-title>
-              {{if this.currentRoom.name this.currentRoom.name 'Assistant'}}
-            </h3>
-          </div>
->>>>>>> 109303ae
           <IconButton
             class='close-ai-panel'
             @variant='primary'
