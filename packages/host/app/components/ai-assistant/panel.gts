--- conflicted
+++ resolved
@@ -101,21 +101,6 @@
       >
         <@resizeHandle />
         <header class='panel-header'>
-<<<<<<< HEAD
-          {{#if this.roomResource.messages}}
-            <div class='panel-title-group'>
-              <img
-                alt='AI Assistant'
-                src={{assistantIcon}}
-                width='20'
-                height='20'
-              />
-              <h3 class='panel-title-text' data-test-chat-title>
-                {{if this.roomResource.name this.roomResource.name 'Assistant'}}
-              </h3>
-            </div>
-          {{/if}}
-=======
           <div class='panel-title-group'>
             <img
               alt='AI Assistant'
@@ -127,7 +112,6 @@
               {{if this.roomModel.name this.roomModel.name 'Assistant'}}
             </h3>
           </div>
->>>>>>> a2134821
           <IconButton
             class='close-ai-panel'
             @variant='primary'
