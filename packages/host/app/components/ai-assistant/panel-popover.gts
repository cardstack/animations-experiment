import Component from '@glimmer/component';

interface Signature {
  Element: HTMLElement;
  Blocks: {
    header: [];
    body: [];
  };
}

export default class AiAssistantPanelPopover extends Component<Signature> {
  <template>
    <style>
      .panel-popover {
        position: absolute;
        width: 24.5rem;
        min-height: 12.5rem;
        max-height: 75%;
        margin-left: calc(-1 * var(--boxel-sp));
        margin-top: -60px;
<<<<<<< HEAD
        background-color: var(--boxel-light);
        border-radius: var(--boxel-border-radius-xl);
        color: var(--boxel-dark);
        box-shadow: 0 5px 15px 0 rgba(0, 0, 0, 0.5);
        z-index: 10;
=======
        z-index: 20;
>>>>>>> dd0b8a30
      }

      .header {
        font-size: var(--boxel-font-size-lg);
        font-weight: 600;
        padding: var(--boxel-sp-sm);
      }

      .body {
        overflow-y: auto;
        max-height: calc(75vh - 60px);
      }
    </style>

    <div class='panel-popover' ...attributes>
      <div class='header'>
        {{yield to='header'}}
      </div>
      <div class='body'>
        {{yield to='body'}}
      </div>
    </div>
  </template>
}<|MERGE_RESOLUTION|>--- conflicted
+++ resolved
@@ -18,15 +18,11 @@
         max-height: 75%;
         margin-left: calc(-1 * var(--boxel-sp));
         margin-top: -60px;
-<<<<<<< HEAD
         background-color: var(--boxel-light);
         border-radius: var(--boxel-border-radius-xl);
         color: var(--boxel-dark);
         box-shadow: 0 5px 15px 0 rgba(0, 0, 0, 0.5);
-        z-index: 10;
-=======
         z-index: 20;
->>>>>>> dd0b8a30
       }
 
       .header {
