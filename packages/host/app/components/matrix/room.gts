import { action } from '@ember/object';
import type Owner from '@ember/owner';
import { service } from '@ember/service';
import Component from '@glimmer/component';
import { tracked } from '@glimmer/tracking';

import { enqueueTask, restartableTask, timeout, all } from 'ember-concurrency';

import { v4 as uuidv4 } from 'uuid';

import type { StackItem } from '@cardstack/host/lib/stack-item';
import { getAutoAttachment } from '@cardstack/host/resources/auto-attached-card';
import { getRoom } from '@cardstack/host/resources/room';

import type CardService from '@cardstack/host/services/card-service';
import type MatrixService from '@cardstack/host/services/matrix-service';
import { type MonacoSDK } from '@cardstack/host/services/monaco-service';
import type OperatorModeStateService from '@cardstack/host/services/operator-mode-state-service';

import { type CardDef } from 'https://cardstack.com/base/card-api';

import type { MessageField } from 'https://cardstack.com/base/room';

import AiAssistantCardPicker from '../ai-assistant/card-picker';
import AiAssistantChatInput from '../ai-assistant/chat-input';
import { AiAssistantConversation } from '../ai-assistant/message';
import NewSession from '../ai-assistant/new-session';
import AiAssistantSkillMenu from '../ai-assistant/skill-menu';

import RoomMessage from './room-message';

interface Signature {
  Args: {
    roomId: string;
    monacoSDK: MonacoSDK;
  };
}

export default class Room extends Component<Signature> {
  <template>
    <section
      class='room'
      data-room-settled={{this.doWhenRoomChanges.isIdle}}
      data-test-room-settled={{this.doWhenRoomChanges.isIdle}}
      data-test-room-name={{this.room.name}}
      data-test-room={{this.room.roomId}}
    >
<<<<<<< HEAD
      <AiAssistantConversation class='conversation-area'>
        {{#each this.room.messages as |message i|}}
          <RoomMessage
            @roomId={{@roomId}}
            @message={{message}}
            @index={{i}}
            @isPending={{this.isPendingMessage message}}
            @monacoSDK={{@monacoSDK}}
            @isStreaming={{this.isMessageStreaming message i}}
            @currentEditor={{this.currentMonacoContainer}}
            @setCurrentEditor={{this.setCurrentMonacoContainer}}
            @retryAction={{this.maybeRetryAction i message}}
            data-test-message-idx={{i}}
          />
        {{else}}
          <NewSession @sendPrompt={{this.sendPrompt}} />
        {{/each}}
        <AiAssistantSkillMenu class='skills' />
      </AiAssistantConversation>
=======
      {{#if this.room.messages}}
        <AiAssistantConversation>
          {{#each this.room.messages as |message i|}}
            <RoomMessage
              @room={{this.room}}
              @roomId={{@roomId}}
              @message={{message}}
              @index={{i}}
              @isPending={{this.isPendingMessage message}}
              @monacoSDK={{@monacoSDK}}
              @isStreaming={{this.isMessageStreaming message i}}
              @currentEditor={{this.currentMonacoContainer}}
              @setCurrentEditor={{this.setCurrentMonacoContainer}}
              @retryAction={{this.maybeRetryAction i message}}
              data-test-message-idx={{i}}
            />
          {{/each}}
        </AiAssistantConversation>
      {{else}}
        <NewSession @sendPrompt={{this.sendPrompt}} />
      {{/if}}

>>>>>>> 8baf10db
      <footer class='room-actions'>
        <div class='chat-input-area' data-test-chat-input-area>
          <AiAssistantChatInput
            @value={{this.messageToSend}}
            @onInput={{this.setMessage}}
            @onSend={{this.sendMessage}}
            @canSend={{this.canSend}}
            data-test-message-field={{this.room.roomId}}
          />
          <AiAssistantCardPicker
            @autoAttachedCards={{this.autoAttachedCards}}
            @cardsToAttach={{this.cardsToAttach}}
            @chooseCard={{this.chooseCard}}
            @removeCard={{this.removeCard}}
          />
        </div>
      </footer>
    </section>

    <style>
      .room {
        display: grid;
        grid-template-rows: 1fr auto;
        height: 100%;
        overflow: hidden;
      }
      .conversation-area {
        padding-bottom: var(--boxel-sp-5xs);
      }
      .skills {
        position: sticky;
        bottom: 0;
        margin-left: auto;
      }
      .room-actions {
        padding: 0 var(--boxel-sp) var(--boxel-sp);
      }
      .chat-input-area {
        background-color: var(--boxel-light);
        border-radius: var(--boxel-border-radius);
        box-shadow: var(--boxel-deep-box-shadow);
        overflow: hidden;
      }
      :deep(.ai-assistant-conversation > *:first-child) {
        margin-top: auto;
      }
    </style>
  </template>

  @service private declare cardService: CardService;
  @service private declare matrixService: MatrixService;
  @service private declare operatorModeStateService: OperatorModeStateService;

  private roomResource = getRoom(this, () => this.args.roomId);
  private autoAttachmentResource = getAutoAttachment(
    this,
    () => this.topMostStackItems,
    () => this.cardsToAttach,
  );

  @tracked private currentMonacoContainer: number | undefined;

  constructor(owner: Owner, args: Signature['Args']) {
    super(owner, args);
    this.doMatrixEventFlush.perform();
  }

  maybeRetryAction = (messageIndex: number, message: MessageField) => {
    if (this.isLastMessage(messageIndex) && message.isRetryable) {
      return this.resendLastMessage;
    }
    return undefined;
  };

  @action isMessageStreaming(message: MessageField, messageIndex: number) {
    return (
      !message.isStreamingFinished &&
      this.isLastMessage(messageIndex) &&
      (new Date().getTime() - message.created.getTime()) / 1000 < 60 // Older events do not come with isStreamingFinished property so we have no other way to determine if the message is done streaming other than checking if they are old messages (older than 60 seconds as an arbitrary threshold)
    );
  }

  private doMatrixEventFlush = restartableTask(async () => {
    await this.matrixService.flushMembership;
    await this.matrixService.flushTimeline;
    await this.roomResource.loading;
  });

  private get room() {
    let room = this.roomResource.room;
    return room;
  }

  private doWhenRoomChanges = restartableTask(async () => {
    await all([this.cardService.cardsSettled(), timeout(500)]);
  });

  private get messageToSend() {
    return this.matrixService.messagesToSend.get(this.args.roomId) ?? '';
  }

  private get cardsToAttach() {
    return this.matrixService.cardsToSend.get(this.args.roomId);
  }

  @action resendLastMessage() {
    if (!this.room) {
      throw new Error(
        'Bug: should not be able to resend a message without a room.',
      );
    }

    let myMessages = this.room.messages.filter(
      (message) => message.author.userId === this.matrixService.userId,
    );
    if (myMessages.length === 0) {
      throw new Error(
        'Bug: should not be able to resend a message that does not exist.',
      );
    }
    let myLastMessage = myMessages[myMessages.length - 1];

    let attachedCards = (myLastMessage!.attachedResources || [])
      .map((resource) => resource.card)
      .filter((card) => card !== undefined) as CardDef[];

    this.doSendMessage.perform(
      myLastMessage.message,
      attachedCards,
      myLastMessage.clientGeneratedId,
    );
  }

  @action sendPrompt(prompt: string) {
    this.doSendMessage.perform(prompt); // sends the prompt only
  }

  @action
  private setMessage(message: string) {
    this.matrixService.messagesToSend.set(this.args.roomId, message);
  }

  @action
  private sendMessage() {
    let cards = [];
    if (this.cardsToAttach) {
      cards.push(...this.cardsToAttach);
    }
    if (this.autoAttachedCards.size > 0) {
      this.autoAttachedCards.forEach((card) => {
        cards.push(card);
      });
    }
    this.doSendMessage.perform(
      this.messageToSend,
      cards.length ? cards : undefined,
    );
  }

  @action
  private chooseCard(card: CardDef) {
    let cards = this.cardsToAttach ?? [];
    if (!cards?.find((c) => c.id === card.id)) {
      this.matrixService.cardsToSend.set(this.args.roomId, [...cards, card]);
    }
  }

  @action
  private isAutoAttachedCard(card: CardDef) {
    return this.autoAttachedCards.has(card);
  }

  @action
  private removeCard(card: CardDef) {
    if (this.isAutoAttachedCard(card)) {
      this.autoAttachmentResource.onCardRemoval(card);
    } else {
      const cardIndex = this.cardsToAttach?.findIndex((c) => c.id === card.id);
      if (cardIndex != undefined && cardIndex !== -1) {
        if (this.cardsToAttach !== undefined) {
          this.autoAttachmentResource.onCardRemoval(
            this.cardsToAttach[cardIndex],
          );
          this.cardsToAttach.splice(cardIndex, 1);
        }
      }
    }
    this.matrixService.cardsToSend.set(
      this.args.roomId,
      this.cardsToAttach?.length ? this.cardsToAttach : undefined,
    );
  }
  private doSendMessage = enqueueTask(
    async (
      message: string | undefined,
      cards?: CardDef[],
      clientGeneratedId: string = uuidv4(),
    ) => {
      this.matrixService.messagesToSend.set(this.args.roomId, undefined);
      this.matrixService.cardsToSend.set(this.args.roomId, undefined);
      let context = {
        submode: this.operatorModeStateService.state.submode,
        openCardIds: this.operatorModeStateService
          .topMostStackItems()
          .filter((stackItem) => stackItem)
          .map((stackItem) => stackItem.card.id),
      };
      await this.matrixService.sendMessage(
        this.args.roomId,
        message,
        cards,
        clientGeneratedId,
        context,
      );
    },
  );

  get topMostStackItems(): StackItem[] {
    return this.operatorModeStateService.topMostStackItems();
  }

  get lastTopMostCard() {
    let stackItems = this.operatorModeStateService.topMostStackItems();
    if (stackItems.length === 0) {
      return undefined;
    }
    let topMostItem = stackItems[stackItems.length - 1];
    let topMostCard = topMostItem?.card;
    if (!topMostCard) {
      return undefined;
    } else {
      let realmURL = topMostItem.card[topMostItem.api.realmURL];
      if (!realmURL) {
        throw new Error(
          `could not determine realm URL for card ${topMostItem.card.id}`,
        );
      }
      if (topMostItem.card.id === `${realmURL.href}index`) {
        return undefined;
      }
    }
    return topMostCard;
  }

  private get autoAttachedCards() {
    return this.autoAttachmentResource.cards;
  }

  private get canSend() {
    return (
      !this.doSendMessage.isRunning &&
      Boolean(
        this.messageToSend?.trim() ||
          this.cardsToAttach?.length ||
          this.autoAttachedCards.size !== 0,
      ) &&
      !!this.room &&
      !this.room.messages.some((m) => this.isPendingMessage(m))
    );
  }

  @action
  private isLastMessage(messageIndex: number) {
    return (
      (this.room && messageIndex === this.room.messages.length - 1) ?? false
    );
  }

  @action private setCurrentMonacoContainer(index: number | undefined) {
    this.currentMonacoContainer = index;
  }

  private isPendingMessage(message: MessageField) {
    return message.status === 'sending' || message.status === 'queued';
  }
}

declare module '@glint/environment-ember-loose/registry' {
  export default interface Room {
    'Matrix::Room': typeof Room;
  }
}<|MERGE_RESOLUTION|>--- conflicted
+++ resolved
@@ -45,10 +45,10 @@
       data-test-room-name={{this.room.name}}
       data-test-room={{this.room.roomId}}
     >
-<<<<<<< HEAD
       <AiAssistantConversation class='conversation-area'>
         {{#each this.room.messages as |message i|}}
           <RoomMessage
+            @room={{this.room}}
             @roomId={{@roomId}}
             @message={{message}}
             @index={{i}}
@@ -65,30 +65,6 @@
         {{/each}}
         <AiAssistantSkillMenu class='skills' />
       </AiAssistantConversation>
-=======
-      {{#if this.room.messages}}
-        <AiAssistantConversation>
-          {{#each this.room.messages as |message i|}}
-            <RoomMessage
-              @room={{this.room}}
-              @roomId={{@roomId}}
-              @message={{message}}
-              @index={{i}}
-              @isPending={{this.isPendingMessage message}}
-              @monacoSDK={{@monacoSDK}}
-              @isStreaming={{this.isMessageStreaming message i}}
-              @currentEditor={{this.currentMonacoContainer}}
-              @setCurrentEditor={{this.setCurrentMonacoContainer}}
-              @retryAction={{this.maybeRetryAction i message}}
-              data-test-message-idx={{i}}
-            />
-          {{/each}}
-        </AiAssistantConversation>
-      {{else}}
-        <NewSession @sendPrompt={{this.sendPrompt}} />
-      {{/if}}
-
->>>>>>> 8baf10db
       <footer class='room-actions'>
         <div class='chat-input-area' data-test-chat-input-area>
           <AiAssistantChatInput
