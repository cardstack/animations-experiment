--- conflicted
+++ resolved
@@ -30,11 +30,7 @@
 import type OperatorModeStateService from '@cardstack/host/services/operator-mode-state-service';
 
 import { type CardDef } from 'https://cardstack.com/base/card-api';
-<<<<<<< HEAD
 import { type CommandField } from 'https://cardstack.com/base/command';
-import { type MessageField } from 'https://cardstack.com/base/room';
-=======
->>>>>>> f8dbeec3
 
 import ApplyButton from '../ai-assistant/apply-button';
 import { type ApplyButtonState } from '../ai-assistant/apply-button';
@@ -385,61 +381,20 @@
       .join(', ');
   }
 
-<<<<<<< HEAD
   get hasCommandField() {
     return Boolean(this.args.message.command);
   }
 
   private get previewCommandCode() {
-    let { name, payload } = this.args.message.command;
+    if (!this.command) {
+      return JSON.stringify({}, null, 2);
+    }
+    let { name, payload } = this.command;
     return JSON.stringify({ name, payload }, null, 2);
-=======
+  }
+
   get command() {
     return this.args.message.command;
-  }
-
-  private patchCard = task(async () => {
-    if (this.operatorModeStateService.patchCard.isRunning) {
-      return;
-    }
-    if (!this.command) {
-      throw new Error(
-        'patchCard requires a command on the message to be defined',
-      );
-    }
-    let { payload, eventId } = this.command!;
-    this.matrixService.failedCommandState.delete(eventId);
-    try {
-      await this.operatorModeStateService.patchCard.perform(
-        payload.id,
-        payload.patch,
-      );
-      //here is reaction event
-      await this.matrixService.sendReactionEvent(
-        this.args.roomId,
-        eventId,
-        'applied',
-      );
-    } catch (e) {
-      let error =
-        typeof e === 'string'
-          ? new Error(e)
-          : e instanceof Error
-          ? e
-          : new Error('Patch failed.');
-      this.matrixService.failedCommandState.set(eventId, error);
-    }
-  });
-
-  private get previewPatchCode() {
-    if (!this.command) {
-      throw new Error(
-        'patchCard requires a command on the message to be defined',
-      );
-    }
-    let { commandType, payload } = this.command!;
-    return JSON.stringify({ commandType, payload }, null, 2);
->>>>>>> f8dbeec3
   }
 
   @cached
