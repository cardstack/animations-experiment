import Component from '@glimmer/component';
import { on } from '@ember/modifier';
import { fn } from '@ember/helper';
import { tracked } from '@glimmer/tracking';
import { action } from '@ember/object';
import { htmlSafe } from '@ember/template';
import { registerDestructor } from '@ember/destroyable';
import { enqueueTask, restartableTask } from 'ember-concurrency';
import type { Card, CardContext } from 'https://cardstack.com/base/card-api';
import {
  createNewCard,
  type CardRef,
  type RealmInfo,
  type CreateNewCard,
} from '@cardstack/runtime-common';
import type { Query, Filter } from '@cardstack/runtime-common/query';
import {
  suggestCardChooserTitle,
  getSuggestionWithLowestDepth,
} from '../utils/text-suggestion';
import { Deferred } from '@cardstack/runtime-common/deferred';
import { getSearchResults, Search } from '../resources/search';
import CardCatalogItem from './card-catalog-item';
import {
  Modal,
  CardContainer,
  Header,
  Button,
  IconButton,
  BoxelInputValidationState,
} from '@cardstack/boxel-ui';
<<<<<<< HEAD
// @ts-ignore no types
import cssUrl from 'ember-css-url';
import { eq, gt, not } from '@cardstack/boxel-ui/helpers/truth-helpers';
=======
import { and, eq, gt, not } from '@cardstack/boxel-ui/helpers/truth-helpers';
>>>>>>> 88e806a5
import { svgJar } from '@cardstack/boxel-ui/helpers/svg-jar';
import cn from '@cardstack/boxel-ui/helpers/cn';
import debounce from 'lodash/debounce';
import { service } from '@ember/service';
import { isSingleCardDocument } from '@cardstack/runtime-common';
import type CardService from '../services/card-service';
import type LoaderService from '../services/loader-service';

interface Signature {
  Args: {
    context?: CardContext;
  };
}

type RealmCards = {
  name: RealmInfo['name'];
  iconURL: RealmInfo['iconURL'];
  cards: Card[];
};
const DEFAULT_CHOOOSE_CARD_TITLE = 'Choose a Card';

export default class CardCatalogModal extends Component<Signature> {
  <template>
    {{!-- @glint-ignore Argument of type boolean 
          is not assignable to currentRequest's params. --}}
    {{#if (and this.currentRequest (not this.dismissModal))}}
      <Modal
        @size='large'
        @isOpen={{true}}
        @onClose={{fn this.pick undefined}}
        style={{this.styleString}}
        data-test-card-catalog-modal
      >
        <CardContainer class='dialog-box' @displayBoundaries={{true}}>
          <Header @title={{this.chooseCardTitle}} class='dialog-box__header'>
            <IconButton
              @icon='icon-x'
              {{on 'click' (fn this.pick undefined)}}
              class='dialog-box__close'
              aria-label='close modal'
            />
            <div class='boxel-searchbox'>
              <span class='boxel-searchbox__search-icon'>
                {{svgJar 'search' class='search-icon'}}
              </span>
              <label>
                <span class='boxel-sr-only'>Search</span>
                <BoxelInputValidationState
                  class='boxel-searchbox__input'
                  @value={{this.searchKey}}
                  @onInput={{this.setSearchKey}}
                  @onKeyPress={{this.onSearchFieldKeypress}}
                  @state={{this.searchFieldState}}
                  @errorMessage={{this.searchErrorMessage}}
                  @placeholder='Search for a card type or enter card URL'
                  data-test-search-field
                />
              </label>
            </div>
            <div class='tags'>
              <IconButton
                class='add-tag-button'
                @icon='icon-plus'
                @width='20'
                @height='20'
                aria-label='add tag'
              />
              <ul class='tag-list'>
                <li>
                  <div class='tag'>
                    Realm: All
                    <IconButton @icon='icon-x' class='remove-tag-button' />
                  </div>
                </li>
              </ul>
            </div>
          </Header>
          <div class='dialog-box__content'>
            {{#if this.currentRequest.search.isLoading}}
              Loading...
            {{else}}
              <div class='card-catalog' data-test-card-catalog>
                {{#each this.cardsByRealm as |realm|}}
                  <section data-test-realm={{realm.name}}>
                    <header class='realm-info'>
                      <div
                        style={{if
                          realm.iconURL
                          (cssUrl 'background-image' realm.iconURL)
                        }}
                        class={{cn
                          'realm-icon'
                          realm-icon--empty=(not realm.iconURL)
                        }}
                      />
                      <span
                        class='realm-name'
                        data-test-realm-name
                      >{{realm.name}}</span>
                      <span class='results-count'>
                        {{#if (gt realm.cards.length 1)}}
                          {{realm.cards.length}}
                          results
                        {{else if (eq realm.cards.length 1)}}
                          1 result
                        {{/if}}
                      </span>
                    </header>
                    {{#if realm.cards.length}}
                      <ul class='card-catalog__group'>
                        {{#each realm.cards as |card|}}
                          <li
                            class={{cn
                              'item'
                              selected=(eq this.selectedCard.id card.id)
                            }}
                            data-test-card-catalog-item={{card.id}}
                          >
                            <CardCatalogItem
                              @isSelected={{eq this.selectedCard.id card.id}}
                              @title={{card.title}}
                              @description={{card.description}}
                              @thumbnailURL={{card.thumbnailURL}}
                              @context={{@context}}
                            />
                            <button
                              class='select'
                              {{on 'click' (fn this.toggleSelect card)}}
                              data-test-select={{card.id}}
                              aria-label='Select'
                            />
                            <IconButton
                              class='hover-button preview'
                              @icon='eye'
                              aria-label='preview'
                            />
                          </li>
                        {{/each}}
                      </ul>
                    {{else}}
                      <p>No cards available</p>
                    {{/if}}
                  </section>
                {{else}}
                  <p>No cards available</p>
                {{/each}}
              </div>
            {{/if}}
          </div>
          <footer class={{cn 
            'dialog-box__footer footer' 
            (if this.currentRequest.opts.offerToCreate 'with-create-button')
          }}>
            {{#if this.currentRequest.opts.offerToCreate}}
              <Button 
                @kind='secondary-light'
                @size='tall'
                class='create-new-button'
                {{on
                  'click'
                  (fn this.createNew this.currentRequest.opts.offerToCreate)
                }}
                data-test-card-catalog-create-new-button
              >
                {{svgJar
                  'icon-plus'
                  width='20'
                  height='20'
                  role='presentation'
                }}
                Create New {{this.cardRefName}}
              </Button>
            {{/if}}
            <div>
              <Button
                @kind='secondary-light'
                @size='tall'
                class='dialog-box__footer-button'
                {{on 'click' this.cancel}}
                data-test-card-catalog-cancel-button
              >
                Cancel
              </Button>
              <Button
                @kind='primary'
                @size='tall'
                @disabled={{eq this.selectedCard undefined}}
                class='dialog-box__footer-button'
                {{on 'click' (fn this.pick this.selectedCard)}}
                data-test-card-catalog-go-button
              >
                Go
              </Button>
            </div>
          </footer>
        </CardContainer>
      </Modal>
    {{/if}}
    <style>
      .dialog-box__header {
        display: flex;
        flex-direction: column;
        align-items: flex-start;
      }
      .dialog-box__header > * + *:not(button) {
        margin-top: var(--boxel-sp);
      }
      .boxel-searchbox {
        position: relative;
        width: 100%;
      }
      .boxel-searchbox__search-icon {
        --icon-color: var(--boxel-highlight);
        position: absolute;
        top: 0;
        right: 0;
        height: 100%;
        width: var(--boxel-sp-xl);
        display: flex;
        justify-content: center;
        align-items: center;
      }
      :global(.boxel-searchbox__input .boxel-input) {
        padding-right: var(--boxel-sp-xl);
        background-color: var(--boxel-600);
        border-color: #707070;
        color: var(--boxel-light);
        font: var(--boxel-font-sm);
        font-weight: 400;
        letter-spacing: var(--boxel-lsp-xs);
      }
      :global(.boxel-searchbox__input .boxel-input::placeholder) {
        color: var(--boxel-300);
      }
      .tags {
        --tag-height: 30px;
        display: flex;
        gap: var(--boxel-sp-xs);
        font: 500 var(--boxel-font-sm);
      }
      .add-tag-button {
        --icon-color: var(--boxel-highlight);
        border: 1px solid var(--boxel-400);
        border-radius: 100px;
        width: var(--tag-height);
        height: var(--tag-height);
        display: flex;
        justify-content: center;
        align-items: center;
      }
      .add-tag-button:hover {
        border-color: var(--boxel-dark);
      }
      .tag-list {
        list-style-type: none;
        margin: 0;
        padding: 0;
        display: flex;
        flex-flow: row wrap;
        gap: var(--boxel-sp-xs);
      }
      .tag {
        position: relative;
        height: var(--tag-height);
        border: 1px solid var(--boxel-400);
        border-radius: 20px;
        padding-right: var(--boxel-sp-xl);
        padding-left: var(--boxel-sp-sm);
        display: flex;
        align-items: center;
      }
      .remove-tag-button {
        --icon-bg: var(--boxel-400);
        position: absolute;
        right: 0;
        width: var(--boxel-sp-lg);
        height: var(--tag-height);
        background: none;
        border: none;
        padding: 0;
        display: flex;
        align-items: center;
        justify-content: center;
      }
      .remove-tag-button:hover {
        --icon-bg: var(--boxel-dark);
      }
      .footer {
        display: flex;
        justify-content: flex-end;
        /* This bottom margin is neccesary to show card URL error messages */
        margin-bottom: var(--boxel-sp);
      }
      .footer.with-create-button {
        justify-content: space-between;
      }
      .create-new-button {
        --icon-color: var(--boxel-highlight);
        display: flex;
        justify-content: center;
        align-items: center;

        gap: var(--boxel-sp-xxs);
      }

      .realm-info {
        --realm-icon-size: 1.25rem;
        display: flex;
        align-items: center;
        gap: var(--boxel-sp-xs);
      }
      .realm-icon {
        width: var(--realm-icon-size);
        height: var(--realm-icon-size);
        background-size: contain;
        background-position: center;
      }
      .realm-icon--empty {
        border: 1px solid var(--boxel-dark);
        border-radius: 100px;
      }
      .realm-name {
        display: inline-block;
        font: 700 var(--boxel-font);
      }
      .results-count {
        display: inline-block;
        font: var(--boxel-font);
      }

      .card-catalog {
        display: grid;
        gap: var(--boxel-sp-lg);
      }
      .card-catalog__group {
        list-style-type: none;
        padding-top: var(--boxel-sp);
        padding-left: var(--boxel-sp-lg);
        margin: 0;
        display: grid;
        gap: var(--boxel-sp);
      }

      .item {
        position: relative;
      }

      .select {
        position: absolute;
        top: 0;
        left: 0;
        width: 100%;
        height: 100%;
        background: none;
        border: none;
        border-radius: var(--boxel-border-radius);
      }
      .item:hover > .select:not(:disabled) {
        box-shadow: 0 1px 3px rgba(0, 0, 0, 0.16);
        cursor: pointer;
      }
      .item > .hover-button {
        display: none;
        width: 30px;
        height: 100%;
      }
      .hover-button:not(:disabled):hover {
        --icon-color: var(--boxel-highlight);
      }
      .item:hover > .hover-button:not(:disabled) {
        position: absolute;
        display: flex;
        justify-content: center;
        align-items: center;
      }
      .preview {
        right: 0;
        top: 0;
      }
      .preview > svg {
        height: 100%;
      }

    </style>
  </template>

  @tracked currentRequest:
    | {
        search: Search;
        deferred: Deferred<Card | undefined>;
        opts?: {
          offerToCreate?: CardRef;
          createNewCard?: CreateNewCard;
        };
      }
    | undefined = undefined;
  @tracked zIndex = 20;
  @tracked selectedCard?: Card = undefined;
  @tracked searchKey = '';
  @tracked hasSearchError = false;
  @tracked urlSearchVisible = false;
  @tracked chooseCardTitle = DEFAULT_CHOOOSE_CARD_TITLE;
  @tracked dismissModal = false;
  @service declare cardService: CardService;
  @service declare loaderService: LoaderService;

  constructor(owner: unknown, args: {}) {
    super(owner, args);
    (globalThis as any)._CARDSTACK_CARD_CHOOSER = this;
    registerDestructor(this, () => {
      delete (globalThis as any)._CARDSTACK_CARD_CHOOSER;
    });
  }

  get cardsByRealm(): RealmCards[] {
    let realmCards: RealmCards[] = [];
    let instances = this.currentRequest?.search.instancesWithRealmInfo ?? [];

    if (instances.length) {
      for (let instance of instances) {
        let realm = realmCards.find((r) => r.name === instance.realmInfo?.name);
        if (realm) {
          realm.cards.push(instance.card);
        } else {
          realm = {
            name: instance.realmInfo.name,
            iconURL: instance.realmInfo.iconURL
              ? new URL(instance.realmInfo.iconURL, this.cardService.defaultURL)
                  .href
              : null,
            cards: [instance.card],
          };
          realmCards.push(realm);
        }
      }
    }

    return realmCards.filter((r) => r.cards.length);
  }

  get styleString() {
    return htmlSafe(`z-index: ${this.zIndex}`);
  }

  get searchFieldState() {
    return this.hasSearchError ? 'invalid' : 'initial';
  }

  get searchErrorMessage() {
    return this.hasSearchError ? 'Not a valid search key' : undefined;
  }

  get cardRefName() {
    return (
      (
        this.currentRequest?.opts?.offerToCreate as {
          module: string;
          name: string;
        }
      ).name ?? 'Card'
    );
  }

  private resetState() {
    this.searchKey = '';
    this.hasSearchError = false;
    this.selectedCard = undefined;
    this.urlSearchVisible = false;
    this.dismissModal = false;
  }

  // This is part of our public API for runtime-common to invoke the card chooser
  async chooseCard<T extends Card>(
    query: Query,
    opts?: {
      offerToCreate?: CardRef;
      multiSelect?: boolean;
      createNewCard?: CreateNewCard;
    }
  ): Promise<undefined | T> {
    this.zIndex++;
    this.chooseCardTitle = chooseCardTitle(query.filter, opts?.multiSelect);
    return (await this._chooseCard.perform(query, opts)) as T | undefined;
  }

  private _chooseCard = enqueueTask(
    async <T extends Card>(
      query: Query,
      opts: { offerToCreate?: CardRef } = {}
    ) => {
      this.currentRequest = {
        search: getSearchResults(this, () => query),
        deferred: new Deferred(),
        opts,
      };
      let card = await this.currentRequest.deferred.promise;
      if (card) {
        return card as T;
      } else {
        return undefined;
      }
    }
  );

  private getCard = restartableTask(async (searchKey: string) => {
    //TODO: Handle fetching card using non-URL search key
    let response = await this.loaderService.loader.fetch(searchKey, {
      headers: {
        Accept: 'application/vnd.card+json',
      },
    });
    if (response.ok) {
      let maybeCardDoc = await response.json();
      if (isSingleCardDocument(maybeCardDoc)) {
        this.selectedCard = await this.cardService.createFromSerialized(
          maybeCardDoc.data,
          maybeCardDoc,
          new URL(maybeCardDoc.data.id)
        );
        return;
      }
    }
    this.selectedCard = undefined;
    this.hasSearchError = true;
  });

  debouncedSearchFieldUpdate = debounce(() => {
    if (!this.searchKey) {
      this.selectedCard = undefined;
      return;
    }
    //TODO: Remove this URL validation after implementing search feature with non-URL.
    try {
      new URL(this.searchKey);
    } catch (e: any) {
      if (e instanceof TypeError && e.message.includes('Invalid URL')) {
        return;
      }
      throw e;
    }
    this.onSearchFieldUpdated();
  }, 500);

  @action
  displayURLSearch() {
    this.urlSearchVisible = true;
  }

  @action
  hideURLSearchIfBlank() {
    if (!this.searchKey.trim()) {
      this.urlSearchVisible = false;
    }
  }

  @action
  setSearchKey(searchKey: string) {
    this.hasSearchError = false;
    this.selectedCard = undefined;
    this.searchKey = searchKey;
    this.debouncedSearchFieldUpdate();
  }

  @action
  onSearchFieldKeypress(e: KeyboardEvent) {
    if (e.key === 'Enter' && this.searchKey) {
      this.getCard.perform(this.searchKey);
    }
  }

  @action
  onSearchFieldUpdated() {
    if (this.searchKey) {
      this.selectedCard = undefined;
      this.getCard.perform(this.searchKey);
    }
  }

  @action toggleSelect(card?: Card): void {
    this.searchKey = '';
    if (this.selectedCard?.id === card?.id) {
      this.selectedCard = undefined;
      return;
    }
    this.selectedCard = card;
  }

  @action pick(card?: Card) {
    if (this.currentRequest) {
      this.currentRequest.deferred.fulfill(card);
      this.currentRequest = undefined;
    }
    this.resetState();
  }

  @action cancel(): void {
    this.resetState();
  }

  @action async createNew(ref: CardRef): Promise<void> {
    let newCard;
    this.dismissModal = true;
    if (this.currentRequest?.opts?.createNewCard) {
      newCard = await this.currentRequest?.opts?.createNewCard(ref, undefined, {
        isLinkedCard: true,
      });
    } else {
      newCard = await createNewCard(ref, undefined);
    }
    this.pick(newCard);
  }
}

function chooseCardTitle(
  filter: Filter | undefined,
  multiSelect?: boolean
): string {
  if (!filter) {
    return DEFAULT_CHOOOSE_CARD_TITLE;
  }
  let suggestions = suggestCardChooserTitle(filter, 0, { multiSelect });
  return (
    getSuggestionWithLowestDepth(suggestions) ?? DEFAULT_CHOOOSE_CARD_TITLE
  );
}

declare module '@glint/environment-ember-loose/registry' {
  export default interface Registry {
    CardCatalogModal: typeof CardCatalogModal;
  }
}<|MERGE_RESOLUTION|>--- conflicted
+++ resolved
@@ -29,13 +29,9 @@
   IconButton,
   BoxelInputValidationState,
 } from '@cardstack/boxel-ui';
-<<<<<<< HEAD
 // @ts-ignore no types
 import cssUrl from 'ember-css-url';
-import { eq, gt, not } from '@cardstack/boxel-ui/helpers/truth-helpers';
-=======
 import { and, eq, gt, not } from '@cardstack/boxel-ui/helpers/truth-helpers';
->>>>>>> 88e806a5
 import { svgJar } from '@cardstack/boxel-ui/helpers/svg-jar';
 import cn from '@cardstack/boxel-ui/helpers/cn';
 import debounce from 'lodash/debounce';
@@ -59,8 +55,8 @@
 
 export default class CardCatalogModal extends Component<Signature> {
   <template>
-    {{!-- @glint-ignore Argument of type boolean 
-          is not assignable to currentRequest's params. --}}
+    {{! @glint-ignore Argument of type boolean
+          is not assignable to currentRequest's params. }}
     {{#if (and this.currentRequest (not this.dismissModal))}}
       <Modal
         @size='large'
@@ -185,12 +181,14 @@
               </div>
             {{/if}}
           </div>
-          <footer class={{cn 
-            'dialog-box__footer footer' 
-            (if this.currentRequest.opts.offerToCreate 'with-create-button')
-          }}>
+          <footer
+            class={{cn
+              'dialog-box__footer footer'
+              (if this.currentRequest.opts.offerToCreate 'with-create-button')
+            }}
+          >
             {{#if this.currentRequest.opts.offerToCreate}}
-              <Button 
+              <Button
                 @kind='secondary-light'
                 @size='tall'
                 class='create-new-button'
@@ -206,7 +204,8 @@
                   height='20'
                   role='presentation'
                 }}
-                Create New {{this.cardRefName}}
+                Create New
+                {{this.cardRefName}}
               </Button>
             {{/if}}
             <div>
