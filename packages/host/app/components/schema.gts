--- conflicted
+++ resolved
@@ -73,15 +73,10 @@
                   (this card)
                 {{else if (this.inRealm (cardModule field.card))}}
                   <LinkTo
-<<<<<<< HEAD
-                    @route="code"
-                    @query={{hash path=(this.modulePath (cardModule field.card))}}
-=======
-                    @route='application'
+                    @route='code'
                     @query={{hash
                       path=(this.modulePath (cardModule field.card))
                     }}
->>>>>>> a34cfe42
                   >
                     {{cardId field.card}}
                   </LinkTo>
