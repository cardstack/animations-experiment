--- conflicted
+++ resolved
@@ -321,13 +321,8 @@
   border-radius: 100px;
   box-shadow: 0 4px 6px 0px rgb(0 0 0 / 35%);
 }
-<<<<<<< HEAD
 .add-button:hover {
   --icon-bg: var(--boxel-light-200);
-=======
-
-@keyframes spin {
-  to { transform: rotate(360deg); }
 }
 
 /* OPERATOR MODE */
@@ -350,5 +345,4 @@
   min-width: 400px;
   max-width: 900px;
   width: 70%;
->>>>>>> 76e62569
 }