--- conflicted
+++ resolved
@@ -1,352 +1,3 @@
-<<<<<<< HEAD
-/** BOXEL STYLES **/
-
-@font-face {
-  font-family: 'Poppins';
-  src: url('../../fonts/Poppins-Regular.ttf');
-  font-weight: 400;
-}
-
-@font-face {
-  font-family: 'Poppins';
-  src: url('../../fonts/Poppins-Italic.ttf');
-  font-weight: 400;
-  font-style: italic;
-}
-
-@font-face {
-  font-family: 'Poppins';
-  src: url('../../fonts/Poppins-Medium.ttf');
-  font-weight: 500;
-}
-
-@font-face {
-  font-family: 'Poppins';
-  src: url('../../fonts/Poppins-MediumItalic.ttf');
-  font-weight: 500;
-  font-style: italic;
-}
-
-@font-face {
-  font-family: 'Poppins';
-  src: url('../../fonts/Poppins-Bold.ttf');
-  font-weight: 700;
-}
-
-@font-face {
-  font-family: 'Poppins';
-  src: url('../../fonts/Poppins-BoldItalic.ttf');
-  font-weight: 700;
-  font-style: italic;
-}
-
-/* fallback font */
-@font-face {
-  font-family: 'Open Sans';
-  src: url('../../fonts/OpenSans-Regular.ttf');
-  font-weight: 400;
-}
-
-@font-face {
-  font-family: 'Open Sans';
-  src: url('../../fonts/OpenSans-SemiBold.ttf');
-  font-weight: 600;
-}
-
-@font-face {
-  font-family: 'Open Sans';
-  src: url('../../fonts/OpenSans-Bold.ttf');
-  font-weight: 700;
-}
-
-* {
-  box-sizing: border-box;
-}
-
-#isolated-render {
-  display: none;
-}
-
-html,
-body {
-  height: 100%;
-}
-
-body {
-  margin: 0;
-  color: var(--boxel-dark, #000);
-  font-family: var(--boxel-font-family,
-      'Open Sans',
-      Helvetica,
-      Arial,
-      sans-serif);
-  background-color: var(--boxel-light, #fff);
-  font-size: 13px;
-  line-height: calc(18 / 13);
-  overscroll-behavior: none;
-}
-
-body.has-modal {
-  overflow: hidden;
-}
-
-a {
-  display: inline-block;
-  color: inherit;
-  text-decoration: none;
-}
-
-button {
-  display: inline-block;
-  font: inherit;
-}
-
-img,
-svg {
-  display: inline-block;
-}
-
-a:hover {
-  color: var(--boxel-highlight);
-  cursor: pointer;
-}
-
-a:focus {
-  outline: var(--boxel-outline);
-}
-
-a:focus:not(:focus-visible) {
-  outline-color: transparent;
-}
-
-button:hover:not(:disabled),
-[role='button']:hover:not(:disabled, [aria-disabled='true']) {
-  cursor: pointer;
-}
-
-button:focus:not(:disabled),
-[role='button']:focus:not(:disabled) {
-  outline: var(--boxel-outline);
-}
-
-button:focus:not(:focus-visible),
-[role='button']:focus:not(:focus-visible) {
-  outline-color: transparent;
-}
-
-input:focus,
-select:focus,
-textarea:focus {
-  outline-color: var(--boxel-highlight);
-}
-
-/* Hides content visually only
-  (accessible via screen readers) */
-.boxel-sr-only:not(:focus):not(:active) {
-  position: absolute;
-  width: 1px;
-  height: 1px;
-  padding: 0;
-  margin: -1px;
-  border: 0;
-  clip: rect(0 0 0 0);
-  clip-path: inset(50%);
-  overflow: hidden;
-  white-space: nowrap;
-}
-
-:root {
-  --boxel-font-family: 'Poppins', 'Open Sans', helvetica, arial, sans-serif;
-  --boxel-monospace-font-family: 'Roboto Mono', 'Courier New', courier,
-    monospace;
-  --boxel-font-xl: var(--boxel-font-size-xl) / calc(43 / 32) var(--boxel-font-family);
-  --boxel-font-lg: var(--boxel-font-size-lg) / calc(30 / 22) var(--boxel-font-family);
-  --boxel-font: var(--boxel-font-size) / calc(22 / 16) var(--boxel-font-family);
-  /* default */
-  --boxel-font-sm: var(--boxel-font-size-sm) / calc(18 / 13) var(--boxel-font-family);
-  --boxel-font-xs: var(--boxel-font-size-xs) / calc(15 / 11) var(--boxel-font-family);
-
-  /* font-sizes */
-  --boxel-font-size-xl: 2rem;
-  --boxel-font-size-lg: 1.375rem;
-  --boxel-font-size: 1rem;
-  /* default - 16px */
-  --boxel-font-size-sm: 0.8125rem;
-  --boxel-font-size-xs: 0.6875rem;
-
-  /* letter-spacing */
-  --boxel-lsp-xxl: 0.1em;
-  --boxel-lsp-xl: 0.05em;
-  --boxel-lsp-lg: 0.035em;
-  --boxel-lsp: 0.025em;
-  --boxel-lsp-sm: 0.015em;
-  --boxel-lsp-xs: 0.01em;
-  --boxel-lsp-xxs: 0.005em;
-
-  /* Modular scale for spacing */
-  --boxel-spacing: 1.25rem;
-  /* base size (20px) */
-  --boxel-ratio: 1.333;
-  /* scale (based on "Perfect Fourth" scale) */
-  --boxel-sp-xxxs: calc(var(--boxel-sp-xxs) / var(--boxel-ratio));
-  /* 6.33px */
-  --boxel-sp-xxs: calc(var(--boxel-sp-xs) / var(--boxel-ratio));
-  /* 8.44px */
-  --boxel-sp-xs: calc(var(--boxel-sp-sm) / var(--boxel-ratio));
-  /* 11.26px */
-  --boxel-sp-sm: calc(var(--boxel-sp) / var(--boxel-ratio));
-  /* 15px */
-  --boxel-sp: var(--boxel-spacing);
-  /* 20px */
-  --boxel-sp-lg: calc(var(--boxel-sp) * var(--boxel-ratio));
-  /* 26.66px */
-  --boxel-sp-xl: calc(var(--boxel-sp-lg) * var(--boxel-ratio));
-  /* 35.54px */
-  --boxel-sp-xxl: calc(var(--boxel-sp-xl) * var(--boxel-ratio));
-  /* 47.37px */
-  --boxel-sp-xxxl: calc(var(--boxel-sp-xxl) * var(--boxel-ratio));
-  /* 63.15px */
-
-  /* common icon sizes */
-  --boxel-icon-sm: 1.25rem;
-  /* 20px */
-  --boxel-icon-lg: 2.5rem;
-  /* 40px */
-  --boxel-icon-xl: 3.75rem;
-  /* 60px */
-  --boxel-icon-xxl: 5rem;
-  /* 80px */
-
-  /* other */
-  --boxel-button-border-color: #acacac;
-  --boxel-border-color: #d3d3d3;
-  --boxel-border: 1px solid var(--boxel-border-color);
-  --boxel-border-dark: 1px solid var(--boxel-dark);
-  --boxel-border-radius-xs: 2px;
-  --boxel-border-radius-sm: 5px;
-  --boxel-border-radius: 10px;
-  --boxel-border-radius-lg: 15px;
-  --boxel-transition: 0.2s ease;
-  --boxel-box-shadow: 0 1px 3px rgb(0 0 0 / 25%);
-  --boxel-box-shadow-hover: 0 3px 10px rgb(0 0 0 / 15%);
-  --boxel-outline-color: var(--boxel-blue);
-  --boxel-outline: 2px solid var(--boxel-outline-color);
-
-  /* Container sizes */
-  --boxel-xxs-container: 15.625rem;
-  /* 250px */
-  --boxel-xs-container: 17.8125rem;
-  /* 285px */
-  --boxel-sm-container: 36.25rem;
-  /* 580px */
-  --boxel-md-container: 40.625rem;
-  /* 650px */
-  --boxel-lg-container: 43.75rem;
-  /* 700px */
-  --boxel-xl-container: 65rem;
-  /* 1040px */
-  --boxel-xxl-container: 83.76rem;
-  /* 1340px */
-
-  /* COLOR PALETTE */
-
-  /**** Revisited Colors BOXEL-UI ****/
-  --boxel-100: #f8f7fa;
-  --boxel-200: #e8e8e8;
-  --boxel-300: #d1d1d1;
-  --boxel-400: #afafb7;
-  --boxel-500: #5a586a;
-  --boxel-600: #413e4e;
-  --boxel-700: #272330;
-
-  --boxel-cyan: #00ebe5;
-  --boxel-teal: #03c4bf;
-  --boxel-red: #ff5050;
-  --boxel-pink: #ff009d;
-  --boxel-orange: #ff7f00;
-  --boxel-yellow: #ffd800;
-  --boxel-lime: #c3fc33;
-  --boxel-green: #37eb77;
-  --boxel-dark-green: #00ac3d;
-  --boxel-lilac: #a66dfa;
-  --boxel-fuschia: #ac00ff;
-  --boxel-purple: #6638ff;
-  --boxel-blue: #0069f9;
-  --boxel-navy: #281e78;
-
-  --boxel-label-color: #a0a0a0;
-  /**** End of revisited colors ****/
-
-  /* Primary colors */
-  --boxel-light: #fff;
-  --boxel-dark: #000;
-
-  --boxel-highlight: var(--boxel-teal);
-  --boxel-highlight-hover: #02b1ad;
-  --boxel-danger: #ff4852;
-  --boxel-danger-hover: #fa1521;
-
-  /* Boxel purples */
-  --boxel-purple-100: var(--boxel-100);
-  /* 1 */
-  --boxel-purple-200: var(--boxel-400);
-  /* formerly: #b3b1b8; */
-  --boxel-purple-300: var(--boxel-400);
-  /* 4 */
-  --boxel-purple-400: var(--boxel-500);
-  /* formerly: #6b6a80; */
-  --boxel-purple-500: var(--boxel-500);
-  /* 5 */
-  --boxel-purple-600: var(--boxel-600);
-  /* 6 - Cardspace bg */
-  --boxel-purple-700: var(--boxel-700);
-  /* formerly: #393642; */
-  --boxel-purple-750: var(--boxel-700);
-  /* formerly: #363441; */
-  --boxel-purple-800: var(--boxel-700);
-  /* formerly: #2e2d38; */
-  --boxel-purple-900: var(--boxel-700);
-  /* 7 - Card Wallet bg */
-
-  /* Boxel neutrals */
-  --boxel-light-100: #f5f5f5;
-  --boxel-light-200: var(--boxel-200);
-  /* formerly: #f0f0f0; */
-  --boxel-light-300: var(--boxel-200);
-  /* formerly: #efefef; */
-  --boxel-light-400: var(--boxel-200);
-  /* 2 */
-  --boxel-light-500: var(--boxel-300);
-  /* formerly: #dedede; */
-  --boxel-light-600: var(--boxel-300);
-  /* 3 */
-
-  /* Status colors */
-  --boxel-error-100: #f00;
-  /* alert - attention - error */
-  --boxel-error-200: #ed0000;
-  --boxel-warning-100: var(--boxel-yellow);
-  /* warning - notification */
-  --boxel-success-100: var(--boxel-green);
-  --boxel-success-200: var(--boxel-teal);
-  --boxel-success-300: var(--boxel-dark-green);
-
-  /* z-index layers */
-  --boxel-layer-modal-default: 15;
-  --boxel-layer-modal-urgent: 20;
-
-  /* Form control appearance */
-  --boxel-form-control-height: 2.5rem;
-  /* 40px */
-  --boxel-form-control-placeholder-color: var(--boxel-400);
-  --boxel-form-control-border-color: var(--boxel-border-color);
-  --boxel-form-control-border-radius: var(--boxel-border-radius);
-}
-
-/** HOST APP STYLES **/
-
-=======
->>>>>>> 8723d3c3
 /* Go template */
 .main {
   position: relative;
@@ -480,24 +131,15 @@
   display: grid;
   gap: var(--boxel-sp-xxxs);
 }
-<<<<<<< HEAD
-
-.catalog-entry>h1,
-.catalog-entry>h2 {
-  margin: 0;
-}
-
-.catalog-entry--edit {
-  --boxel-label-color: var(--boxel-dark);
-=======
-.catalog-entry--embedded > * {
+
+.catalog-entry--embedded>* {
   white-space: nowrap;
   overflow: hidden;
   text-overflow: ellipsis;
 }
+
 .catalog-entry__ref {
   font-size: var(--boxel-font-size-xs);
->>>>>>> 8723d3c3
 }
 
 /* Default Card Component */
@@ -546,452 +188,6 @@
   margin-top: var(--boxel-sp);
 }
 
-<<<<<<< HEAD
-/* Boxel Button */
-.boxel-button {
-  display: inline-flex;
-  justify-content: center;
-  height: min-content;
-  align-items: center;
-  border-radius: 100px;
-  white-space: nowrap;
-  transition:
-    background-color var(--boxel-transition),
-    border var(--boxel-transition);
-
-  /* kind variants + disabled state */
-  border: var(--boxel-button-border, var(--boxel-border));
-  color: var(--boxel-button-text-color, black);
-  background-color: var(--boxel-button-color, transparent);
-
-  /* size variants */
-  font: var(--boxel-button-font, var(--boxel-font-sm));
-  min-height: var(--boxel-button-min-height);
-  min-width: var(--boxel-button-min-width, 5rem);
-  padding: var(--boxel-button-padding, var(--boxel-sp-xs) var(--boxel-sp-sm));
-  letter-spacing: var(--boxel-button-letter-spacing, var(--boxel-lsp-lg));
-}
-
-.boxel-button__loading-indicator {
-  width: var(--boxel-button-loading-icon-size);
-  height: var(--boxel-button-loading-icon-size);
-  margin-right: var(--boxel-sp-xxxs);
-}
-
-/* select disabled buttons and links that don't have href */
-
-/*
-  a.boxel-button--disabled-link is a special case for an automatically appended class by the LinkTo component
-  the LinkTo component appends the href regardless, so we have to select it in other ways.
-  Removing the chained classes will make kind-variants overwrite the disabled style on the LinkTo (specificity issues)
-*/
-.boxel-button:disabled,
-a.boxel-button:not([href]),
-a.boxel-button[href=""],
-a.boxel-button.boxel-button--disabled-link {
-  --boxel-button-color: var(--boxel-button-border-color);
-  --boxel-button-border: 1px solid var(--boxel-button-border-color);
-  --boxel-button-text-color: var(--boxel-light);
-
-  cursor: default;
-}
-
-/* the a element does not have a disabled attribute. Clicking will still trigger event listeners */
-a.boxel-button:not([href]),
-a.boxel-button[href=""],
-a.boxel-button.boxel-button--disabled-link {
-  pointer-events: none;
-}
-
-/*
-  loading state.
-  this should only be relevant for buttons - links shouldn't need it.
-  We want to preserve the "normal" styling of the button but not allow interaction
-*/
-.boxel-button--loading {
-  pointer-events: none;
-}
-
-/* overwrite the global style for links in global.css */
-a.boxel-button:hover {
-  color: var(--boxel-button-text-color);
-}
-
-.boxel-button--with-tooltip {
-  pointer-events: unset !important;
-  position: relative;
-}
-
-.boxel-button--with-tooltip::after {
-  content: attr(data-hover);
-  opacity: 0;
-  background-color: var(--boxel-light);
-  box-shadow: 0 0 0 1px var(--boxel-light-500);
-  color: var(--boxel-dark);
-  text-align: center;
-  border-radius: var(--boxel-sp-sm);
-  padding: var(--boxel-sp-sm);
-  transition: opacity 1s ease-in-out;
-  position: absolute;
-  z-index: 1;
-  left: 0;
-  top: 110%;
-}
-
-.boxel-button--with-tooltip:hover::after {
-  opacity: 1;
-  visibility: visible;
-}
-
-/* Boxel Card Container */
-.boxel-card-container {
-  position: relative;
-  background-color: var(--boxel-light);
-  border-radius: var(--boxel-border-radius);
-  transition: max-width var(--boxel-transition),
-    box-shadow var(--boxel-transition);
-}
-
-.boxel-card-container--boundaries {
-  box-shadow: 0 0 0 1px var(--boxel-light-500);
-}
-
-.boxel-card-container--highlighted {
-  box-shadow: 0 0 0 2px var(--boxel-highlight);
-}
-
-/* Boxel Header */
-.boxel-header {
-  display: flex;
-  align-items: center;
-  justify-content: space-between;
-  padding: 0 var(--boxel-sp-xxxs) 0 var(--boxel-sp-sm);
-  min-height: var(--boxel-header-min-height, 1.875rem);
-  /* 30px */
-  background-color: var(--boxel-header-background-color, var(--boxel-100));
-  color: var(--boxel-header-text-color, var(--boxel-dark));
-  border-top-right-radius: calc(var(--boxel-border-radius) - 1px);
-  border-top-left-radius: calc(var(--boxel-border-radius) - 1px);
-  font: 600 var(--boxel-font-xs);
-  letter-spacing: var(--boxel-lsp-xl);
-  text-transform: uppercase;
-  transition: background-color var(--boxel-transition),
-    color var(--boxel-transition);
-}
-
-.boxel-header--large {
-  padding: var(--boxel-sp-xl);
-  font: 700 var(--boxel-font-lg);
-  letter-spacing: normal;
-  text-transform: none;
-}
-
-.boxel-header--no-background {
-  background-color: transparent;
-}
-
-.boxel-header--highlighted {
-  background-color: var(--boxel-highlight);
-}
-
-.boxel-header__content {
-  display: flex;
-  align-items: center;
-}
-
-.boxel-header__content button {
-  --boxel-icon-button-width: var(--boxel-header-min-height, 1.875rem);
-  --boxel-icon-button-height: var(--boxel-header-min-height, 1.875rem);
-
-  min-height: var(--boxel-icon-button-height);
-  padding: 0 var(--boxel-sp-xxxs);
-  background: none;
-  border: none;
-  font: inherit;
-  letter-spacing: inherit;
-  text-transform: inherit;
-}
-
-/* Boxel Field */
-.boxel-field {
-  --boxel-field-label-align: normal;
-  --boxel-field-label-padding-top: 0;
-
-  display: grid;
-  gap: var(--boxel-sp-xs) 0;
-}
-
-.boxel-field--vertical {
-  grid-template-rows: auto 1fr;
-}
-
-.boxel-field--centered-display {
-  justify-items: center;
-}
-
-.boxel-field--centered-display>*:last-child {
-  order: -1;
-}
-
-.boxel-field--horizontal {
-  grid-template-columns: var(--boxel-field-label-size, minmax(4rem, 25%)) 1fr;
-  gap: 0 var(--boxel-sp-lg);
-}
-
-.boxel-field--small-label {
-  --boxel-field-label-size: minmax(4rem, 10%);
-}
-
-.boxel-field__label {
-  display: flex;
-  align-items: var(--boxel-field-label-align);
-  padding-top: var(--boxel-field-label-padding-top);
-}
-
-.boxel-field--with-icon {
-  display: flex;
-}
-
-.boxel-field__icon {
-  width: var(--boxel-icon-sm);
-  height: var(--boxel-icon-sm);
-  margin-right: var(--boxel-sp-xxs);
-}
-
-.boxel-field__yield--with-icon {
-  width: 100%;
-}
-
-/* Boxel Label */
-.boxel-label {
-  color: var(--boxel-label-color);
-  font: 700 var(--boxel-font-sm);
-  letter-spacing: var(--boxel-lsp-sm);
-}
-
-/* Boxel Input */
-.boxel-input {
-  --boxel-input-height: var(--boxel-form-control-height);
-
-  box-sizing: border-box;
-  width: 100%;
-  min-height: var(--boxel-input-height);
-  padding: var(--boxel-sp-xs) 0 var(--boxel-sp-xs) var(--boxel-sp-sm);
-  border: 1px solid var(--boxel-form-control-border-color);
-  border-radius: var(--boxel-form-control-border-radius);
-  font: var(--boxel-font-sm);
-  font-weight: 400;
-  letter-spacing: var(--boxel-lsp-xs);
-  transition: border-color var(--boxel-transition);
-}
-
-.boxel-text-area {
-  --boxel-input-height: 10rem;
-}
-
-.boxel-input:disabled {
-  background-color: var(--boxel-light);
-  border-color: var(--boxel-purple-300);
-  color: rgb(0 0 0 / 50%);
-  opacity: 0.5;
-}
-
-.boxel-input:hover:not(:disabled) {
-  border-color: var(--boxel-dark);
-}
-
-.boxel-input--invalid {
-  border-color: var(--boxel-error-100);
-  box-shadow: 0 0 0 1px var(--boxel-error-100);
-}
-
-.boxel-input--invalid:focus {
-  outline: 1px solid transparent;
-  /* Make sure that we make the invalid state visible */
-  box-shadow: 0 0 0 1.5px var(--boxel-error-100);
-}
-
-.boxel-input--invalid:hover:not(:disabled) {
-  border-color: var(--boxel-error-100);
-}
-
-.boxel-input__optional {
-  grid-row: 1;
-  grid-column: 1 / -1;
-  margin-bottom: var(--boxel-sp-xxxs);
-  color: rgb(0 0 0 / 75%);
-  font: var(--boxel-font-sm);
-  font-style: oblique;
-  letter-spacing: var(--boxel-lsp);
-  text-align: right;
-}
-
-.boxel-input__error-message {
-  grid-column: 2;
-  margin-top: var(--boxel-sp-xs);
-  margin-left: var(--boxel-sp-xs);
-  color: var(--boxel-error-100);
-  font: var(--boxel-font-sm);
-  letter-spacing: var(--boxel-lsp);
-}
-
-.boxel-input__helper-text {
-  grid-column: 2;
-  margin-top: var(--boxel-sp-xs);
-  margin-left: var(--boxel-sp-xs);
-  color: rgb(0 0 0 / 75%);
-  font: var(--boxel-font-sm);
-  letter-spacing: var(--boxel-lsp);
-}
-
-.boxel-input:disabled~.boxel-input__error-message,
-.boxel-input:disabled~.boxel-input__helper-text {
-  display: none;
-}
-
-/* Boxel Message */
-.boxel-thread-message {
-  /* Note: avatar size should not be set to be larger than 60px or smaller than 20px. */
-  --boxel-thread-message-avatar-size: 2.5rem;
-  /* 40px. */
-  --boxel-thread-message-meta-height: 1.25rem;
-  /* 20px */
-  --boxel-thread-message-gap: var(--boxel-sp);
-  --boxel-thread-message-margin-left: calc(var(--boxel-thread-message-avatar-size) + var(--boxel-thread-message-gap));
-}
-
-.boxel-thread-message--hide-meta {
-  min-height: 0;
-}
-
-.boxel-thread-message__meta {
-  display: grid;
-  grid-template-columns: var(--boxel-thread-message-avatar-size) 1fr;
-  grid-template-rows: var(--boxel-thread-message-meta-height);
-  align-items: start;
-  gap: var(--boxel-thread-message-gap);
-}
-
-.boxel-thread-message--full-width .boxel-thread-message__meta {
-  align-items: center;
-}
-
-.boxel-thread-message__avatar-img {
-  width: var(--boxel-thread-message-avatar-size);
-  height: var(--boxel-thread-message-avatar-size);
-  border-radius: 100px;
-}
-
-.boxel-thread-message__avatar-img--not-round {
-  border-radius: initial;
-}
-
-.boxel-thread-message__info {
-  display: flex;
-  white-space: nowrap;
-  margin: 0;
-  font: var(--boxel-font-sm);
-  letter-spacing: var(--boxel-lsp-sm);
-}
-
-.boxel-thread-message__name {
-  margin-right: var(--boxel-sp);
-  font-weight: 700;
-}
-
-.boxel-thread-message__time {
-  color: var(--boxel-500);
-}
-
-.boxel-thread-message__content {
-  /* mimic the grid using margins */
-  margin-left: var(--boxel-thread-message-margin-left);
-  margin-top: 3px;
-  line-height: 1.5;
-}
-
-.boxel-thread-message--full-width .boxel-thread-message__content {
-  margin-left: 0;
-  margin-top: var(--boxel-sp);
-}
-
-/* spacing for sequential thread messages */
-.boxel-thread-message+.boxel-thread-message {
-  margin-top: var(--boxel-sp-xl);
-}
-
-.boxel-thread-message+.boxel-thread-message--hide-meta {
-  margin-top: var(--boxel-sp);
-}
-
-/* Boxel Modal */
-.boxel-modal {
-  /* Unit is required to be used on calc */
-  --boxel-modal-offset-top: 0px;
-  --boxel-modal-offset-left: 0px;
-  --boxel-modal-offset-right: 0px;
-
-  position: fixed;
-  width: 100%;
-  height: calc(100vh - var(--boxel-modal-offset-top));
-  top: var(--boxel-modal-offset-top);
-  left: var(--boxel-modal-offset-left);
-  right: var(--boxel-modal-offset-right);
-  padding: 0 var(--boxel-sp);
-  background: none;
-  border: none;
-  overflow: hidden;
-  z-index: var(--boxel-modal-z-index);
-  pointer-events: none;
-}
-
-.boxel-modal-overlay {
-  position: fixed;
-  top: 0;
-  left: 0;
-  bottom: 0;
-  width: 100%;
-  height: 100%;
-  padding: 0;
-  border: none;
-  background-color: rgb(0 0 0 / 75%);
-  text-align: left;
-  z-index: calc(var(--boxel-modal-z-index) - 1);
-}
-
-.boxel-modal--small {
-  --boxel-modal-max-width: 36.25rem;
-  /* 580px */
-}
-
-.boxel-modal--medium {
-  --boxel-modal-max-width: 43.75rem;
-  /* 700px */
-}
-
-.boxel-modal--large {
-  --boxel-modal-offset-top: var(--boxel-sp-lg);
-  --boxel-modal-max-width: 65rem;
-  /* 1040px */
-}
-
-.boxel-modal__inner {
-  display: flex;
-  align-items: center;
-  justify-content: center;
-  width: 100%;
-  height: 100%;
-  margin: auto;
-  max-width: var(--boxel-modal-max-width, 65rem);
-}
-
-.boxel-modal__inner>* {
-  width: 100%;
-  pointer-events: auto;
-}
-
-=======
->>>>>>> 8723d3c3
 /* Invoice Packet */
 .invoice-template {
   max-width: 50rem;
@@ -1005,14 +201,7 @@
   margin-bottom: var(--boxel-sp);
   font: 700 var(--boxel-font);
 }
-<<<<<<< HEAD
-
-.invoice-template--edit {
-  --boxel-label-color: var(--boxel-dark);
-}
-
-=======
->>>>>>> 8723d3c3
+
 .invoice {
   padding: var(--boxel-sp-xl);
   display: grid;
@@ -1171,29 +360,10 @@
   --icon-border: var(--icon-bg);
   --icon-color: var(--boxel-highlight);
 
-<<<<<<< HEAD
-/**
- * Kind variants - variants that control the colors on a button
- *
- * The @kind argument on the button component should create a corresponding class with format
- * boxel-button--kind-@kind
- *
- * Classes for the @kind argument can control the following properties:
- *
- * --boxel-button-color
- * --boxel-button-border
- * --boxel-button-text-color
- *
- */
-.boxel-button--kind-primary:not(:disabled) {
-  --boxel-button-color: var(--boxel-highlight);
-  --boxel-button-border: 1px solid var(--boxel-highlight);
-  --boxel-button-text-color: var(--boxel-light);
-=======
   border-radius: 100px;
   box-shadow: 0 4px 6px 0px rgb(0 0 0 / 35%);
->>>>>>> 8723d3c3
-}
+}
+
 .add-button:hover {
   --icon-bg: var(--boxel-light-200);
 }
@@ -1220,6 +390,78 @@
   width: 70%;
 }
 
+.operator-mode-card-stack__card {
+  position: relative;
+}
+
+.operator-mode-card-stack__card__header {
+  position: absolute;
+  top: 0;
+  right: 0;
+  padding: var(--boxel-sp-xs);
+
+  display: flex;
+  flex-direction: row;
+}
+
+.operator-mode-card-stack__card__header-item {
+  cursor: pointer;
+  margin-right: 10px;
+}
+
+.operator-mode-card-stack__card__item {
+  position: relative;
+}
+
+.operator-mode-card-stack__card__item .boxel-card-container {
+  padding-top: 42px;
+}
+
+.operator-mode-card-stack__card__item_edit .boxel-card-container {
+  padding-bottom: 62px;
+}
+
+.operator-mode-card-stack__card__footer {
+  position: absolute;
+  bottom: 0;
+  right: 0;
+  padding: 12px;
+
+  display: flex;
+  flex-direction: row;
+
+  z-index: 99;
+}
+
+.operator-mode-card-stack__card__footer-button {
+  --button-bg: var(--boxel-teal);
+  --text-color: var(--boxel-light);
+
+  cursor: pointer;
+  width: 95px;
+  margin-right: 10px;
+  padding: var(--boxel-sp-xxxs);
+
+  background-color: var(--button-bg);
+  color: var(--text-color);
+  font-size: var(--boxel-font-size-sm);
+  font-weight: 500;
+
+  border: none;
+  border-radius: var(--boxel-border-radius-lg);
+}
+
+.light-button {
+  --button-bg: var(--boxel-light);
+  --text-color: var(--boxel-dark);
+
+  border: var(--boxel-border)
+}
+
+.operator-mode-card-stack__card__footer-button:hover {
+  --button-bg: var(--boxel-purple-300);
+}
+
 .freestyle-search-sheet-example-container {
   background: #494559;
   min-height: 300px;
@@ -1255,31 +497,6 @@
   padding: 30px 40px;
 }
 
-<<<<<<< HEAD
-/**
- * Size variants - variants that control the size and spacing of a button
- *
- * The @size argument on the button component should create a corresponding class with format
- * boxel-button--size-@size
- *
- * Classes for the @size argument can control the following properties:
- *
- * --boxel-button-padding
- * --boxel-button-min-width
- * --boxel-button-min-height
- * --boxel-button-font
- * --boxel-button-letter-spacing
- * --boxel-button-loading-icon-size
- *
- */
-
-.boxel-button--size-extra-small {
-  --boxel-button-padding: var(--boxel-sp-xxxs) var(--boxel-sp);
-  --boxel-button-font: var(--boxel-font-xs);
-  --boxel-button-loading-icon-size: var(--boxel-font-size-xs);
-  --boxel-button-letter-spacing: var(--boxel-lsp-lg);
-  --boxel-button-min-height: 1.8125rem;
-=======
 .search-sheet-header,
 .search-sheet-footer {
   align-items: center;
@@ -1288,8 +505,8 @@
   justify-content: space-between;
   opacity: 1;
   transition: flex var(--boxel-transition), opacity var(--boxel-transition);
->>>>>>> 8723d3c3
-}
+}
+
 .search-sheet--closed .search-sheet-header,
 .search-sheet--closed .search-sheet-footer {
   flex: 0;
@@ -1300,6 +517,7 @@
   height: 37px;
   overflow: hidden;
 }
+
 .search-sheet-headline {
   font-family: Poppins;
   font-size: 22px;
@@ -1319,26 +537,21 @@
 .search-input {
   transition: margin var(--boxel-transition);
 }
+
 .search-sheet .search-input {
   margin: 31px 0 20px;
 }
+
 .search-sheet.search-sheet--closed .search-input {
   margin: 0;
 }
 
-<<<<<<< HEAD
-@keyframes spin {
-  to {
-    transform: rotate(360deg);
-  }
-=======
 .search-input {
   border-radius: 20px 20px 0 0;
   border: solid 1px rgba(255, 255, 255, 0.5);
   background: #000;
   height: 59px;
   transition: border-radius var(--boxel-transition);
->>>>>>> 8723d3c3
 }
 
 .search-input--bottom-rounded {
@@ -1360,107 +573,28 @@
   background: transparent;
   border: none;
 }
+
 .search-input__label {
   padding: 18px 24px 18px 18px;
   display: flex;
 }
-<<<<<<< HEAD
-
-.operator-mode-card-stack {
-  min-width: 400px;
-  max-width: 900px;
-  width: 70%;
-}
-
-.operator-mode-card-stack__card {
-  position: relative;
-}
-
-.operator-mode-card-stack__card__header {
-  position: absolute;
-  top: 0;
-  right: 0;
-  padding: var(--boxel-sp-xs);
-
-  display: flex;
-  flex-direction: row;
-
-  z-index: 99;
-}
-
-.operator-mode-card-stack__card__header-item {
-  cursor: pointer;
-  margin-right: 10px;
-}
-
-.operator-mode-card-stack__card__item {
-  position: relative;
-
-  z-index: 0;
-}
-
-.operator-mode-card-stack__card__item .boxel-card-container {
-  padding-top: 42px;
-}
-
-.operator-mode-card-stack__card__item_edit .boxel-card-container {
-  padding-bottom: 62px;
-}
-
-.operator-mode-card-stack__card__footer {
-  position: absolute;
-  bottom: 0;
-  right: 0;
-  padding: 12px;
-
-  display: flex;
-  flex-direction: row;
-
-  z-index: 99;
-}
-
-.operator-mode-card-stack__card__footer-button {
-  --button-bg: var(--boxel-teal);
-  --text-color: var(--boxel-light);
-
-  cursor: pointer;
-  width: 95px;
-  margin-right: 10px;
-  padding: var(--boxel-sp-xxxs);
-
-  background-color: var(--button-bg);
-  color: var(--text-color);
-  font-size: var(--boxel-font-size-sm);
-  font-weight: 500;
-
-  border: none;
-  border-radius: var(--boxel-border-radius-lg);
-}
-
-.light-button {
-  --button-bg: var(--boxel-light);
-  --text-color: var(--boxel-dark);
-
-  border: var(--boxel-border)
-}
-
-.operator-mode-card-stack__card__footer-button:hover {
-  --button-bg: var(--boxel-purple-300);
-=======
+
 .search-input__icon-label {
   color: var(--boxel-highlight);
   font-size: 2.25rem;
   line-height: 1.6rem;
   margin-right: 0.35rem;
 }
+
 .search-input__sr-label {
   display: none;
 }
+
 .search-input__input::placeholder {
   color: #fff;
   opacity: 0.6;
 }
+
 .search-input__input:focus {
   outline: none;
->>>>>>> 8723d3c3
 }