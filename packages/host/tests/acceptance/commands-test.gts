--- conflicted
+++ resolved
@@ -22,11 +22,8 @@
 } from '@cardstack/runtime-common/matrix-constants';
 
 import CreateAIAssistantRoomCommand from '@cardstack/host/commands/create-ai-assistant-room';
-<<<<<<< HEAD
 import GetBoxelUIStateCommand from '@cardstack/host/commands/get-boxel-ui-state';
-=======
 import OpenAiAssistantRoomCommand from '@cardstack/host/commands/open-ai-assistant-room';
->>>>>>> 48bc1991
 import PatchCardCommand from '@cardstack/host/commands/patch-card';
 import SaveCardCommand from '@cardstack/host/commands/save-card';
 import SendAiAssistantMessageCommand from '@cardstack/host/commands/send-ai-assistant-message';
@@ -273,42 +270,47 @@
           });
           await sleepCommand.execute(new ScheduleMeetingInput());
         };
-<<<<<<< HEAD
+
         runWhatSubmodeAmIIn = async () => {
-=======
-        runOpenAiAssistantRoomCommand = async () => {
->>>>>>> 48bc1991
           let commandContext = this.args.context?.commandContext;
           if (!commandContext) {
             console.error('No command context found');
             return;
           }
-<<<<<<< HEAD
           let createAIAssistantRoomCommand = new CreateAIAssistantRoomCommand(
             commandContext,
           );
           let { roomId } = await createAIAssistantRoomCommand.execute({
             name: 'Submode Check',
           });
-          let getBoxelUIStateCommand = new GetBoxelUIStateCommand(
+          let sendAiAssistantMessageCommand = new SendAiAssistantMessageCommand(
             commandContext,
           );
-          let sendAiAssistantMessageCommand = new SendAiAssistantMessageCommand(
+          let getBoxelUIStateCommand = new GetBoxelUIStateCommand(
             commandContext,
           );
           await sendAiAssistantMessageCommand.execute({
             roomId,
             prompt: 'What submode am I in?',
             commands: [{ command: getBoxelUIStateCommand, autoExecute: true }],
-=======
+          });
+        };
+
+        runOpenAiAssistantRoomCommand = async () => {
+          let commandContext = this.args.context?.commandContext;
+          if (!commandContext) {
+            console.error('No command context found');
+            return;
+          }
+
           let openAiAssistantRoomCommand = new OpenAiAssistantRoomCommand(
             commandContext,
           );
           await openAiAssistantRoomCommand.execute({
             roomId: 'mock_room_1',
->>>>>>> 48bc1991
           });
         };
+
         <template>
           <h2 data-test-person={{@model.firstName}}>
             <@fields.firstName />
@@ -343,15 +345,13 @@
             data-test-delay-button
           >Delay with autoExecute</button>
           <button
-<<<<<<< HEAD
             {{on 'click' this.runWhatSubmodeAmIIn}}
             data-test-what-submode-am-i-in
           >What submode and I in?</button>
-=======
+          <button
             {{on 'click' this.runOpenAiAssistantRoomCommand}}
             data-test-open-ai-assistant-room-button
           >Open AI Assistant Room</button>
->>>>>>> 48bc1991
         </template>
       };
     }
@@ -860,7 +860,6 @@
     assert
       .dom('[data-test-message-idx="1"][data-test-boxel-message-from="aibot"]')
       .containsText('Inspecting the current UI state');
-    await this.pauseTest();
     assert
       .dom('[data-test-message-idx="1"] [data-test-apply-state="applied"]')
       .exists();
