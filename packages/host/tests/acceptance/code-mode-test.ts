--- conflicted
+++ resolved
@@ -1416,13 +1416,6 @@
     await percySnapshot(assert);
   });
 
-<<<<<<< HEAD
-  test('adding a field from schema editor - whole flow test', async function (assert) {
-    let operatorModeStateParam = stringify({
-      stacks: [],
-      submode: 'code',
-      codePath: `${testRealmURL}person.gts`,
-=======
   test('can handle error when user puts unidentified domain in card URL bar', async function (assert) {
     let codeModeStateParam = stringify({
       stacks: [
@@ -1437,12 +1430,38 @@
       fileView: 'browser',
       codePath: `${testRealmURL}Person/1.json`,
       openDirs: { [testRealmURL]: ['Person/'] },
->>>>>>> 2b7346f5
-    })!;
-
-    await visit(
-      `/?operatorModeEnabled=true&operatorModeState=${encodeURIComponent(
-<<<<<<< HEAD
+    })!;
+
+    await visit(
+      `/?operatorModeEnabled=true&operatorModeState=${encodeURIComponent(
+        codeModeStateParam,
+      )}`,
+    );
+
+    await fillIn(
+      '[data-test-card-url-bar-input]',
+      `http://unknown-domain.com/test/mango.png`,
+    );
+    await triggerKeyEvent(
+      '[data-test-card-url-bar-input]',
+      'keypress',
+      'Enter',
+    );
+    await waitFor('[data-test-card-url-bar-error]');
+    assert
+      .dom('[data-test-card-url-bar-error]')
+      .containsText('This resource does not exist');
+  });
+
+  test('adding a field from schema editor - whole flow test', async function (assert) {
+    let operatorModeStateParam = stringify({
+      stacks: [],
+      submode: 'code',
+      codePath: `${testRealmURL}person.gts`,
+    })!;
+
+    await visit(
+      `/?operatorModeEnabled=true&operatorModeState=${encodeURIComponent(
         operatorModeStateParam,
       )}`,
     );
@@ -1605,25 +1624,6 @@
     assert.ok(
       getMonacoContent().includes('favPeople = linksToMany(() => Person);'),
     );
-=======
-        codeModeStateParam,
-      )}`,
-    );
-
-    await fillIn(
-      '[data-test-card-url-bar-input]',
-      `http://unknown-domain.com/test/mango.png`,
-    );
-    await triggerKeyEvent(
-      '[data-test-card-url-bar-input]',
-      'keypress',
-      'Enter',
-    );
-    await waitFor('[data-test-card-url-bar-error]');
-    assert
-      .dom('[data-test-card-url-bar-error]')
-      .containsText('This resource does not exist');
->>>>>>> 2b7346f5
   });
 });
 
