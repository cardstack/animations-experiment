import { module, test } from 'qunit';
import { visit, click, waitFor, waitUntil, find } from '@ember/test-helpers';
import { setupApplicationTest } from 'ember-qunit';
import { baseRealm } from '@cardstack/runtime-common';
import {
  TestRealm,
  TestRealmAdapter,
  setupLocalIndexing,
  setupMockMessageService,
  testRealmURL,
} from '../helpers';
import stringify from 'safe-stable-stringify';
import { Realm } from '@cardstack/runtime-common/realm';
import type LoaderService from '@cardstack/host/services/loader-service';
import { setupWindowMock } from 'ember-window-mock/test-support';
import window from 'ember-window-mock';

const indexCardSource = `
  import { CardDef, Component } from "https://cardstack.com/base/card-api";

  export class Index extends CardDef {
    static isolated = class Isolated extends Component<typeof this> {
      <template>
        <div data-test-index-card>
          Hello, world!
        </div>
      </template>
    };
  }
`;

const personCardSource = `
  import { contains, field, CardDef, Component } from "https://cardstack.com/base/card-api";
  import StringCard from "https://cardstack.com/base/string";

  export class Person extends CardDef {
    @field firstName = contains(StringCard);
    @field lastName = contains(StringCard);
    @field title = contains(StringCard, {
      computeVia: function (this: Person) {
        return [this.firstName, this.lastName].filter(Boolean).join(' ');
      },
    });
    static isolated = class Isolated extends Component<typeof this> {
      <template>
        <div data-test-person>
          <p>First name: <@fields.firstName /></p>
          <p>Last name: <@fields.lastName /></p>
          <p>Title: <@fields.title /></p>
        </div>
        <style>
          div {
            color: green;
            content: '';
          }
        </style>
      </template>
    };
  }
`;

module('Acceptance | code mode tests', function (hooks) {
  let realm: Realm;
  let adapter: TestRealmAdapter;

  setupApplicationTest(hooks);
  setupLocalIndexing(hooks);
  setupMockMessageService(hooks);
  setupWindowMock(hooks);

  hooks.afterEach(async function () {
    window.localStorage.removeItem('recent-files');
  });

  hooks.beforeEach(async function () {
    window.localStorage.removeItem('recent-files');

    // this seeds the loader used during index which obtains url mappings
    // from the global loader
    adapter = new TestRealmAdapter({
      'index.gts': indexCardSource,
      'person.gts': personCardSource,
      'person-entry.json': {
        data: {
          type: 'card',
          attributes: {
            title: 'Person',
            description: 'Catalog entry',
            ref: {
              module: `./person`,
              name: 'Person',
            },
          },
          meta: {
            adoptsFrom: {
              module: `${baseRealm.url}catalog-entry`,
              name: 'CatalogEntry',
            },
          },
        },
      },
      'index.json': {
        data: {
          type: 'card',
          attributes: {},
          meta: {
            adoptsFrom: {
              module: './index',
              name: 'Index',
            },
          },
        },
      },
      'Person/1.json': {
        data: {
          type: 'card',
          attributes: {
            firstName: 'Hassan',
            lastName: 'Abdel-Rahman',
          },
          meta: {
            adoptsFrom: {
              module: '../person',
              name: 'Person',
            },
          },
        },
      },
      'z00.json': '{}',
      'z01.json': '{}',
      'z02.json': '{}',
      'z03.json': '{}',
      'z04.json': '{}',
      'z05.json': '{}',
      'z06.json': '{}',
      'z07.json': '{}',
      'z08.json': '{}',
      'z09.json': '{}',
      'z10.json': '{}',
      'z11.json': '{}',
      'z12.json': '{}',
      'z13.json': '{}',
      'z14.json': '{}',
      'z15.json': '{}',
      'z16.json': '{}',
      'z17.json': '{}',
      'z18.json': '{}',
      'z19.json': '{}',
      '.realm.json': {
        name: 'Test Workspace B',
        backgroundURL:
          'https://i.postimg.cc/VNvHH93M/pawel-czerwinski-Ly-ZLa-A5jti-Y-unsplash.jpg',
        iconURL: 'https://i.postimg.cc/L8yXRvws/icon.png',
      },
    });

    let loader = (this.owner.lookup('service:loader-service') as LoaderService)
      .loader;

    realm = await TestRealm.createWithAdapter(adapter, loader, this.owner, {
      isAcceptanceTest: true,
    });
    await realm.ready;
  });

  test('defaults to inheritance view and can toggle to file view', async function (assert) {
    let operatorModeStateParam = stringify({
      stacks: [
        [
          {
            id: `${testRealmURL}Person/1`,
            format: 'isolated',
          },
        ],
      ],
      submode: 'code',
      codePath: `${testRealmURL}Person/1.json`,
    })!;

    await visit(
      `/?operatorModeEnabled=true&operatorModeState=${encodeURIComponent(
        operatorModeStateParam,
      )}`,
    );

    assert
      .dom('[data-test-file-view-header]')
      .hasAttribute('aria-label', 'Inheritance');
    assert.dom('[data-test-inheritance-toggle]').hasClass('active');
    assert.dom('[data-test-file-browser-toggle]').doesNotHaveClass('active');

    await waitUntil(() => find('[data-test-card-inheritance-panel]'));

    assert.dom('[data-test-card-inheritance-panel]').exists();
    assert.dom('[data-test-file]').doesNotExist();

    await click('[data-test-file-browser-toggle]');

    assert
      .dom('[data-test-file-view-header]')
      .hasAttribute('aria-label', 'File Browser');
    assert.dom('[data-test-inheritance-toggle]').doesNotHaveClass('active');
    assert.dom('[data-test-file-browser-toggle]').hasClass('active');

    await waitFor('[data-test-file]');

    assert.dom('[data-test-inheritance-placeholder]').doesNotExist();
    assert.dom('[data-test-file]').exists();
  });

  test('can navigate file tree, file view mode is persisted in query parameter', async function (assert) {
    let codeModeStateParam = stringify({
      stacks: [
        [
          {
            id: `${testRealmURL}Person/1`,
            format: 'isolated',
          },
        ],
      ],
      submode: 'code',
      fileView: 'browser',
      codePath: `${testRealmURL}Person/1.json`,
    })!;

    await visit(
      `/?operatorModeEnabled=true&operatorModeState=${encodeURIComponent(
        codeModeStateParam,
      )}`,
    );

    await waitFor('[data-test-file]');

    assert
      .dom('[data-test-directory="Person/"]')
      .exists('Person/ directory entry is rendered');
    assert.dom('[data-test-directory="Person/"] .icon').hasClass('closed');

    assert
      .dom('[data-test-file="person.gts"]')
      .exists('person.gts file entry is rendered');

    await click('[data-test-directory="Person/"]');
    assert.dom('[data-test-directory="Person/"] .icon').hasClass('open');

    await waitFor('[data-test-file="Person/1.json"]');
    assert
      .dom('[data-test-file="Person/1.json"]')
      .exists('Person/1.json file entry is rendered');
    await click('[data-test-directory="Person/"]');
    assert
      .dom('[data-test-file="Person/1.json"]')
      .doesNotExist('Person/1.json file entry is not rendered');
  });

  test('can open files', async function (assert) {
    let codeModeStateParam = stringify({
      stacks: [
        [
          {
            id: `${testRealmURL}Person/1`,
            format: 'isolated',
          },
        ],
      ],
      submode: 'code',
      fileView: 'browser',
      codePath: `${testRealmURL}Person/1.json`,
    })!;

    await visit(
      `/?operatorModeEnabled=true&operatorModeState=${encodeURIComponent(
        codeModeStateParam,
      )}`,
    );

    await waitFor('[data-test-file="person.gts"]');

    await click('[data-test-file="person.gts"]');

    await waitFor('[data-test-file="person.gts"]');
    assert.dom('[data-test-file="person.gts"]').hasClass('selected');

    await click('[data-test-directory="Person/"]');
    await click('[data-test-file="Person/1.json"]');

    assert.dom('[data-test-person]').exists();
  });

  test('open directories are persisted', async function (assert) {
    let codeModeStateParam = stringify({
      stacks: [
        [
          {
            id: `${testRealmURL}Person/1`,
            format: 'isolated',
          },
        ],
      ],
      submode: 'code',
      fileView: 'browser',
      codePath: `${testRealmURL}Person/1.json`,
      openDirs: ['Person/'],
    })!;

    await visit(
      `/?operatorModeEnabled=true&operatorModeState=${encodeURIComponent(
        codeModeStateParam,
      )}`,
    );
    await waitFor('[data-test-file]');

    assert.dom('[data-test-directory="Person/"] .icon').hasClass('open');
  });

<<<<<<< HEAD
  test('opening another file preserves the scroll position', async function (assert) {
    let openFilename = 'person.gts';
    let filenameToOpen = 'z19.json';

    let codeModeStateParam = stringify({
      stacks: [
        [
          {
            id: 'http://test-realm/test/index',
            format: 'isolated',
          },
        ],
      ],
      submode: 'code',
      codePath: `http://test-realm/test/${openFilename}`,
      fileView: 'browser',
      openDirs: ['Person/'],
    })!;

    await visit(
      `/?operatorModeEnabled=true&operatorModeState=${encodeURIComponent(
        codeModeStateParam,
      )}`,
    );
    await waitFor('[data-test-file]');

    let openFileSelector = `[data-test-file="${openFilename}"]`;
    let openFileElement = find(openFileSelector)!;
    assert.ok(
      await elementIsVisible(openFileElement),
      'expected near-top file to be visible',
    );

    let fileToOpenSelector = `[data-test-file="${filenameToOpen}"]`;
    let fileToOpenElement = find(fileToOpenSelector)!;
    assert.notOk(
      await elementIsVisible(fileToOpenElement),
      'expected near-bottom file to not be visible',
    );

    fileToOpenElement.scrollIntoView({ block: 'center' });

    assert.notOk(
      await elementIsVisible(openFileElement),
      'expected near-top file to not be visible after scrolling to near bottom',
    );
    assert.ok(
      await elementIsVisible(fileToOpenElement),
      'expected near-bottom file to be visible after scrolling to near bottom',
    );

    await click(fileToOpenElement);
    await waitFor(openFileSelector);

    openFileElement = find(openFileSelector)!;
    fileToOpenElement = find(fileToOpenSelector)!;

    assert.notOk(
      await elementIsVisible(openFileElement),
      'expected near-top file to not be visible after opening near-bottom file',
    );
    assert.ok(
      await elementIsVisible(fileToOpenElement),
      'expected near-bottom file to be visible after opening it',
    );
  });

  skip('recent file links are shown', async function (assert) {
=======
  test('recent file links are shown', async function (assert) {
>>>>>>> 3950c90f
    let otherRealmCardUrl = 'http://example.com/other-realm-card.json';
    window.localStorage.setItem(
      'recent-files',
      JSON.stringify([`${testRealmURL}index.json`, otherRealmCardUrl]),
    );

    let codeModeStateParam = stringify({
      stacks: [
        [
          {
            id: `${testRealmURL}Person/1`,
            format: 'isolated',
          },
        ],
      ],
      submode: 'code',
      codePath: `${testRealmURL}Person/1.json`,
      fileView: 'browser',
      openDirs: [],
    })!;

    await visit(
      `/?operatorModeEnabled=true&operatorModeState=${encodeURIComponent(
        codeModeStateParam,
      )}`,
    );
    await waitFor('[data-test-file]');
    await waitFor('[data-test-directory]');

    assert
      .dom('[data-test-recent-file]')
      .exists({ count: 1 })
      .containsText('index.json');

    await click('[data-test-file="index.json"]');
    assert
      .dom('[data-test-recent-file]')
      .exists({ count: 1 })
      .containsText('Person/1.json');

    await click('[data-test-directory]');
    await waitFor('[data-test-file="Person/1.json"]');

    await click('[data-test-file="Person/1.json"]');

    assert
      .dom('[data-test-recent-file]')
      .exists({ count: 1 })
      .containsText('index.json');

    await waitFor('[data-test-file="person.gts"]');
    await click('[data-test-file="person.gts"]');

    assert
      .dom('[data-test-recent-file]:first-child')
      .containsText('Person/1.json')
      .doesNotContainText(testRealmURL, 'expected realm root to be hidden');
    assert
      .dom('[data-test-recent-file]:nth-child(2)')
      .containsText('index.json');

    await click('[data-test-recent-file]:nth-child(2)');
    assert.dom('[data-test-index-card]').exists('index card is rendered');

    assert
      .dom('[data-test-recent-file]:first-child')
      .containsText('person.gts');
    assert
      .dom('[data-test-recent-file]:nth-child(2)')
      .containsText('Person/1.json');

    assert.deepEqual(
      JSON.parse(window.localStorage.getItem('recent-files') || '[]'),
      [
        `${testRealmURL}index.json`,
        `${testRealmURL}person.gts`,
        `${testRealmURL}Person/1.json`,
        otherRealmCardUrl,
      ],
    );
  });

  test('card inheritance panel will show json instance definition and module definition', async function (assert) {
    let operatorModeStateParam = stringify({
      stacks: [
        [
          {
            id: `${testRealmURL}Person/1`,
            format: 'isolated',
          },
        ],
      ],
      submode: 'code',
      codePath: `${testRealmURL}Person/1.json`,
    })!;

    await visit(
      `/?operatorModeEnabled=true&operatorModeState=${encodeURIComponent(
        operatorModeStateParam,
      )}`,
    );

    await waitUntil(() => find('[data-test-card-inheritance-panel]'));
    await waitUntil(() => find('[data-test-card-module-definition]'));
    await waitUntil(() => find('[data-test-card-instance-definition]'));

    assert.dom('[data-test-card-module-definition]').includesText('Card');
    assert
      .dom(
        '[data-test-card-module-definition] [data-test-definition-file-extension]',
      )
      .includesText('.GTS');
    assert
      .dom(
        '[data-test-card-module-definition] [data-test-definition-realm-name]',
      )
      .includesText('Test Workspace B');
    assert.dom('[data-test-card-module-definition]').doesNotHaveClass('active');
    assert
      .dom('[data-test-card-instance-definition]')
      .includesText('Hassan Abdel-Rahman');
    assert
      .dom(
        '[data-test-card-instance-definition] [data-test-definition-file-extension]',
      )
      .includesText('.JSON');
    assert
      .dom(
        '[data-test-card-instance-definition] [data-test-definition-realm-name]',
      )
      .includesText('Test Workspace B');
    assert
      .dom(
        '[data-test-card-instance-definition] [data-test-definition-info-text]',
      )
      .includesText('Last saved was a few seconds ago');

    assert.dom('[data-test-card-instance-definition]').hasClass('active');
  });

  test('card inheritance panel will show module definition', async function (assert) {
    let operatorModeStateParam = stringify({
      stacks: [[]],
      submode: 'code',
      codePath: `${testRealmURL}person.gts`,
    })!;

    await visit(
      `/?operatorModeEnabled=true&operatorModeState=${encodeURIComponent(
        operatorModeStateParam,
      )}`,
    );

    await waitUntil(() => find('[data-test-card-inheritance-panel]'));
    await waitUntil(() => find('[data-test-card-module-definition]'));

    assert.dom('[data-test-card-module-definition]').includesText('Card');

    assert
      .dom('[data-test-card-url-bar-input]')
      .hasValue(`${testRealmURL}person.gts`);

    assert.dom('[data-test-card-module-definition]').hasClass('active');
    assert
      .dom(
        '[data-test-card-module-definition] [data-test-definition-file-extension]',
      )
      .includesText('.GTS');
    assert
      .dom('[data-test-card-url-bar-input]')
      .hasValue(`${testRealmURL}person.gts`);
    assert.dom('[data-test-card-module-definition]').includesText('Card');
    assert
      .dom(
        '[data-test-card-module-definition] [data-test-definition-realm-name]',
      )
      .includesText('Test Workspace B');
    assert.dom('[data-test-card-instance-definition]').doesNotExist();
  });

  test('empty state displays default realm info', async function (assert) {
    let operatorModeStateParam = stringify({
      stacks: [],
      submode: 'code',
      codePath: null,
    })!;

    await visit(
      `/?operatorModeEnabled=true&operatorModeState=${encodeURIComponent(
        operatorModeStateParam,
      )}`,
    );

    await waitFor('[data-test-file]');

    assert.dom('[data-test-file]').exists();
    assert.dom('[data-test-file-browser-toggle]').hasClass('active');
    assert.dom('[data-test-card-inheritance-panel]').doesNotExist();
    assert
      .dom('[data-test-file-view-header]')
      .hasAttribute('aria-label', 'File Browser');
    assert.dom('[data-test-inheritance-toggle]').isDisabled();

    assert.dom('[data-test-empty-code-mode]').exists();
    assert
      .dom('[data-test-empty-code-mode]')
      .containsText('Choose a file on the left to open it');

    assert.dom('[data-test-card-url-bar-input]').hasValue('');
    assert
      .dom('[data-test-card-url-bar-realm-info]')
      .containsText('in Test Workspace B');
  });

  test('not-found state displays default realm info', async function (assert) {
    let operatorModeStateParam = stringify({
      stacks: [],
      submode: 'code',
      codePath: `${testRealmURL}perso`, // purposely misspelled
    })!;

    await visit(
      `/?operatorModeEnabled=true&operatorModeState=${encodeURIComponent(
        operatorModeStateParam,
      )}`,
    );

    await waitFor('[data-test-file]');

    assert.dom('[data-test-file]').exists();
    assert.dom('[data-test-file-browser-toggle]').hasClass('active');
    assert.dom('[data-test-card-inheritance-panel]').doesNotExist();
    assert
      .dom('[data-test-file-view-header]')
      .hasAttribute('aria-label', 'File Browser');
    assert.dom('[data-test-inheritance-toggle]').isDisabled();

    assert.dom('[data-test-empty-code-mode]').doesNotExist();
    assert
      .dom('[data-test-card-url-bar-input]')
      .hasValue(`${testRealmURL}perso`);
    assert
      .dom('[data-test-card-url-bar-realm-info]')
      .containsText('in Test Workspace B');
  });
});

async function elementIsVisible(element: Element) {
  return new Promise((resolve) => {
    let intersectionObserver = new IntersectionObserver(function (entries) {
      intersectionObserver.unobserve(element);

      resolve(entries[0].isIntersecting);
    });

    intersectionObserver.observe(element);
  });
}<|MERGE_RESOLUTION|>--- conflicted
+++ resolved
@@ -313,7 +313,6 @@
     assert.dom('[data-test-directory="Person/"] .icon').hasClass('open');
   });
 
-<<<<<<< HEAD
   test('opening another file preserves the scroll position', async function (assert) {
     let openFilename = 'person.gts';
     let filenameToOpen = 'z19.json';
@@ -381,10 +380,7 @@
     );
   });
 
-  skip('recent file links are shown', async function (assert) {
-=======
   test('recent file links are shown', async function (assert) {
->>>>>>> 3950c90f
     let otherRealmCardUrl = 'http://example.com/other-realm-card.json';
     window.localStorage.setItem(
       'recent-files',
