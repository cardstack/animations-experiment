import {
  visit,
  currentURL,
  click,
  waitFor,
  fillIn,
  waitUntil,
} from '@ember/test-helpers';

import { getPageTitle } from 'ember-page-title/test-support';
import window from 'ember-window-mock';
import { module, test } from 'qunit';

import { FieldContainer } from '@cardstack/boxel-ui/components';

import { baseRealm, primitive } from '@cardstack/runtime-common';

import { Submodes } from '@cardstack/host/components/submode-switcher';
import {
  tokenRefreshPeriodSec,
  sessionLocalStorageKey,
} from '@cardstack/host/services/realm';

import {
  percySnapshot,
  setupLocalIndexing,
  setupServerSentEvents,
  setupOnSave,
  testRealmURL,
  setupAcceptanceTestRealm,
  visitOperatorMode,
  lookupLoaderService,
  lookupNetworkService,
  createJWT,
  testRealmSecretSeed,
<<<<<<< HEAD
  setupUserSubscription,
=======
  setupRealmServerEndpoints,
>>>>>>> 41de3dd1
} from '../helpers';
import { setupMockMatrix } from '../helpers/mock-matrix';
import { setupApplicationTest } from '../helpers/setup';

let matrixRoomId: string;
module('Acceptance | operator mode tests', function (hooks) {
  setupApplicationTest(hooks);
  setupLocalIndexing(hooks);
  setupServerSentEvents(hooks);
  setupOnSave(hooks);
  let { setExpiresInSec, createAndJoinRoom, simulateRemoteMessage } =
    setupMockMatrix(hooks, {
      loggedInAs: '@testuser:staging',
      activeRealms: [testRealmURL],
    });

  hooks.beforeEach(async function () {
    matrixRoomId = createAndJoinRoom('@testuser:staging', 'room-test');
    setupUserSubscription(matrixRoomId);

    setExpiresInSec(60 * 60);

    let loader = lookupLoaderService().loader;
    let cardApi: typeof import('https://cardstack.com/base/card-api');
    let string: typeof import('https://cardstack.com/base/string');
    cardApi = await loader.import(`${baseRealm.url}card-api`);
    string = await loader.import(`${baseRealm.url}string`);

    let {
      field,
      contains,
      deserialize,
      linksTo,
      linksToMany,
      BaseDef,
      CardDef,
      Component,
      FieldDef,
    } = cardApi;
    let { default: StringField } = string;
    type BaseDefConstructor = typeof BaseDef;
    type BaseInstanceType<T extends BaseDefConstructor> = T extends {
      [primitive]: infer P;
    }
      ? P
      : InstanceType<T>;

    class Pet extends CardDef {
      static displayName = 'Pet';
      static headerColor = '#355e3b';
      @field name = contains(StringField);
      @field title = contains(StringField, {
        computeVia: function (this: Pet) {
          return this.name;
        },
      });
      static embedded = class Embedded extends Component<typeof this> {
        <template>
          <h3 data-test-pet={{@model.name}}>
            <@fields.name />
          </h3>
        </template>
      };
      static isolated = class Isolated extends Component<typeof this> {
        <template>
          <div class='pet-isolated'>
            <h2 data-test-pet-isolated={{@model.name}}>
              <@fields.name />
            </h2>
          </div>
          <style scoped>
            .pet-isolated {
              height: 100%;
              background-color: #355e3b;
            }
            h2 {
              margin: 0;
              padding: 20px;
              color: white;
            }
          </style>
        </template>
      };
    }
    class ShippingInfo extends FieldDef {
      static displayName = 'Shipping Info';
      @field preferredCarrier = contains(StringField);
      @field remarks = contains(StringField);
      @field title = contains(StringField, {
        computeVia: function (this: ShippingInfo) {
          return this.preferredCarrier;
        },
      });
      static embedded = class Embedded extends Component<typeof this> {
        <template>
          <span data-test-preferredCarrier={{@model.preferredCarrier}}></span>
          <@fields.preferredCarrier />
        </template>
      };
    }

    class CountryWithNoEmbedded extends CardDef {
      static displayName = 'Country';
      @field name = contains(StringField);
      @field title = contains(StringField, {
        computeVia(this: CountryWithNoEmbedded) {
          return this.name;
        },
      });
    }

    class AddressWithNoEmbedded extends FieldDef {
      static displayName = 'Address';
      @field city = contains(StringField);
      @field country = contains(StringField);
      @field shippingInfo = contains(ShippingInfo);

      static edit = class Edit extends Component<typeof this> {
        <template>
          <FieldContainer @label='city' @tag='label' data-test-boxel-input-city>
            <@fields.city />
          </FieldContainer>
          <FieldContainer
            @label='country'
            @tag='label'
            data-test-boxel-input-country
          >
            <@fields.country />
          </FieldContainer>
          <div data-test-shippingInfo-field><@fields.shippingInfo /></div>
        </template>
      };
    }

    class Address extends FieldDef {
      static displayName = 'Address';
      @field city = contains(StringField);
      @field country = contains(StringField);
      @field shippingInfo = contains(ShippingInfo);
      static embedded = class Embedded extends Component<typeof this> {
        <template>
          <h3 data-test-city={{@model.city}}>
            <@fields.city />
          </h3>
          <h3 data-test-country={{@model.country}}>
            <@fields.country />
          </h3>
          <div data-test-shippingInfo-field><@fields.shippingInfo /></div>
        </template>
      };

      static edit = class Edit extends Component<typeof this> {
        <template>
          <FieldContainer @label='city' @tag='label' data-test-boxel-input-city>
            <@fields.city />
          </FieldContainer>
          <FieldContainer
            @label='country'
            @tag='label'
            data-test-boxel-input-country
          >
            <@fields.country />
          </FieldContainer>
          <div data-test-shippingInfo-field><@fields.shippingInfo /></div>
        </template>
      };
    }

    class Person extends CardDef {
      static displayName = 'Person';
      @field firstName = contains(StringField);
      @field pet = linksTo(Pet);
      @field friends = linksToMany(Pet);
      @field firstLetterOfTheName = contains(StringField, {
        computeVia: function (this: Person) {
          if (!this.firstName) {
            return;
          }
          return this.firstName[0];
        },
      });
      @field title = contains(StringField, {
        computeVia: function (this: Person) {
          return this.firstName;
        },
      });
      @field address = contains(Address);
      @field addressWithNoEmbedded = contains(AddressWithNoEmbedded);
      @field countryWithNoEmbedded = linksTo(CountryWithNoEmbedded);
      static isolated = class Isolated extends Component<typeof this> {
        <template>
          <h2 data-test-person={{@model.firstName}}>
            <@fields.firstName />
          </h2>
          <p data-test-first-letter-of-the-name={{@model.firstLetterOfTheName}}>
            <@fields.firstLetterOfTheName />
          </p>
          Pet:
          <@fields.pet />
          Friends:
          <@fields.friends />
          Address:
          <@fields.address />
          <div data-test-address-with-no-embedded>
            Address With No Embedded:
            <@fields.addressWithNoEmbedded />
          </div>
          <div data-test-country-with-no-embedded>Country With No Embedded:
            <@fields.countryWithNoEmbedded />
          </div>
        </template>
      };
    }

    class BoomField extends FieldDef {
      static [primitive]: string;
      static async [deserialize]<T extends BaseDefConstructor>(
        this: T,
      ): Promise<BaseInstanceType<T>> {
        throw new Error('Boom!');
      }
      static embedded = class Embedded extends Component<typeof this> {
        <template>
          {{@model}}
        </template>
      };
    }

    class BoomPerson extends CardDef {
      static displayName = 'Boom Person';
      @field firstName = contains(StringField);
      @field boom = contains(BoomField);
      @field title = contains(StringField, {
        computeVia: function (this: BoomPerson) {
          return this.firstName;
        },
      });
    }

    await setupAcceptanceTestRealm({
      contents: {
        'address.gts': { Address },
        'boom-field.gts': { BoomField },
        'boom-person.gts': { BoomPerson },
        'country-with-no-embedded-template.gts': { CountryWithNoEmbedded },
        'address-with-no-embedded-template.gts': { AddressWithNoEmbedded },
        'person.gts': { Person },
        'pet.gts': { Pet },
        'shipping-info.gts': { ShippingInfo },
        'README.txt': `Hello World`,
        'person-entry.json': {
          data: {
            type: 'card',
            attributes: {
              title: 'Person Card',
              description: 'Catalog entry for Person Card',
              isField: false,
              ref: {
                module: `${testRealmURL}person`,
                name: 'Person',
              },
            },
            meta: {
              adoptsFrom: {
                module: 'https://cardstack.com/base/catalog-entry',
                name: 'CatalogEntry',
              },
            },
          },
        },
        'Pet/mango.json': {
          data: {
            attributes: {
              name: 'Mango',
            },
            meta: {
              adoptsFrom: {
                module: `${testRealmURL}pet`,
                name: 'Pet',
              },
            },
          },
        },
        'Pet/vangogh.json': {
          data: {
            attributes: {
              name: 'Van Gogh',
            },
            meta: {
              adoptsFrom: {
                module: `${testRealmURL}pet`,
                name: 'Pet',
              },
            },
          },
        },

        'Person/fadhlan.json': {
          data: {
            attributes: {
              firstName: 'Fadhlan',
              address: {
                city: 'Bandung',
                country: 'Indonesia',
                shippingInfo: {
                  preferredCarrier: 'DHL',
                  remarks: `Don't let bob deliver the package--he's always bringing it to the wrong address`,
                },
              },
            },
            relationships: {
              pet: {
                links: {
                  self: `${testRealmURL}Pet/mango`,
                },
              },
            },
            meta: {
              adoptsFrom: {
                module: `${testRealmURL}person`,
                name: 'Person',
              },
            },
          },
        },
        'boom.json': {
          data: {
            attributes: {
              firstName: 'Boom!',
            },
            meta: {
              adoptsFrom: {
                module: './boom-person',
                name: 'BoomPerson',
              },
            },
          },
        },
        'grid.json': {
          data: {
            type: 'card',
            attributes: {},
            meta: {
              adoptsFrom: {
                module: 'https://cardstack.com/base/cards-grid',
                name: 'CardsGrid',
              },
            },
          },
        },
        'index.json': {
          data: {
            type: 'card',
            attributes: {},
            meta: {
              adoptsFrom: {
                module: 'https://cardstack.com/base/cards-grid',
                name: 'CardsGrid',
              },
            },
          },
        },
        '.realm.json': {
          name: 'Test Workspace B',
          backgroundURL:
            'https://i.postimg.cc/VNvHH93M/pawel-czerwinski-Ly-ZLa-A5jti-Y-unsplash.jpg',
          iconURL: 'https://i.postimg.cc/L8yXRvws/icon.png',
        },
      },
    });
  });

  test('visiting operator mode', async function (assert) {
    await visit('/');
    await click('[data-test-workspace="Test Workspace B"]');

    assert.dom('[data-test-operator-mode-stack]').exists();
    assert.dom('[data-test-stack-card-index="0"]').exists(); // Index card opens in the stack
    assert.strictEqual(getPageTitle(), 'Test Workspace B');
    await click('[data-test-boxel-filter-list-button="All Cards"]');

    await waitFor(`[data-test-cards-grid-item="${testRealmURL}Pet/mango"]`);

    assert
      .dom(`[data-test-cards-grid-item="${testRealmURL}Pet/mango"]`)
      .exists();
    assert
      .dom(`[data-test-cards-grid-item="${testRealmURL}Pet/vangogh"]`)
      .exists();
    assert
      .dom(`[data-test-cards-grid-item="${testRealmURL}Person/fadhlan"]`)
      .exists();
    assert
      .dom(`[data-test-cards-grid-item="${testRealmURL}index"]`)
      .doesNotExist('grid cards do not show other grid cards');
    // this was an unspelled, but very valid assertion that percy is making
    // that I'm now making concrete
    assert
      .dom(`[data-test-cards-grid-item="${testRealmURL}grid"]`)
      .doesNotExist('grid cards do not show other grid cards');

    await percySnapshot(assert);

    assert.operatorModeParametersMatch(currentURL(), {
      stacks: [
        [
          {
            id: `${testRealmURL}index`,
            format: 'isolated',
          },
        ],
      ],
      submode: Submodes.Interact,
    });

    await click(`[data-test-cards-grid-item="${testRealmURL}Pet/mango"]`);
    await percySnapshot(assert); /* snapshot for special styling */
    assert.operatorModeParametersMatch(currentURL(), {
      stacks: [
        [
          {
            id: `${testRealmURL}index`,
            format: 'isolated',
          },
          {
            id: `${testRealmURL}Pet/mango`,
            format: 'isolated',
          },
        ],
      ],
      submode: Submodes.Interact,
    });
    assert.strictEqual(getPageTitle(), 'Mango');
  });

  test('can open code submode when card or field has no embedded template', async function (assert) {
    await visitOperatorMode({
      stacks: [
        [
          {
            id: `${testRealmURL}Person/fadhlan`,
            format: 'isolated',
          },
        ],
      ],
    });

    await waitFor(
      '[data-test-stack-card="http://test-realm/test/Person/fadhlan"]',
    );
    await waitFor('[data-test-address-with-no-embedded]');
    await waitFor(
      '[data-test-address-with-no-embedded] [data-test-open-code-submode]',
    );
    await percySnapshot(assert);
    assert
      .dom(
        '[data-test-address-with-no-embedded] [data-test-missing-embedded-template-text]',
      )
      .hasText('Missing embedded component for FieldDef: Address');
    assert
      .dom('[data-test-country-with-no-embedded] [data-test-empty-field]')
      .exists();

    await click(
      '[data-test-address-with-no-embedded] [data-test-open-code-submode]',
    );
    await waitUntil(() =>
      currentURL().includes('address-with-no-embedded-template.gts'),
    );
    assert.operatorModeParametersMatch(currentURL(), {
      codePath: `${testRealmURL}address-with-no-embedded-template.gts`,
    });
    assert.strictEqual(
      getPageTitle(),
      `address-with-no-embedded-template.gts in Test Workspace B`,
    );
  });

  test('open workspace chooser when boxel icon is clicked', async function (assert) {
    lookupNetworkService().mount(
      async (req: Request) => {
        let isOnWorkspaceChooser = document.querySelector(
          '[data-test-workspace-chooser]',
        );
        if (isOnWorkspaceChooser && req.url.includes('_info')) {
          assert
            .dom(
              `[data-test-workspace-list] [data-test-workspace-loading-indicator]`,
            )
            .exists();
        }
        return null;
      },
      { prepend: true },
    );

    await visitOperatorMode({
      stacks: [
        [
          {
            id: `${testRealmURL}Person/fadhlan`,
            format: 'isolated',
          },
        ],
      ],
    });

    assert
      .dom(`[data-test-stack-card="${testRealmURL}Person/fadhlan"]`)
      .exists();
    assert.dom('[data-test-submode-layout-title]').doesNotExist();
    assert.dom('[data-test-workspace-chooser]').doesNotExist();
    let url = currentURL().split('?')[1].replace(/^\/\?/, '') ?? '';
    let urlParameters = new URLSearchParams(url);
    assert.false(Boolean(urlParameters.get('workspaceChooserOpened')));

    await click('[data-test-workspace-chooser-toggle]');

    assert.dom('[data-test-submode-layout-title]').exists();
    assert.dom('[data-test-workspace-chooser]').exists();
    assert
      .dom(`[data-test-workspace-list] [data-test-workspace-loading-indicator]`)
      .doesNotExist();

    url = currentURL().split('?')[1].replace(/^\/\?/, '') ?? '';
    urlParameters = new URLSearchParams(url);
    assert.true(Boolean(urlParameters.get('workspaceChooserOpened')));
    await percySnapshot(assert);
  });

  test('check code mode states when switching between workspaces', async function (assert) {
    await visitOperatorMode({
      stacks: [
        [
          {
            id: `${testRealmURL}Person/fadhlan`,
            format: 'isolated',
          },
        ],
      ],
    });

    assert
      .dom(`[data-test-stack-card="${testRealmURL}Person/fadhlan"]`)
      .exists();

    await click('[data-test-submode-switcher] button');
    await click('[data-test-boxel-menu-item-text="Code"]');

    await click('[data-test-file-browser-toggle]');
    assert.dom(`[data-test-realm-name]`).hasText('In Test Workspace B');

    await click('[data-test-file="boom-person.gts"]');
    await click('[data-test-file="Person/fadhlan.json"]');
    await click('[data-test-directory="Pet/"]');
    await click('[data-test-file="Pet/mango.json"]');
    await click('[data-test-file="Pet/vangogh.json"]');
    assert.dom('[data-test-recent-file]').exists({ count: 3 });
    assert
      .dom(`[data-test-recent-file="${testRealmURL}Pet/mango.json"]`)
      .exists();
    assert
      .dom(`[data-test-recent-file="${testRealmURL}Person/fadhlan.json"]`)
      .exists();
    assert
      .dom(`[data-test-recent-file="${testRealmURL}boom-person.gts"]`)
      .exists();

    await click('[data-test-workspace-chooser-toggle]');
    await click('[data-test-workspace="Boxel Catalog"]');
    assert.dom(`[data-test-realm-name]`).hasText('In Boxel Catalog');
    assert.dom(`[data-test-file="index.json"]`).hasClass('selected');
    assert.dom('[data-test-recent-file]').exists({ count: 4 });
    assert
      .dom(`[data-test-recent-file="${testRealmURL}Pet/vangogh.json"]`)
      .exists();
    assert
      .dom(`[data-test-recent-file="${testRealmURL}Pet/mango.json"]`)
      .exists();
    assert
      .dom(`[data-test-recent-file="${testRealmURL}Person/fadhlan.json"]`)
      .exists();
    assert
      .dom(`[data-test-recent-file="${testRealmURL}boom-person.gts"]`)
      .exists();

    await click('[data-test-workspace-chooser-toggle]');
    await click('[data-test-workspace="Test Workspace B"]');
    assert.dom(`[data-test-realm-name]`).hasText('In Test Workspace B');
    assert.dom(`[data-test-file="Pet/vangogh.json"]`).hasClass('selected');
    assert.dom('[data-test-recent-file]').exists({ count: 4 });
    assert
      .dom(`[data-test-recent-file="http://localhost:4201/catalog/index.json"]`)
      .exists();
    assert
      .dom(`[data-test-recent-file="${testRealmURL}Pet/mango.json"]`)
      .exists();
    assert
      .dom(`[data-test-recent-file="${testRealmURL}Person/fadhlan.json"]`)
      .exists();
    assert
      .dom(`[data-test-recent-file="${testRealmURL}boom-person.gts"]`)
      .exists();
  });

  module('2 stacks', function () {
    test('Toggling submode will open code submode and toggling back will restore the stack', async function (assert) {
      await visitOperatorMode({
        stacks: [
          [
            {
              id: `${testRealmURL}Person/fadhlan`,
              format: 'isolated',
            },
          ],
          [
            {
              id: `${testRealmURL}Pet/mango`,
              format: 'isolated',
            },
          ],
        ],
      });

      // Toggle from interact (default) to code submode
      await waitFor('[data-test-submode-switcher]');
      await click('[data-test-submode-switcher] button');
      await click('[data-test-boxel-menu-item-text="Code"]');

      await waitFor('[data-test-submode-switcher]');
      assert.dom('[data-test-code-mode]').exists();
      assert.dom('[data-test-submode-switcher] button').hasText('Code');

      // Submode is reflected in the URL
      assert.operatorModeParametersMatch(currentURL(), {
        submode: Submodes.Code,
        codePath: `${testRealmURL}Pet/mango.json`,
        fileView: 'inspector',
        openDirs: { [testRealmURL]: ['Pet/'] },
      });

      // Toggle back to interactive mode
      await waitFor('[data-test-submode-switcher]');
      await click('[data-test-submode-switcher] button');
      await click('[data-test-boxel-menu-item-text="Interact"]');

      // Stacks are restored
      await waitFor('[data-test-operator-mode-stack]');
      assert.dom('[data-test-operator-mode-stack]').exists({ count: 2 });

      // Submode is reflected in the URL
      assert.operatorModeParametersMatch(currentURL(), {
        submode: Submodes.Interact,
      });
    });
  });

  module('realm session expiration', function (hooks) {
    let refreshInSec = 2;

    hooks.beforeEach(async function () {
      setExpiresInSec(tokenRefreshPeriodSec + refreshInSec);
    });

    test('realm session refreshes within 5 minute window of expiration', async function (assert) {
      await visit('/');

      let originalToken = window.localStorage.getItem(sessionLocalStorageKey);
      await waitUntil(
        () =>
          window.localStorage.getItem(sessionLocalStorageKey) !== originalToken,
        { timeout: refreshInSec * 3 * 1000 },
      );

      let newToken = window.localStorage.getItem(sessionLocalStorageKey);
      assert.ok(newToken, 'new session token obtained');
      assert.notEqual(
        originalToken,
        newToken,
        'new session token is different than original session token',
      );
    });
  });

  module('account popover', function (hooks) {
    let userResponseBody = {
      data: {
        type: 'user',
        id: 1,
        attributes: {
          matrixUserId: '@testuser:staging',
          stripeCustomerId: 'stripe-id-1',
          creditsAvailableInPlanAllowance: 1000,
          creditsIncludedInPlanAllowance: 1000,
          extraCreditsAvailableInBalance: 100,
        },
        relationships: {
          subscription: {
            data: {
              type: 'subscription',
              id: 1,
            },
          },
        },
      },
      included: [
        {
          type: 'subscription',
          id: 1,
          attributes: {
            startedAt: '2024-10-15T03:42:11.000Z',
            endedAt: '2025-10-15T03:42:11.000Z',
            status: 'active',
          },
          relationships: {
            plan: {
              data: {
                type: 'plan',
                id: 1,
              },
            },
          },
        },
        {
          type: 'plan',
          id: 1,
          attributes: {
            name: 'Free',
            monthlyPrice: 0,
            creditsIncluded: 1000,
          },
        },
      ],
    };

    setupRealmServerEndpoints(hooks, [
      {
        route: '_user',
        getResponse: async (_req: Request) => {
          return new Response(JSON.stringify(userResponseBody));
        },
      },
      {
        route: '_server-session',
        getResponse: async (req: Request) => {
          let data = await req.json();
          if (!data.challenge) {
            return new Response(
              JSON.stringify({
                challenge: 'test',
                room: matrixRoomId,
              }),
              {
                status: 401,
              },
            );
          } else {
            return new Response('Ok', {
              status: 200,
              headers: {
                Authorization: createJWT(
                  {
                    user: '@testuser:staging',
                    sessionRoom: matrixRoomId,
                  },
                  '1d',
                  testRealmSecretSeed,
                ),
              },
            });
          }
        },
      },
    ]);

    test('can access and save settings via profile info popover', async function (assert) {
      await visitOperatorMode({
        stacks: [
          [
            {
              id: `${testRealmURL}Person/fadhlan`,
              format: 'isolated',
            },
          ],
        ],
      })!;

      await click('[data-test-profile-icon-button]');
      await click('[data-test-settings-button]');

      assert.dom('[data-test-profile-popover]').doesNotExist();
      assert.dom('[data-test-settings-modal]').exists();

      assert.dom('[data-test-profile-icon]').hasText('T'); // "T", from first letter of: @testuser:staging
      assert.dom('[data-test-profile-display-name]').hasText(''); // No display name set yet
      assert
        .dom('[data-test-profile-icon]')
        .hasStyle({ backgroundColor: 'rgb(34, 221, 152)' });
      assert
        .dom('[data-test-profile-icon-handle]')
        .hasText('@testuser:staging');

      await fillIn('[data-test-display-name-field]', '');
      assert
        .dom('[data-test-boxel-input-error-message]')
        .hasText('Name is required');

      await fillIn('[data-test-display-name-field]', 'MAKEMECRASH');

      assert.dom('[data-test-boxel-input-error-message]').doesNotExist();

      await click('[data-test-profile-settings-save-button]');

      assert
        .dom('[data-test-profile-save-error]')
        .hasText('Failed to save profile. Please try again.');

      await fillIn('[data-test-display-name-field]', 'John');
      await click('[data-test-profile-settings-save-button]');

      assert.dom('[data-test-profile-save-error]').doesNotExist();

      await waitUntil(
        () =>
          // @ts-ignore
          document
            .querySelector('[data-test-profile-display-name]')
            .textContent.trim() === 'John',
      );

      assert.dom('[data-test-profile-icon]').hasText('J'); // From display name "John"
    });

    test(`displays credit info in account popover`, async function (assert) {
      await visitOperatorMode({
        submode: 'interact',
        codePath: `${testRealmURL}employee.gts`,
      });

      await waitFor('[data-test-profile-icon-button]');
      assert.dom('[data-test-profile-icon]').hasText('T');
      assert
        .dom('[data-test-profile-icon]')
        .hasStyle({ backgroundColor: 'rgb(34, 221, 152)' });

      assert.dom('[data-test-profile-popover]').doesNotExist();

      await click('[data-test-profile-icon-button]');

      assert.dom('[data-test-profile-popover]').exists();
      assert.dom('[data-test-membership-tier]').hasText('Free');
      assert.dom('[data-test-monthly-credit]').hasText('1000 of 1000 left');
      assert.dom('[data-test-monthly-credit]').hasNoClass('out-of-credit');
      assert.dom('[data-test-additional-credit]').hasText('100');
      assert.dom('[data-test-additional-credit]').hasNoClass('out-of-credit');
      assert.dom('[data-test-upgrade-plan-button]').exists();
      assert.dom('[data-test-buy-more-credits]').exists();
      assert.dom('[data-test-buy-more-credits]').hasNoClass('out-of-credit');

      await click('[data-test-upgrade-plan-button]');
      assert.dom('[data-test-profile-popover]').doesNotExist();
      assert
        .dom('[data-test-boxel-card-container]')
        .hasClass('profile-settings');

      await click('[aria-label="close modal"]');
      await click('[data-test-profile-icon-button]');
      assert.dom('[data-test-profile-popover]').exists();
      await click('[data-test-buy-more-credits] button');
      assert.dom('[data-test-profile-popover]').doesNotExist();
      assert
        .dom('[data-test-boxel-card-container]')
        .hasClass('profile-settings');

      // out of credit
      await click('[aria-label="close modal"]');

      // out of monthly credit
      userResponseBody.data.attributes.creditsAvailableInPlanAllowance = 0;
      simulateRemoteMessage(matrixRoomId, '@realm-server:localhost', {
        msgtype: 'org.boxel.realm-server-event',
        body: JSON.stringify({ eventType: 'billing-notification' }),
      });

      await click('[data-test-profile-icon-button]');
      assert.dom('[data-test-membership-tier]').hasText('Free');
      assert.dom('[data-test-monthly-credit]').hasText('0 of 1000 left');
      assert.dom('[data-test-monthly-credit]').hasClass('out-of-credit');
      assert.dom('[data-test-additional-credit]').hasText('100');
      assert.dom('[data-test-additional-credit]').hasNoClass('out-of-credit');
      assert.dom('[data-test-buy-more-credits]').hasNoClass('out-of-credit');
      await click('[data-test-profile-icon-button]');

      // out of monthly credit and additional credit
      userResponseBody.data.attributes.extraCreditsAvailableInBalance = 0;
      simulateRemoteMessage(matrixRoomId, '@realm-server:localhost', {
        msgtype: 'org.boxel.realm-server-event',
        body: JSON.stringify({ eventType: 'billing-notification' }),
      });
      await click('[data-test-profile-icon-button]');
      assert.dom('[data-test-membership-tier]').hasText('Free');
      assert.dom('[data-test-monthly-credit]').hasText('0 of 1000 left');
      assert.dom('[data-test-monthly-credit]').hasClass('out-of-credit');
      assert.dom('[data-test-additional-credit]').hasText('0');
      assert.dom('[data-test-additional-credit]').hasClass('out-of-credit');
      assert.dom('[data-test-buy-more-credits]').hasClass('out-of-credit');
      await click('[data-test-profile-icon-button]');

      // out of additional credit
      userResponseBody.data.attributes.creditsAvailableInPlanAllowance = 1000;
      simulateRemoteMessage(matrixRoomId, '@realm-server:localhost', {
        msgtype: 'org.boxel.realm-server-event',
        body: JSON.stringify({ eventType: 'billing-notification' }),
      });
      await click('[data-test-profile-icon-button]');
      assert.dom('[data-test-membership-tier]').hasText('Free');
      assert.dom('[data-test-monthly-credit]').hasText('1000 of 1000 left');
      assert.dom('[data-test-monthly-credit]').hasNoClass('out-of-credit');
      assert.dom('[data-test-additional-credit]').hasText('0');
      assert.dom('[data-test-additional-credit]').hasNoClass('out-of-credit');
      assert.dom('[data-test-buy-more-credits]').hasNoClass('out-of-credit');
    });
  });
});<|MERGE_RESOLUTION|>--- conflicted
+++ resolved
@@ -33,11 +33,8 @@
   lookupNetworkService,
   createJWT,
   testRealmSecretSeed,
-<<<<<<< HEAD
   setupUserSubscription,
-=======
   setupRealmServerEndpoints,
->>>>>>> 41de3dd1
 } from '../helpers';
 import { setupMockMatrix } from '../helpers/mock-matrix';
 import { setupApplicationTest } from '../helpers/setup';
