<<<<<<< HEAD
import {
  find,
  visit,
  click,
  settled,
  waitFor,
  currentURL,
} from '@ember/test-helpers';
=======
import { visit, click, waitFor, fillIn, currentURL } from '@ember/test-helpers';
>>>>>>> f77f9d26

import percySnapshot from '@percy/ember';
import { setupApplicationTest } from 'ember-qunit';
import window from 'ember-window-mock';
import { setupWindowMock } from 'ember-window-mock/test-support';
import * as MonacoSDK from 'monaco-editor';
import { module, test } from 'qunit';

import stringify from 'safe-stable-stringify';

import { baseRealm, Deferred } from '@cardstack/runtime-common';

import { Realm } from '@cardstack/runtime-common/realm';

import { Submodes } from '@cardstack/host/components/submode-switcher';

import type LoaderService from '@cardstack/host/services/loader-service';
import type MonacoService from '@cardstack/host/services/monaco-service';

import {
  TestRealmAdapter,
  elementIsVisible,
  getMonacoContent,
  setupLocalIndexing,
  testRealmURL,
  setupAcceptanceTestRealm,
  setupServerSentEvents,
  setupOnSave,
  waitForCodeEditor,
  type TestContextWithSSE,
  type TestContextWithSave,
} from '../../helpers';

const indexCardSource = `
  import { CardDef, Component } from "https://cardstack.com/base/card-api";

  export class Index extends CardDef {
    static isolated = class Isolated extends Component<typeof this> {
      <template>
        <div data-test-index-card>
          Hello, world!
        </div>
      </template>
    };
  }
`;

const personCardSource = `
  import { contains, containsMany, field, linksToMany, CardDef, Component } from "https://cardstack.com/base/card-api";
  import StringCard from "https://cardstack.com/base/string";
  import { Friend } from './friend';

  export class Person extends CardDef {
    static displayName = 'Person';
    @field firstName = contains(StringCard);
    @field lastName = contains(StringCard);
    @field title = contains(StringCard, {
      computeVia: function (this: Person) {
        return [this.firstName, this.lastName].filter(Boolean).join(' ');
      },
    });
    @field friends = linksToMany(Friend);
    @field address = containsMany(StringCard);
    static isolated = class Isolated extends Component<typeof this> {
      <template>
        <div data-test-person>
          <p>First name: <@fields.firstName /></p>
          <p>Last name: <@fields.lastName /></p>
          <p>Title: <@fields.title /></p>
          <p>Address List: <@fields.address /></p>
          <p>Friends: <@fields.friends /></p>
        </div>
        <style>
          div {
            color: green;
            content: '';
          }
        </style>
      </template>
    };
  }
`;
const petCardSource = `
  import { contains, field, Component, CardDef } from "https://cardstack.com/base/card-api";
  import StringCard from "https://cardstack.com/base/string";

  export class Pet extends CardDef {
    static displayName = 'Pet';
    @field name = contains(StringCard);
    @field title = contains(StringCard, {
      computeVia: function (this: Pet) {
        return this.name;
      },
    });
    static embedded = class Embedded extends Component<typeof this> {
      <template>
        <h3 data-test-pet={{@model.name}}>
          <@fields.name/>
        </h3>
      </template>
    }
  }
`;

const employeeCardSource = `
  import {
    contains,
    field,
    Component,
  } from 'https://cardstack.com/base/card-api';
  import StringCard from 'https://cardstack.com/base/string';
  import { Person } from './person';

  export class Employee extends Person {
    static displayName = 'Employee';
    @field department = contains(StringCard);

    static isolated = class Isolated extends Component<typeof this> {
      <template>
        <@fields.firstName /> <@fields.lastName />

        Department: <@fields.department />
      </template>
    };
  }
`;

const inThisFileSource = `
  import {
    contains,
    field,
    CardDef,
    FieldDef,
  } from 'https://cardstack.com/base/card-api';
  import StringCard from 'https://cardstack.com/base/string';

  export const exportedVar = 'exported var';

  const localVar = 'local var';

  class LocalClass {}
  export class ExportedClass {}

  export class ExportedClassInheritLocalClass extends LocalClass {}

  function localFunction() {}
  export function exportedFunction() {}

  export { LocalClass as AClassWithExportName };

  class LocalCard extends CardDef {
    static displayName = 'local card';
  }

  export class ExportedCard extends CardDef {
    static displayName = 'exported card';
    @field someString = contains(StringCard);
  }

  export class ExportedCardInheritLocalCard extends LocalCard {
    static displayName = 'exported card extends local card';
  }

  class LocalField extends FieldDef {
    static displayName = 'local field';
  }
  export class ExportedField extends FieldDef {
    static displayName = 'exported field';
    @field someString = contains(StringCard);
  }

  export class ExportedFieldInheritLocalField extends LocalField {
    static displayName = 'exported field extends local field';
  }

  class LocalCardWithoutExportRelationship extends CardDef {
    static displayName = 'local card but without export relationship';
  }

  export default class DefaultClass {}
`;

const friendCardSource = `
  import { contains, linksTo, field, CardDef, Component } from "https://cardstack.com/base/card-api";
  import StringCard from "https://cardstack.com/base/string";

  export class Friend extends CardDef {
    static displayName = 'Friend';
    @field name = contains(StringCard);
    @field friend = linksTo(() => Friend);
    @field title = contains(StringCard, {
      computeVia: function (this: Person) {
        return name;
      },
    });
    static isolated = class Isolated extends Component<typeof this> {
      <template>
        <div data-test-person>
          <p>First name: <@fields.firstName /></p>
          <p>Last name: <@fields.lastName /></p>
          <p>Title: <@fields.title /></p>
        </div>
        <style>
          div {
            color: green;
            content: '';
          }
        </style>
      </template>
    };
  }
`;

const exportsSource = `
  import {
    contains,
    field,
    CardDef,
    FieldDef
  } from 'https://cardstack.com/base/card-api';
  import StringCard from 'https://cardstack.com/base/string';

  export class AncestorCard1 extends CardDef {
    static displayName = 'AncestorCard1';
    @field name = contains(StringCard);
  }

  export class AncestorCard2 extends CardDef {
    static displayName = 'AncestorCard2';
    @field name = contains(StringCard);
  }

  export class AncestorCard3 extends CardDef {
    static displayName = 'AncestorCard3';
    @field name = contains(StringCard);
  }

  export class AncestorField1 extends FieldDef {
    static displayName = 'AncestorField1';
    @field name = contains(StringCard);
  }
`;
const specialExportsSource = `
  import {
    contains,
    field,
    CardDef
  } from 'https://cardstack.com/base/card-api';
  import StringCard from 'https://cardstack.com/base/string';

  class AncestorCard extends CardDef {
    static displayName = 'Ancestor';
    @field name = contains(StringCard);
  }

  export default class DefaultAncestorCard extends CardDef {
    static displayName = 'DefaultAncestor';
    @field name = contains(StringCard);
  }

  export { AncestorCard as RenamedAncestorCard}
`;

const importsSource = `
  import { AncestorCard2, AncestorField1 } from './exports';
  import  { AncestorCard3 as FatherCard3 } from './exports';
  import  DefaultAncestorCard from './special-exports';
  import  { RenamedAncestorCard } from './special-exports';
  import {
    contains,
    field,
    linksTo,
    linksToMany
  } from 'https://cardstack.com/base/card-api';

  export class ChildCard1 extends AncestorCard2 {
    static displayName = 'ChildCard1';
    @field field1 = contains(AncestorField1)
    @field field2 = linksTo(AncestorCard2)
    @field field3 = linksTo(()=>ChildCard2)
    @field field4 = linksToMany(AncestorCard2)
  }

  export class ChildCard2 extends DefaultAncestorCard {
    static displayName = 'ChildCard2';
  }

  export class ChildCard3 extends RenamedAncestorCard{
    static displayName = 'ChildCard3';
  }

  export class ChildCard4 extends FatherCard3{
    static displayName = 'ChildCard4';
  }

  export class ChildCard5 extends ChildCard2 {
    static displayName = 'ChildCard5';
  }

  export class ChildField1 extends AncestorField1{
    static displayName = 'ChildField1';
  }
`;

const reExportSource = `
  import {
    CardDef,
    FieldDef,
    BaseDef as BDef,
    contains,
  } from 'https://cardstack.com/base/card-api';
  import StringCard from 'https://cardstack.com/base/string';
  import NumberCard from 'https://cardstack.com/base/number';

  export const exportedVar = 'exported var';

  export { StringCard as StrCard };

  export { FieldDef as FDef, CardDef, contains, BDef };

  export * from './in-this-file'; //Will not display inside "in-this-file"

  export default NumberCard;
  export { Person as Human } from './person';

  export { default as Date } from 'https://cardstack.com/base/date';
`;

const localInheritSource = `
  import {
    contains,
    field,
    CardDef,
    FieldDef,
  } from 'https://cardstack.com/base/card-api';

  class GrandParent extends CardDef {
    static displayName = 'local grandparent';
  }

  class Parent extends GrandParent {
    static displayName = 'local parent';
  }

  class Activity extends FieldDef {
    static displayName = 'my activity';
  }
  class Hobby extends Activity {
    static displayName = 'my hobby';
  }
  class Sport extends Hobby {
    static displayName = 'my sport';
  }

  export class Child extends Parent {
    static displayName = 'exported child';
    @field sport = contains(Sport);
  }
`;

module('Acceptance | code submode | inspector tests', function (hooks) {
  let realm: Realm;
  let adapter: TestRealmAdapter;
  let monacoService: MonacoService;

  setupApplicationTest(hooks);
  setupLocalIndexing(hooks);
  setupServerSentEvents(hooks);
  setupOnSave(hooks);
  setupWindowMock(hooks);

  hooks.afterEach(async function () {
    window.localStorage.removeItem('recent-files');
  });

  hooks.beforeEach(async function () {
    window.localStorage.removeItem('recent-files');

    let loader = (this.owner.lookup('service:loader-service') as LoaderService)
      .loader;

    // this seeds the loader used during index which obtains url mappings
    // from the global loader
    ({ realm, adapter } = await setupAcceptanceTestRealm({
      loader,
      contents: {
        'index.gts': indexCardSource,
        'pet-person.gts': personCardSource,
        'person.gts': personCardSource,
        'pet.gts': petCardSource,
        'friend.gts': friendCardSource,
        'employee.gts': employeeCardSource,
        'in-this-file.gts': inThisFileSource,
        'exports.gts': exportsSource,
        'special-exports.gts': specialExportsSource,
        'imports.gts': importsSource,
        're-export.gts': reExportSource,
        'local-inherit.gts': localInheritSource,
        'person-entry.json': {
          data: {
            type: 'card',
            attributes: {
              title: 'Person',
              description: 'Catalog entry',
              ref: {
                module: `./person`,
                name: 'Person',
              },
            },
            meta: {
              adoptsFrom: {
                module: `${baseRealm.url}catalog-entry`,
                name: 'CatalogEntry',
              },
            },
          },
        },
        'index.json': {
          data: {
            type: 'card',
            attributes: {},
            meta: {
              adoptsFrom: {
                module: './index',
                name: 'Index',
              },
            },
          },
        },
        'not-json.json': 'I am not JSON.',
        'Person/1.json': {
          data: {
            type: 'card',
            attributes: {
              firstName: 'Hassan',
              lastName: 'Abdel-Rahman',
            },
            meta: {
              adoptsFrom: {
                module: '../person',
                name: 'Person',
              },
            },
          },
        },
        'Pet/mango.json': {
          data: {
            attributes: {
              name: 'Mango',
            },
            meta: {
              adoptsFrom: {
                module: `${testRealmURL}pet`,
                name: 'Pet',
              },
            },
          },
        },
        'Pet/vangogh.json': {
          data: {
            attributes: {
              name: 'Van Gogh',
            },
            meta: {
              adoptsFrom: {
                module: `${testRealmURL}pet`,
                name: 'Pet',
              },
            },
          },
        },
        'z00.json': '{}',
        'z01.json': '{}',
        'z02.json': '{}',
        'z03.json': '{}',
        'z04.json': '{}',
        'z05.json': '{}',
        'z06.json': '{}',
        'z07.json': '{}',
        'z08.json': '{}',
        'z09.json': '{}',
        'z10.json': '{}',
        'z11.json': '{}',
        'z12.json': '{}',
        'z13.json': '{}',
        'z14.json': '{}',
        'z15.json': '{}',
        'z16.json': '{}',
        'z17.json': '{}',
        'z18.json': '{}',
        'z19.json': '{}',
        'zzz/zzz/file.json': '{}',
        '.realm.json': {
          name: 'Test Workspace B',
          backgroundURL:
            'https://i.postimg.cc/VNvHH93M/pawel-czerwinski-Ly-ZLa-A5jti-Y-unsplash.jpg',
          iconURL: 'https://i.postimg.cc/L8yXRvws/icon.png',
        },
      },
    }));

    monacoService = this.owner.lookup(
      'service:monaco-service',
    ) as MonacoService;
  });

  test('inspector will show json instance definition and module definition in card inheritance panel', async function (assert) {
    let operatorModeStateParam = stringify({
      stacks: [
        [
          {
            id: `${testRealmURL}Person/1`,
            format: 'isolated',
          },
        ],
      ],
      submode: 'code',
      codePath: `${testRealmURL}Person/1.json`,
    })!;

    await visit(
      `/?operatorModeEnabled=true&operatorModeState=${encodeURIComponent(
        operatorModeStateParam,
      )}`,
    );
    await waitForCodeEditor();

    await waitFor('[data-test-card-inspector-panel]');
    await waitFor('[data-test-card-module-definition]');
    await waitFor('[data-test-card-instance-definition]');

    assert.dom('[data-test-card-module-definition]').includesText('Card');
    assert
      .dom(
        '[data-test-card-module-definition] [data-test-definition-file-extension]',
      )
      .includesText('.gts');
    await waitFor(
      '[data-test-card-module-definition] [data-test-definition-realm-name]',
    );
    assert
      .dom(
        '[data-test-card-module-definition] [data-test-definition-realm-name]',
      )
      .includesText('Test Workspace B');
    assert.dom('[data-test-card-module-definition]').doesNotHaveClass('active');
    assert
      .dom('[data-test-card-instance-definition]')
      .includesText('Hassan Abdel-Rahman');
    assert
      .dom(
        '[data-test-card-instance-definition] [data-test-definition-file-extension]',
      )
      .includesText('.JSON');
    await waitFor(
      '[data-test-card-instance-definition] [data-test-definition-realm-name]',
    );
    assert
      .dom(
        '[data-test-card-instance-definition] [data-test-definition-realm-name]',
      )
      .includesText('Test Workspace B');
    assert
      .dom(
        '[data-test-card-instance-definition] [data-test-definition-info-text]',
      )
      .includesText('Last saved just now');
    assert
      .dom('[data-test-card-instance-definition] [data-test-definition-header]')
      .hasClass('active');
  });

  test('inspector will show module definition in card inheritance panel', async function (assert) {
    let operatorModeStateParam = stringify({
      stacks: [[]],
      submode: 'code',
      codePath: `${testRealmURL}person.gts`,
    })!;

    await visit(
      `/?operatorModeEnabled=true&operatorModeState=${encodeURIComponent(
        operatorModeStateParam,
      )}`,
    );
    await waitForCodeEditor();
    await waitFor('[data-test-card-inspector-panel]');
    await waitFor('[data-test-card-module-definition]');

    assert.dom('[data-test-card-module-definition]').includesText('Card');

    assert
      .dom('[data-test-card-url-bar-input]')
      .hasValue(`${testRealmURL}person.gts`);

    assert
      .dom('[data-test-card-module-definition] [data-test-definition-header]')
      .hasClass('active');
    assert
      .dom(
        '[data-test-card-module-definition] [data-test-definition-file-extension]',
      )
      .includesText('.gts');

    assert
      .dom('[data-test-card-url-bar-input]')
      .hasValue(`${testRealmURL}person.gts`);
    assert.dom('[data-test-card-module-definition]').includesText('Card');
    await waitFor(
      '[data-test-card-module-definition] [data-test-definition-realm-name]',
    );
    assert
      .dom(
        '[data-test-card-module-definition] [data-test-definition-realm-name]',
      )
      .includesText('Test Workspace B');
    assert.dom('[data-test-card-instance-definition]').doesNotExist();
  });

  test('inspector displays elements "in-this-file" panel and can select', async function (assert) {
    let operatorModeStateParam = stringify({
      stacks: [[]],
      submode: 'code',
      codePath: `${testRealmURL}in-this-file.gts`,
    })!;

    await visit(
      `/?operatorModeEnabled=true&operatorModeState=${encodeURIComponent(
        operatorModeStateParam,
      )}`,
    );

    await waitForCodeEditor();
    await waitFor('[data-test-card-inspector-panel]');
    await waitFor('[data-test-current-module-name]');
    await waitFor('[data-test-in-this-file-selector]');
    //default is the 1st index
    let elementName = 'AClassWithExportName (LocalClass) class';
    assert
      .dom('[data-test-boxel-selector-item]:nth-of-type(1)')
      .hasText(elementName);
    assert.true(monacoService.getLineCursorOn()?.includes('LocalClass'));
    // elements must be ordered by the way they appear in the source code
    const expectedElementNames = [
      'AClassWithExportName (LocalClass) class',
      'ExportedClass class',
      'ExportedClassInheritLocalClass class',
      'exportedFunction function',
      'LocalCard card',
      'ExportedCard card',
      'ExportedCardInheritLocalCard card',
      'LocalField field',
      'ExportedField field',
      'ExportedFieldInheritLocalField field',
      'default (DefaultClass) class',
    ];
    expectedElementNames.forEach(async (elementName, index) => {
      await waitFor(
        `[data-test-boxel-selector-item]:nth-of-type(${index + 1})`,
      );
      assert
        .dom(`[data-test-boxel-selector-item]:nth-of-type(${index + 1})`)
        .hasText(elementName);
    });
    assert.dom('[data-test-boxel-selector-item]').exists({ count: 11 });
    assert.dom('[data-test-boxel-selector-item-selected]').hasText(elementName);
    assert.dom('[data-test-inheritance-panel-header]').doesNotExist();

    // clicking on a card
    elementName = 'ExportedCard';
    await click(`[data-test-boxel-selector-item-text="${elementName}"]`);
    assert
      .dom('[data-test-boxel-selector-item-selected]')
      .hasText(`${elementName} card`);
    await waitFor('[data-test-card-module-definition]');
    assert.dom('[data-test-inheritance-panel-header]').exists();
    assert.dom('[data-test-card-module-definition]').exists();
    assert.dom('[data-test-definition-header]').includesText('Card Definition');
    assert
      .dom('[data-test-card-module-definition]')
      .includesText('exported card');
    await waitFor('[data-test-card-schema="exported card"]');
    assert.dom('[data-test-card-schema="exported card"]').exists({ count: 1 });
    assert
      .dom(
        `[data-test-card-schema="exported card"] [data-test-field-name="someString"] [data-test-card-display-name="String"]`,
      )
      .exists();
    assert.dom(`[data-test-total-fields]`).containsText('4 Fields');
    assert.true(monacoService.getLineCursorOn()?.includes(elementName));

    // clicking on a field
    elementName = 'ExportedField';
    await click(`[data-test-boxel-selector-item-text="${elementName}"]`);
    assert
      .dom('[data-test-boxel-selector-item-selected]')
      .hasText(`${elementName} field`);
    await waitFor('[data-test-card-module-definition]');
    assert.dom('[data-test-inheritance-panel-header]').exists();
    assert
      .dom('[data-test-definition-header]')
      .includesText('Field Definition');
    assert
      .dom('[data-test-card-module-definition]')
      .includesText('exported field');
    await waitFor('[data-test-card-schema="exported field"]');
    assert.dom('[data-test-card-schema="exported field"]').exists({ count: 1 });
    assert.dom(`[data-test-total-fields]`).containsText('1 Field');
    assert
      .dom(
        `[data-test-card-schema="exported field"] [data-test-field-name="someString"] [data-test-card-display-name="String"]`,
      )
      .exists();
    assert.true(monacoService.getLineCursorOn()?.includes(elementName));

    // clicking on an exported function
    elementName = 'exportedFunction';
    await click(`[data-test-boxel-selector-item-text="${elementName}"]`);
    assert
      .dom('[data-test-boxel-selector-item-selected]')
      .hasText(`${elementName} function`);
    assert.dom('[data-test-inheritance-panel-header]').doesNotExist();
    assert.dom('[data-test-card-module-definition]').doesNotExist();
    assert
      .dom('[data-test-file-incompatibility-message]')
      .hasText(
        'No tools are available for the selected item: function "exportedFunction". Select a card or field definition in the inspector.',
      );
    assert.true(monacoService.getLineCursorOn()?.includes(elementName));
  });

  test('inspector persists scroll position but choosing another element overrides it', async function (assert) {
    let operatorModeStateParam = stringify({
      stacks: [[]],
      submode: 'code',
      codePath: `${testRealmURL}in-this-file.gts`,
    })!;

    await visit(
      `/?operatorModeEnabled=true&operatorModeState=${encodeURIComponent(
        operatorModeStateParam,
      )}`,
    );

    await waitForCodeEditor();
    await waitFor('[data-test-card-inspector-panel]');
    await waitFor('[data-test-current-module-name]');
    await waitFor('[data-test-in-this-file-selector]');

    let deleteButtonSelector = '[data-test-action-button="Delete"]';
    let deleteButtonElement = find(deleteButtonSelector);

    if (!deleteButtonElement) {
      assert.ok(deleteButtonElement, 'delete button should exist');
    } else {
      assert.notOk(
        await elementIsVisible(deleteButtonElement),
        'expected delete button not to be within view',
      );

      deleteButtonElement.scrollIntoView({ block: 'center' });

      assert.ok(
        await elementIsVisible(deleteButtonElement),
        'expected delete button to now be within view',
      );
    }

    await click('[data-test-file-browser-toggle]');
    assert.dom(deleteButtonSelector).doesNotExist();

    await click('[data-test-inspector-toggle]');
    await waitFor(deleteButtonSelector);

    let position = new MonacoSDK.Position(15, 0);
    monacoService.updateCursorPosition(position);

    await settled();

    let exportedClassSelector =
      '[data-test-boxel-selector-item-text="ExportedClass"]';
    let exportedClassElement = find(exportedClassSelector);

    if (!exportedClassElement) {
      assert.ok(exportedClassElement, 'local class element should exist');
    } else {
      assert.ok(
        await elementIsVisible(exportedClassElement),
        'expected exported class to have scrolled into view',
      );
    }
  });

  test<TestContextWithSSE>('Can delete a card instance from code submode with no recent files to fall back on', async function (assert) {
    let expectedEvents = [
      {
        type: 'index',
        data: {
          type: 'incremental',
          invalidations: [`${testRealmURL}Pet/vangogh`],
        },
      },
    ];
    let operatorModeStateParam = stringify({
      stacks: [
        [
          {
            id: `${testRealmURL}Person/1`,
            format: 'isolated',
          },
          {
            id: `${testRealmURL}Pet/vangogh`,
            format: 'isolated',
          },
        ],
      ],
    })!;
    window.localStorage.setItem(
      'recent-cards',
      JSON.stringify([`${testRealmURL}Pet/vangogh`, `${testRealmURL}Person/1`]),
    );
    window.localStorage.setItem(
      'recent-files',
      JSON.stringify([[testRealmURL, 'Pet/vangogh.json']]),
    );
    await visit(
      `/?operatorModeEnabled=true&operatorModeState=${encodeURIComponent(
        operatorModeStateParam,
      )}`,
    );
    assert.dom(`[data-test-stack-card="${testRealmURL}Person/1"`).exists();
    assert.dom(`[data-test-stack-card="${testRealmURL}Pet/vangogh"`).exists();

    await click('[data-test-submode-switcher] button');
    await click('[data-test-boxel-menu-item-text="Code"]');
    await waitForCodeEditor();
    assert.strictEqual(
      window.localStorage.getItem('recent-files'),
      JSON.stringify([[testRealmURL, 'Pet/vangogh.json']]),
    );

    await waitFor(`[data-test-action-button="Delete"]`);
    await click('[data-test-action-button="Delete"]');
    await waitFor(`[data-test-delete-modal="${testRealmURL}Pet/vangogh"]`);
    await percySnapshot(assert);
    await this.expectEvents({
      assert,
      realm,
      expectedEvents,
      callback: async () => {
        await click('[data-test-confirm-delete-button]');
      },
    });
    await waitFor('[data-test-empty-code-mode]');
    await percySnapshot(
      'Acceptance | operator mode tests | Can delete a card instance from code submode with no recent files - empty code submode',
    );
    await click('[data-test-submode-switcher] button');
    await click('[data-test-boxel-menu-item-text="Interact"]');
    assert.dom(`[data-test-stack-card="${testRealmURL}Person/1"`).exists();
    assert
      .dom(`[data-test-stack-card="${testRealmURL}Pet/vangogh"`)
      .doesNotExist('stack item removed');
    assert.deepEqual(
      window.localStorage.getItem('recent-cards'),
      JSON.stringify([`${testRealmURL}Person/1`]),
      'the deleted card has been removed from recent cards',
    );
    assert.deepEqual(
      window.localStorage.getItem('recent-files'),
      '[]',
      'the deleted card has been removed from recent files',
    );

    let notFound = await adapter.openFile('Pet/vangogh.json');
    assert.strictEqual(notFound, undefined, 'file ref does not exist');
  });

  test<TestContextWithSSE>('Can delete a card instance from code submode and fall back to recent file', async function (assert) {
    let expectedEvents = [
      {
        type: 'index',
        data: {
          type: 'incremental',
          invalidations: [`${testRealmURL}Pet/vangogh`],
        },
      },
    ];
    let operatorModeStateParam = stringify({
      stacks: [
        [
          {
            id: `${testRealmURL}Person/1`,
            format: 'isolated',
          },
          {
            id: `${testRealmURL}Pet/vangogh`,
            format: 'isolated',
          },
        ],
      ],
    })!;
    window.localStorage.setItem(
      'recent-files',
      JSON.stringify([
        [testRealmURL, 'Pet/vangogh.json'],
        [testRealmURL, 'Pet/mango.json'],
      ]),
    );
    await visit(
      `/?operatorModeEnabled=true&operatorModeState=${encodeURIComponent(
        operatorModeStateParam,
      )}`,
    );
    assert.dom(`[data-test-stack-card="${testRealmURL}Person/1"`).exists();
    assert.dom(`[data-test-stack-card="${testRealmURL}Pet/vangogh"`).exists();

    await click('[data-test-submode-switcher] button');
    await click('[data-test-boxel-menu-item-text="Code"]');
    await waitForCodeEditor();
    assert.strictEqual(
      window.localStorage.getItem('recent-files'),
      JSON.stringify([
        [testRealmURL, 'Pet/vangogh.json'],
        [testRealmURL, 'Pet/mango.json'],
      ]),
    );

    await waitFor(`[data-test-action-button="Delete"]`);
    await click('[data-test-action-button="Delete"]');
    await waitFor(`[data-test-delete-modal="${testRealmURL}Pet/vangogh"]`);
    await this.expectEvents({
      assert,
      realm,
      expectedEvents,
      callback: async () => {
        await click('[data-test-confirm-delete-button]');
      },
    });
    await waitForCodeEditor();
    assert
      .dom('[data-test-card-url-bar-input]')
      .hasValue(`${testRealmURL}Pet/mango.json`);
    assert.deepEqual(JSON.parse(getMonacoContent()), {
      data: {
        attributes: {
          name: 'Mango',
        },
        meta: {
          adoptsFrom: {
            module: `${testRealmURL}pet`,
            name: 'Pet',
          },
        },
      },
    });
    await click('[data-test-submode-switcher] button');
    await click('[data-test-boxel-menu-item-text="Interact"]');
    assert.dom(`[data-test-stack-card="${testRealmURL}Person/1"`).exists();
    assert
      .dom(`[data-test-stack-card="${testRealmURL}Pet/vangogh"`)
      .doesNotExist('stack item removed');
    assert.deepEqual(
      window.localStorage.getItem('recent-files'),
      JSON.stringify([[testRealmURL, 'Pet/mango.json']]),
      'the deleted card has been removed from recent files',
    );
  });

  test('After opening inherited definition inside inheritance panel, "in-this-file" highlights selected definition', async function (assert) {
    let operatorModeStateParam = stringify({
      stacks: [[]],
      submode: 'code',
      codePath: `${testRealmURL}imports.gts`,
    })!;

    await visit(
      `/?operatorModeEnabled=true&operatorModeState=${encodeURIComponent(
        operatorModeStateParam,
      )}`,
    );
    await waitForCodeEditor();

    // clicking on normal card
    let elementName = 'ChildCard1';
    await waitFor(`[data-test-boxel-selector-item-text="${elementName}"]`);
    await click(`[data-test-boxel-selector-item-text="${elementName}"]`);
    assert.operatorModeParametersMatch(currentURL(), {
      codePath: `${testRealmURL}imports.gts`,
      codeSelection: {
        localName: elementName,
      },
      fileView: 'inspector',
      openDirs: {},
      stacks: [[]],
      submode: Submodes.Code,
    });
    let selected = 'AncestorCard2 card';
    await waitFor(`[data-test-clickable-definition-container]`);
    await click(`[data-test-clickable-definition-container]`);
    await waitFor('[data-test-boxel-selector-item-selected]');
    assert.dom('[data-test-boxel-selector-item-selected]').hasText(selected);

    //clicking on default card
    await visit(
      `/?operatorModeEnabled=true&operatorModeState=${encodeURIComponent(
        operatorModeStateParam,
      )}`,
    );

    elementName = 'ChildCard2';
    await waitFor(`[data-test-boxel-selector-item-text="${elementName}"]`);
    await click(`[data-test-boxel-selector-item-text="${elementName}"]`);
    assert.operatorModeParametersMatch(currentURL(), {
      codePath: `${testRealmURL}imports.gts`,
      codeSelection: {
        localName: elementName,
      },
      fileView: 'inspector',
      openDirs: {},
      stacks: [[]],
      submode: Submodes.Code,
    });
    selected = 'default (DefaultAncestorCard) card';
    await waitFor(`[data-test-clickable-definition-container]`);
    await click(`[data-test-clickable-definition-container]`);
    await waitFor('[data-test-boxel-selector-item-selected]');
    assert.dom('[data-test-boxel-selector-item-selected]').hasText(selected);

    //clicking on card which is renamed during export
    await visit(
      `/?operatorModeEnabled=true&operatorModeState=${encodeURIComponent(
        operatorModeStateParam,
      )}`,
    );
    elementName = 'ChildCard3';
    await waitFor(`[data-test-boxel-selector-item-text="${elementName}"]`);
    await click(`[data-test-boxel-selector-item-text="${elementName}"]`);
    assert.operatorModeParametersMatch(currentURL(), {
      codePath: `${testRealmURL}imports.gts`,
      codeSelection: {
        localName: elementName,
      },
      fileView: 'inspector',
      openDirs: {},
      stacks: [[]],
      submode: Submodes.Code,
    });
    selected = 'RenamedAncestorCard (AncestorCard) card';
    await waitFor(`[data-test-clickable-definition-container]`);
    await click(`[data-test-clickable-definition-container]`);
    await waitFor('[data-test-boxel-selector-item-selected]');
    assert.dom('[data-test-boxel-selector-item-selected]').hasText(selected);

    //clicking on card which is renamed during import
    await visit(
      `/?operatorModeEnabled=true&operatorModeState=${encodeURIComponent(
        operatorModeStateParam,
      )}`,
    );
    elementName = 'ChildCard4';
    await waitFor(`[data-test-boxel-selector-item-text="${elementName}"]`);
    await click(`[data-test-boxel-selector-item-text="${elementName}"]`);
    assert.operatorModeParametersMatch(currentURL(), {
      codePath: `${testRealmURL}imports.gts`,
      codeSelection: {
        localName: elementName,
      },
      fileView: 'inspector',
      openDirs: {},
      stacks: [[]],
      submode: Submodes.Code,
    });
    selected = 'AncestorCard3 card';
    await click(`[data-test-clickable-definition-container]`);
    await waitFor('[data-test-boxel-selector-item-selected]');
    assert.dom('[data-test-boxel-selector-item-selected]').hasText(selected);

    //clicking on card which is defined locally
    await visit(
      `/?operatorModeEnabled=true&operatorModeState=${encodeURIComponent(
        operatorModeStateParam,
      )}`,
    );
    await waitForCodeEditor();

    elementName = 'ChildCard5';
    await waitFor(`[data-test-boxel-selector-item-text="${elementName}"]`);
    await click(`[data-test-boxel-selector-item-text="${elementName}"]`);
    assert.operatorModeParametersMatch(currentURL(), {
      codePath: `${testRealmURL}imports.gts`,
      codeSelection: {
        localName: elementName,
      },
      fileView: 'inspector',
      openDirs: {},
      stacks: [[]],
      submode: Submodes.Code,
    });
    selected = 'ChildCard2 card';
    await waitFor(`[data-test-clickable-definition-container]`);
    await click(`[data-test-clickable-definition-container]`);
    await waitFor('[data-test-boxel-selector-item-selected]');

    assert.dom('[data-test-boxel-selector-item-selected]').hasText(selected);
    //clicking on field
    await visit(
      `/?operatorModeEnabled=true&operatorModeState=${encodeURIComponent(
        operatorModeStateParam,
      )}`,
    );
    await waitForCodeEditor();

    elementName = 'ChildField1';
    await waitFor(`[data-test-boxel-selector-item-text="${elementName}"]`);
    await click(`[data-test-boxel-selector-item-text="${elementName}"]`);
    assert.operatorModeParametersMatch(currentURL(), {
      codePath: `${testRealmURL}imports.gts`,
      codeSelection: {
        localName: elementName,
      },
      fileView: 'inspector',
      openDirs: {},
      stacks: [[]],
      submode: Submodes.Code,
    });
    selected = 'AncestorField1 field';
    await click(`[data-test-clickable-definition-container]`);
    await waitFor('[data-test-boxel-selector-item-selected]');
    assert.dom('[data-test-boxel-selector-item-selected]').hasText(selected);
  });

  test('After opening definition from card type and fields on RHS, "in-this-file" highlights selected definition', async function (assert) {
    let operatorModeStateParam = stringify({
      stacks: [],
      submode: Submodes.Code,
      codePath: `${testRealmURL}imports.gts`,
    })!;

    await visit(
      `/?operatorModeEnabled=true&operatorModeState=${encodeURIComponent(
        operatorModeStateParam,
      )}`,
    );
    await waitForCodeEditor();

    //click card type
    await visit(
      `/?operatorModeEnabled=true&operatorModeState=${encodeURIComponent(
        operatorModeStateParam,
      )}`,
    );
    await waitForCodeEditor();
    let elementName = 'AncestorCard2';
    await waitFor(
      `[data-test-card-schema="${elementName}"] [data-test-card-schema-navigational-button]`,
    );
    await click(
      `[data-test-card-schema="${elementName}"] [data-test-card-schema-navigational-button]`,
    );
    assert.operatorModeParametersMatch(currentURL(), {
      codePath: `${testRealmURL}exports.gts`,
      codeSelection: {
        codeRef: {
          module: `${testRealmURL}exports`,
          name: elementName,
        },
      },
      fileView: 'inspector',
      openDirs: {},
      stacks: [],
      submode: Submodes.Code,
    });

    await waitFor('[data-test-boxel-selector-item-selected]');
    assert
      .dom('[data-test-boxel-selector-item-selected]')
      .hasText(`${elementName} card`);

    //click normal field
    await visit(
      `/?operatorModeEnabled=true&operatorModeState=${encodeURIComponent(
        operatorModeStateParam,
      )}`,
    );
    await waitForCodeEditor();
    elementName = 'AncestorField1';
    await waitFor(
      `[data-test-card-schema="ChildCard1"] [data-test-field-name="field1"] [data-test-card-display-name="${elementName}"]`,
    );
    await click(
      `[data-test-card-schema="ChildCard1"] [data-test-field-name="field1"] [data-test-card-display-name="${elementName}"]`,
    );
    assert.operatorModeParametersMatch(currentURL(), {
      codePath: `${testRealmURL}exports.gts`,
      codeSelection: {
        codeRef: {
          module: `${testRealmURL}exports`,
          name: elementName,
        },
      },
      fileView: 'inspector',
      openDirs: {},
      stacks: [],
      submode: Submodes.Code,
    });
    await waitFor('[data-test-boxel-selector-item-selected]');
    assert
      .dom('[data-test-boxel-selector-item-selected]')
      .hasText(`${elementName} field`);

    //click linksTo card
    await visit(
      `/?operatorModeEnabled=true&operatorModeState=${encodeURIComponent(
        operatorModeStateParam,
      )}`,
    );
    await waitForCodeEditor();

    elementName = 'AncestorCard2';
    await waitFor(
      `[data-test-card-schema="ChildCard1"] [data-test-field-name="field2"] [data-test-card-display-name="${elementName}"]`,
    );
    await click(
      `[data-test-card-schema="ChildCard1"] [data-test-field-name="field2"] [data-test-card-display-name="${elementName}"]`,
    );

    assert.operatorModeParametersMatch(currentURL(), {
      codePath: `${testRealmURL}exports.gts`,
      codeSelection: {
        codeRef: {
          module: `${testRealmURL}exports`,
          name: elementName,
        },
      },
      fileView: 'inspector',
      openDirs: {},
      stacks: [],
      submode: Submodes.Code,
    });
    await waitFor('[data-test-boxel-selector-item-selected]');
    assert
      .dom('[data-test-boxel-selector-item-selected]')
      .hasText(`${elementName} card`);
    //click linksTo card in the same file
    await visit(
      `/?operatorModeEnabled=true&operatorModeState=${encodeURIComponent(
        operatorModeStateParam,
      )}`,
    );
    await waitForCodeEditor();

    elementName = 'ChildCard2';
    await waitFor(
      `[data-test-card-schema="ChildCard1"] [data-test-field-name="field3"] [data-test-card-display-name="${elementName}"]`,
    );
    await click(
      `[data-test-card-schema="ChildCard1"] [data-test-field-name="field3"] [data-test-card-display-name="${elementName}"]`,
    );
    assert.operatorModeParametersMatch(currentURL(), {
      codePath: `${testRealmURL}imports.gts`,
      codeSelection: {
        codeRef: {
          module: `${testRealmURL}imports`,
          name: elementName,
        },
      },
      fileView: 'inspector',
      openDirs: {},
      stacks: [],
      submode: Submodes.Code,
    });
    await waitFor('[data-test-boxel-selector-item-selected]');
    assert
      .dom('[data-test-boxel-selector-item-selected]')
      .hasText(`${elementName} card`);

    //click linksTo many card
    await visit(
      `/?operatorModeEnabled=true&operatorModeState=${encodeURIComponent(
        operatorModeStateParam,
      )}`,
    );
    await waitForCodeEditor();

    elementName = 'AncestorCard2';
    await waitFor(
      `[data-test-card-schema="ChildCard1"] [data-test-field-name="field4"] [data-test-card-display-name="${elementName}"]`,
    );
    await click(
      `[data-test-card-schema="ChildCard1"] [data-test-field-name="field4"] [data-test-card-display-name="${elementName}"]`,
    );

    assert.operatorModeParametersMatch(currentURL(), {
      codePath: `${testRealmURL}exports.gts`,
      codeSelection: {
        codeRef: {
          module: `${testRealmURL}exports`,
          name: elementName,
        },
      },
      fileView: 'inspector',
      openDirs: {},
      stacks: [],
      submode: Submodes.Code,
    });
    await waitFor('[data-test-boxel-selector-item-selected]');
    assert
      .dom('[data-test-boxel-selector-item-selected]')
      .hasText(`${elementName} card`);
  });

  test('in-this-file panel displays re-exports', async function (assert) {
    let operatorModeStateParam = stringify({
      stacks: [[]],
      submode: 'code',
      codePath: `${testRealmURL}re-export.gts`,
    })!;

    await visit(
      `/?operatorModeEnabled=true&operatorModeState=${encodeURIComponent(
        operatorModeStateParam,
      )}`,
    );

    await waitForCodeEditor();
    await waitFor('[data-test-card-inspector-panel]');
    await waitFor('[data-test-current-module-name]');
    await waitFor('[data-test-in-this-file-selector]');
    //default is the 1st index
    let elementName = 'StrCard (StringCard) field';
    assert
      .dom('[data-test-boxel-selector-item]:nth-of-type(1)')
      .hasText(elementName);
    //TODO: intentionally not care about default line position for exports
    //currently, only focus cursor if selecting declaration; not the reverse
    //assert.true(monacoService.getLineCursorOn()?.includes('Str'));

    // elements must be ordered by the way they appear in the source code
    const expectedElementNames = [
      'StrCard (StringCard) field',
      'FDef (FieldDef) field',
      'CardDef card',
      'BDef base',
      'default (NumberCard) field',
      'Human (Person) card',
      'Date (default) field',
    ];
    expectedElementNames.forEach(async (elementName, index) => {
      await waitFor(
        `[data-test-boxel-selector-item]:nth-of-type(${index + 1})`,
      );
      assert
        .dom(`[data-test-boxel-selector-item]:nth-of-type(${index + 1})`)
        .hasText(elementName);
    });
    assert.dom('[data-test-boxel-selector-item]').exists({ count: 7 });

    //clicking on a base card
    elementName = 'BDef';
    await click(`[data-test-boxel-selector-item-text="${elementName}"]`);
    await waitFor('[data-test-boxel-selector-item-selected]');
    assert
      .dom('[data-test-boxel-selector-item-selected]')
      .hasText(`${elementName} base`);
    assert.dom('[data-test-inheritance-panel-header]').exists();
    assert.dom('[data-test-card-module-definition]').exists();
    assert
      .dom('[data-test-definition-header]')
      .includesText('Re-exported Base Definition');
    assert.dom('[data-test-card-module-definition]').includesText('Base');
    assert.true(monacoService.getLineCursorOn()?.includes('BDef'));
    assert
      .dom('[data-test-file-incompatibility-message]')
      .hasText(
        'No tools are available to be used with these file contents. Choose a module that has a card or field definition inside of it.',
      );

    //clicking on re-export (which doesn't enter module scope)
    elementName = 'Person';
    await click(`[data-test-boxel-selector-item-text="${elementName}"]`);
    await waitFor('[data-test-boxel-selector-item-selected]');
    assert
      .dom('[data-test-boxel-selector-item-selected]')
      .hasText(`Human (${elementName}) card`);
    assert.dom('[data-test-inheritance-panel-header]').exists();
    assert.dom('[data-test-card-module-definition]').exists();
    assert
      .dom('[data-test-definition-header]')
      .includesText('Re-exported Card Definition');
    assert.dom('[data-test-card-module-definition]').includesText('Card');
    assert.true(monacoService.getLineCursorOn()?.includes('Human'));
    assert
      .dom('[data-test-file-incompatibility-message]')
      .hasText(
        'No tools are available to be used with these file contents. Choose a module that has a card or field definition inside of it.',
      );
  });

  test('in-this-file displays local grandfather card. selection will move cursor and display card or field schema', async function (assert) {
    let operatorModeStateParam = stringify({
      stacks: [[]],
      submode: 'code',
      codePath: `${testRealmURL}local-inherit.gts`,
    })!;

    await visit(
      `/?operatorModeEnabled=true&operatorModeState=${encodeURIComponent(
        operatorModeStateParam,
      )}`,
    );

    await waitForCodeEditor();
    await waitFor('[data-test-card-inspector-panel]');
    await waitFor('[data-test-current-module-name]');
    await waitFor('[data-test-in-this-file-selector]');
    //default is the 1st index
    let elementName = 'GrandParent card';
    assert
      .dom('[data-test-boxel-selector-item]:nth-of-type(1)')
      .hasText(elementName);
    assert.true(monacoService.getLineCursorOn()?.includes('GrandParent'));
    assert.true(monacoService.getLineCursorOn()?.includes('CardDef'));
    // elements must be ordered by the way they appear in the source code
    const expectedElementNames = [
      'GrandParent card',
      'Parent card',
      'Activity field',
      'Hobby field',
      'Sport field',
      'Child card',
    ];
    expectedElementNames.forEach(async (elementName, index) => {
      await waitFor(
        `[data-test-boxel-selector-item]:nth-of-type(${index + 1})`,
      );
      assert
        .dom(`[data-test-boxel-selector-item]:nth-of-type(${index + 1})`)
        .hasText(elementName);
    });

    //select card defined locally
    elementName = 'Parent';
    await click(`[data-test-boxel-selector-item-text="${elementName}"]`);
    assert
      .dom('[data-test-boxel-selector-item-selected]')
      .hasText(`${elementName} card`);
    await waitFor('[data-test-card-module-definition]');
    assert.dom('[data-test-inheritance-panel-header]').exists();
    assert.dom('[data-test-card-module-definition]').exists();
    assert.dom('[data-test-definition-header]').includesText('Card Definition');
    assert
      .dom('[data-test-card-module-definition]')
      .includesText('local parent');
    await waitFor('[data-test-card-schema="local parent"]');
    assert
      .dom('[data-test-card-schema="local grandparent"]')
      .exists({ count: 1 });
    assert.dom(`[data-test-card-schema="local parent"]`).exists();
    assert.dom(`[data-test-card-schema="local grandparent"]`).exists();
    assert.dom(`[data-test-total-fields]`).containsText('3 Fields');
    assert.true(monacoService.getLineCursorOn()?.includes(elementName));
    assert.true(monacoService.getLineCursorOn()?.includes('GrandParent'));

    //select field defined locally
    elementName = 'Sport';
    await click(`[data-test-boxel-selector-item-text="${elementName}"]`);
    assert
      .dom('[data-test-boxel-selector-item-selected]')
      .hasText(`${elementName} field`);
    await waitFor('[data-test-card-module-definition]');
    assert.dom('[data-test-inheritance-panel-header]').exists();
    assert.dom('[data-test-card-module-definition]').exists();
    assert
      .dom('[data-test-definition-header]')
      .includesText('Field Definition');
    assert.dom('[data-test-card-module-definition]').includesText('my sport');
    await waitFor('[data-test-card-schema="my sport"]');
    assert.dom('[data-test-card-schema="my sport"]').exists({ count: 1 });
    assert.dom(`[data-test-card-schema="my hobby"]`).exists({ count: 1 });
    assert.dom(`[data-test-card-schema="my activity"]`).exists({ count: 1 });
    assert.dom(`[data-test-total-fields]`).containsText('0 Fields');
    assert.true(monacoService.getLineCursorOn()?.includes(elementName));

    //clicking on inherited field defined locally
    await waitFor(`[data-test-clickable-definition-container]`);
    await click(`[data-test-clickable-definition-container]`); //clicking on Hobby
    await waitFor('[data-test-boxel-selector-item-selected]');
    assert
      .dom('[data-test-boxel-selector-item-selected]')
      .hasText('Hobby field');
    await waitFor('[data-test-card-schema="my hobby"]');
    assert.dom(`[data-test-card-schema="my hobby"]`).exists({ count: 1 });
    assert.dom(`[data-test-card-schema="my activity"]`).exists({ count: 1 });
    assert.dom(`[data-test-total-fields]`).containsText('0 Fields');
    assert.true(monacoService.getLineCursorOn()?.includes('Hobby'));
    assert.true(monacoService.getLineCursorOn()?.includes('Activity'));
  });

  test<TestContextWithSave>('Can inherit from an exported card def declaration', async function (assert) {
    assert.expect(11);
    let expectedSrc = `
import { ExportedCard } from '${testRealmURL}in-this-file';
export class TestCard extends ExportedCard {
  static displayName = "Test Card";
}`;
    let operatorModeStateParam = stringify({
      stacks: [[]],
      submode: 'code',
      codePath: `${testRealmURL}in-this-file.gts`,
    })!;

    await visit(
      `/?operatorModeEnabled=true&operatorModeState=${encodeURIComponent(
        operatorModeStateParam,
      )}`,
    );
    await waitForCodeEditor();
    await waitFor('[data-boxel-selector-item-text="ExportedCard"]');

    await click('[data-boxel-selector-item-text="ExportedCard"]');
    await waitFor('[data-test-card-module-definition]');

    await click('[data-test-action-button="Inherit"]');
    await waitFor(
      `[data-test-create-file-modal][data-test-ready] [data-test-realm-name="Test Workspace B"]`,
    );

    assert
      .dom('[data-test-inherits-from-field] .pill.inert')
      .includesText('exported card', 'the inherits from is correct');
    assert.dom('[data-test-create-definition]').isDisabled();

    await fillIn('[data-test-display-name-field]', 'Test Card');
    assert.dom('[data-test-create-definition]').isDisabled();
    await fillIn('[data-test-file-name-field]', '/test-card');
    assert.dom('[data-test-create-definition]').isEnabled();

    let deferred = new Deferred<void>();
    this.onSave((content) => {
      if (typeof content !== 'string') {
        throw new Error(`expected string save data`);
      }
      assert.strictEqual(content, expectedSrc, 'the source is correct');
      deferred.fulfill();
    });
    await percySnapshot(assert);
    await click('[data-test-create-definition]');
    await waitFor('[data-test-create-file-modal]', { count: 0 });
    await deferred.promise;

    await waitForCodeEditor();
    assert.strictEqual(
      getMonacoContent(),
      expectedSrc,
      'monaco displays the new definition',
    );

    await waitFor('[data-test-card-schema="Test Card"]');
    assert
      .dom('[data-test-card-schema]')
      .exists({ count: 4 }, 'the card hierarchy is displayed in schema editor');
    assert.dom('[data-test-total-fields]').containsText('4 Fields');

    // assert modal state is cleared
    await waitForCodeEditor();
    await waitFor('[data-test-card-module-definition]');

    await click('[data-test-action-button="Inherit"]');
    await waitFor(
      `[data-test-create-file-modal][data-test-ready] [data-test-realm-name="Test Workspace B"]`,
    );
    assert
      .dom('[data-test-inherits-from-field] .pill.inert')
      .includesText('Test Card', 'the inherits from is correct');
    assert
      .dom('[data-test-display-name-field]')
      .hasNoValue('display name field is empty');
    assert
      .dom('[data-test-file-name-field]')
      .hasNoValue('filename field is empty');
  });

  test<TestContextWithSave>('Can inherit from an exported field def declaration', async function (assert) {
    assert.expect(2);
    let operatorModeStateParam = stringify({
      stacks: [[]],
      submode: 'code',
      codePath: `${testRealmURL}in-this-file.gts`,
    })!;

    await visit(
      `/?operatorModeEnabled=true&operatorModeState=${encodeURIComponent(
        operatorModeStateParam,
      )}`,
    );
    await waitForCodeEditor();
    await waitFor('[data-boxel-selector-item-text="ExportedField"]');

    await click('[data-boxel-selector-item-text="ExportedField"]');
    await waitFor('[data-test-card-module-definition]');

    await click('[data-test-action-button="Inherit"]');
    await waitFor(
      `[data-test-create-file-modal][data-test-ready] [data-test-realm-name="Test Workspace B"]`,
    );

    assert
      .dom('[data-test-inherits-from-field] .pill.inert')
      .includesText('exported field', 'the inherits from is correct');

    await fillIn('[data-test-display-name-field]', 'Test Field');
    await fillIn('[data-test-file-name-field]', '/test-field');

    let deferred = new Deferred<void>();
    this.onSave((content) => {
      if (typeof content !== 'string') {
        throw new Error(`expected string save data`);
      }
      assert.strictEqual(
        content,
        `
import { ExportedField } from '${testRealmURL}in-this-file';
export class TestField extends ExportedField {
  static displayName = "Test Field";
}`,
        'the source is correct',
      );
      deferred.fulfill();
    });
    await click('[data-test-create-definition]');
    await waitFor('[data-test-create-file-modal]', { count: 0 });
    await deferred.promise;
  });

  test<TestContextWithSave>('inherit modal state is cleared when modal is cancelled', async function (assert) {
    assert.expect(3);
    let operatorModeStateParam = stringify({
      stacks: [[]],
      submode: 'code',
      codePath: `${testRealmURL}in-this-file.gts`,
    })!;

    await visit(
      `/?operatorModeEnabled=true&operatorModeState=${encodeURIComponent(
        operatorModeStateParam,
      )}`,
    );
    await waitForCodeEditor();
    await waitFor('[data-boxel-selector-item-text="ExportedCard"]');

    await click('[data-boxel-selector-item-text="ExportedCard"]');
    await waitFor('[data-test-card-module-definition]');

    await click('[data-test-action-button="Inherit"]');
    await waitFor(
      `[data-test-create-file-modal][data-test-ready] [data-test-realm-name="Test Workspace B"]`,
    );
    await fillIn('[data-test-display-name-field]', 'Test Card');
    await fillIn('[data-test-file-name-field]', '/test-card');
    this.onSave(() => assert.ok(false, 'should not save a file'));
    await click('[data-test-cancel-create-file]');
    await waitFor('[data-test-create-file-modal]', { count: 0 });

    // assert modal state is cleared
    await waitForCodeEditor();
    await waitFor('[data-test-card-module-definition]');

    await click('[data-test-action-button="Inherit"]');
    await waitFor(
      `[data-test-create-file-modal][data-test-ready] [data-test-realm-name="Test Workspace B"]`,
    );
    assert
      .dom('[data-test-inherits-from-field] .pill.inert')
      .includesText('exported card', 'the inherits from is correct');
    assert
      .dom('[data-test-display-name-field]')
      .hasNoValue('display name field is empty');
    assert
      .dom('[data-test-file-name-field]')
      .hasNoValue('filename field is empty');
  });

  test<TestContextWithSave>(`can handle the situation where there is a class name collision with the inherited cards class name`, async function (assert) {
    assert.expect(4);
    let expectedSrc = `
import { ExportedCard as ExportedCardParent } from '${testRealmURL}in-this-file';
export class ExportedCard extends ExportedCardParent {
  static displayName = "Exported Card";
}`;
    let operatorModeStateParam = stringify({
      stacks: [[]],
      submode: 'code',
      codePath: `${testRealmURL}in-this-file.gts`,
    })!;

    await visit(
      `/?operatorModeEnabled=true&operatorModeState=${encodeURIComponent(
        operatorModeStateParam,
      )}`,
    );
    await waitForCodeEditor();
    await waitFor('[data-boxel-selector-item-text="ExportedCard"]');

    await click('[data-boxel-selector-item-text="ExportedCard"]');
    await waitFor('[data-test-card-module-definition]');

    await click('[data-test-action-button="Inherit"]');
    await waitFor(
      `[data-test-create-file-modal][data-test-ready] [data-test-realm-name="Test Workspace B"]`,
    );

    await fillIn('[data-test-display-name-field]', 'Exported Card'); // this name collides with the parent card
    await fillIn('[data-test-file-name-field]', '/test-card');

    let deferred = new Deferred<void>();
    this.onSave((content) => {
      if (typeof content !== 'string') {
        throw new Error(`expected string save data`);
      }
      assert.strictEqual(content, expectedSrc, 'the source is correct');
      deferred.fulfill();
    });
    await percySnapshot(assert);
    await click('[data-test-create-definition]');
    await waitFor('[data-test-create-file-modal]', { count: 0 });
    await deferred.promise;

    await waitForCodeEditor();
    assert.strictEqual(
      getMonacoContent(),
      expectedSrc,
      'monaco displays the new definition',
    );

    await waitFor('[data-test-card-schema="Exported Card"]');
    assert
      .dom('[data-test-card-schema]')
      .exists({ count: 4 }, 'the card hierarchy is displayed in schema editor');
    assert.dom('[data-test-total-fields]').containsText('4 Fields');
  });

  test('field error message displays if you try to inherit using a filename that already exists', async function (assert) {
    let operatorModeStateParam = stringify({
      stacks: [[]],
      submode: 'code',
      codePath: `${testRealmURL}in-this-file.gts`,
    })!;

    await visit(
      `/?operatorModeEnabled=true&operatorModeState=${encodeURIComponent(
        operatorModeStateParam,
      )}`,
    );
    await waitForCodeEditor();
    await waitFor('[data-boxel-selector-item-text="ExportedCard"]');

    await click('[data-boxel-selector-item-text="ExportedCard"]');
    await waitFor('[data-test-card-module-definition]');

    await click('[data-test-action-button="Inherit"]');
    await waitFor(
      `[data-test-create-file-modal][data-test-ready] [data-test-realm-name="Test Workspace B"]`,
    );
    await fillIn('[data-test-display-name-field]', 'Test Card');
    await fillIn('[data-test-file-name-field]', 'in-this-file');
    await click('[data-test-create-definition]');

    assert
      .dom(
        '[data-test-file-name-field][data-test-boxel-input-validation-state="invalid"]',
      )
      .exists('error state for filename field is displayed');
    assert
      .dom('[data-test-boxel-input-error-message]')
      .includesText('This file already exists');

    await fillIn('[data-test-file-name-field]', 'test-file');
    assert
      .dom(
        '[data-test-file-name-field][data-test-boxel-input-validation-state="invalid"]',
      )
      .doesNotExist('error state for filename field is not displayed');
    assert
      .dom('[data-test-boxel-input-error-message]')
      .doesNotExist('no error message displayed');
  });

  test('Inherit action item is not displayed when definition is not exported', async function (assert) {
    let operatorModeStateParam = stringify({
      stacks: [[]],
      submode: 'code',
      codePath: `${testRealmURL}in-this-file.gts`,
    })!;

    await visit(
      `/?operatorModeEnabled=true&operatorModeState=${encodeURIComponent(
        operatorModeStateParam,
      )}`,
    );
    await waitForCodeEditor();
    await waitFor('[data-boxel-selector-item-text="LocalCard"]');

    await click('[data-boxel-selector-item-text="LocalCard"]');
    await waitFor('[data-test-card-module-definition]');
    assert
      .dom('[data-test-action-button="Inherit"]')
      .doesNotExist('non-exported cards do not display an inherit button');
  });
});<|MERGE_RESOLUTION|>--- conflicted
+++ resolved
@@ -1,5 +1,5 @@
-<<<<<<< HEAD
 import {
+  fillIn,
   find,
   visit,
   click,
@@ -7,9 +7,6 @@
   waitFor,
   currentURL,
 } from '@ember/test-helpers';
-=======
-import { visit, click, waitFor, fillIn, currentURL } from '@ember/test-helpers';
->>>>>>> f77f9d26
 
 import percySnapshot from '@percy/ember';
 import { setupApplicationTest } from 'ember-qunit';
