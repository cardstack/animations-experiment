import Service from '@ember/service';
import {
  type TestContext,
  getContext,
  visit,
  settled,
} from '@ember/test-helpers';
import { findAll, waitUntil, waitFor, click } from '@ember/test-helpers';
import GlimmerComponent from '@glimmer/component';

import ms from 'ms';

import {
  RealmAdapter,
  LooseSingleCardDocument,
  baseRealm,
  RealmPermissions,
  Deferred,
  Worker,
  RunnerOptionsManager,
  type RealmInfo,
  type TokenClaims,
  type IndexUpdater,
  type RunnerRegistration,
  type IndexRunner,
  type IndexResults,
  insertPermissions,
} from '@cardstack/runtime-common';

import {
  testRealmInfo,
  testRealmURL,
} from '@cardstack/runtime-common/helpers/const';
import { time } from '@cardstack/runtime-common/helpers/time';
import { Loader } from '@cardstack/runtime-common/loader';

import { Realm } from '@cardstack/runtime-common/realm';

import CardPrerender from '@cardstack/host/components/card-prerender';
import ENV from '@cardstack/host/config/environment';
import SQLiteAdapter from '@cardstack/host/lib/sqlite-adapter';

import type CardService from '@cardstack/host/services/card-service';
import type { CardSaveSubscriber } from '@cardstack/host/services/card-service';

import type LoaderService from '@cardstack/host/services/loader-service';
import type MessageService from '@cardstack/host/services/message-service';

import type QueueService from '@cardstack/host/services/queue';

import {
  type CardDef,
  type FieldDef,
} from 'https://cardstack.com/base/card-api';

import { TestRealmAdapter } from './adapter';
import percySnapshot from './percy-snapshot';
import { renderComponent } from './render-component';
import visitOperatorMode from './visit-operator-mode';

export { visitOperatorMode, testRealmURL, testRealmInfo, percySnapshot };
export * from '@cardstack/runtime-common/helpers';
export * from '@cardstack/runtime-common/helpers/indexer';

const { sqlSchema } = ENV;

type CardAPI = typeof import('https://cardstack.com/base/card-api');
const testMatrix = {
  url: new URL(`http://localhost:8008`),
  username: 'test_realm',
  password: 'password',
};

// Ignoring this TS error (Cannot find module 'ember-provide-consume-context/test-support')
// until https://github.com/customerio/ember-provide-consume-context/issues/24 is fixed
// @ts-ignore
export { provide as provideConsumeContext } from 'ember-provide-consume-context/test-support';

export function cleanWhiteSpace(text: string) {
  // this also normalizes non-breaking space characters which seem
  // to be appearing in date/time serialization in some envs
  // eslint-disable-next-line no-irregular-whitespace
  return text.replace(/[\s ]+/g, ' ').trim();
}

export function trimCardContainer(text: string) {
  return cleanWhiteSpace(text).replace(
    /<div .*? data-test-field-component-card>\s?[<!---->]*? (.*?) <\/div>/g,
    '$1',
  );
}

export function getMonacoContent(): string {
  return (window as any).monaco.editor.getModels()[0].getValue();
}

export function setMonacoContent(content: string): string {
  return (window as any).monaco.editor.getModels()[0].setValue(content);
}

export async function waitForCodeEditor() {
  // need a moment for the monaco SDK to load
  return await waitFor('[data-test-editor]', { timeout: 3000 });
}

export async function getDbAdapter() {
  let dbAdapter = (globalThis as any).__sqliteAdapter as
    | SQLiteAdapter
    | undefined;
  if (!dbAdapter) {
    dbAdapter = new SQLiteAdapter(sqlSchema);
    (globalThis as any).__sqliteAdapter = dbAdapter;
  }
  return dbAdapter;
}

export async function waitForSyntaxHighlighting(
  textContent: string,
  color: string,
) {
  let codeTokens;
  let finalHighlightedToken: Element | undefined;

  await waitUntil(
    () => {
      codeTokens = findAll('.view-line span span');
      finalHighlightedToken = codeTokens.find(
        (t) => t.innerHTML === textContent,
      );
      return finalHighlightedToken;
    },
    {
      timeout: 10000, // need to wait for monaco to load
      timeoutMessage: `timed out waiting for \`${textContent}\` token`,
    },
  );

  await waitUntil(
    () =>
      finalHighlightedToken?.computedStyleMap()?.get('color')?.toString() ===
      color,
    {
      timeout: 2000,
      timeoutMessage: 'timed out waiting for syntax highlighting',
    },
  );
}
export async function showSearchResult(realmName: string, id: string) {
  await waitFor(`[data-test-realm="${realmName}"] [data-test-select]`);
  while (
    document.querySelector(
      `[data-test-realm="${realmName}"] [data-test-show-more-cards]`,
    ) &&
    !document.querySelector(
      `[data-test-realm="${realmName}"] [data-test-select="${id}"]`,
    )
  ) {
    await click(`[data-test-realm="${realmName}"] [data-test-show-more-cards]`);
  }
}
export interface Dir {
  [name: string]: string | Dir;
}

export interface CardDocFiles {
  [filename: string]: LooseSingleCardDocument;
}

export interface TestContextWithSave extends TestContext {
  onSave: (subscriber: CardSaveSubscriber) => void;
  unregisterOnSave: () => void;
}

export interface TestContextWithSSE extends TestContext {
  expectEvents: (args: {
    assert: Assert;
    realm: Realm;
    expectedEvents?: { type: string; data: Record<string, any> }[];
    expectedNumberOfEvents?: number;
    onEvents?: (events: { type: string; data: Record<string, any> }[]) => void;
    callback: () => Promise<any>;
    opts?: { timeout?: number };
  }) => Promise<any>;
  subscribers: ((e: { type: string; data: string }) => void)[];
}

async function makeRenderer() {
  // This emulates the application.hbs
  await renderComponent(
    class TestDriver extends GlimmerComponent {
      <template>
        <CardPrerender />
      </template>
    },
  );
}

class MockLocalIndexer extends Service {
  url = new URL(testRealmURL);
  #adapter: RealmAdapter | undefined;
  #indexUpdater: IndexUpdater | undefined;
  #fromScratch: ((realmURL: URL) => Promise<IndexResults>) | undefined;
  #incremental:
    | ((
        url: URL,
        realmURL: URL,
        operation: 'update' | 'delete',
        ignoreData: Record<string, string>,
      ) => Promise<IndexResults>)
    | undefined;
  setup(
    fromScratch: (realmURL: URL) => Promise<IndexResults>,
    incremental: (
      url: URL,
      realmURL: URL,
      operation: 'update' | 'delete',
      ignoreData: Record<string, string>,
    ) => Promise<IndexResults>,
  ) {
    this.#fromScratch = fromScratch;
    this.#incremental = incremental;
  }
  async configureRunner(
    registerRunner: RunnerRegistration,
    adapter: RealmAdapter,
    indexUpdater: IndexUpdater,
  ) {
    if (!this.#fromScratch || !this.#incremental) {
      throw new Error(
        `fromScratch/incremental not registered with MockLocalIndexer`,
      );
    }
    this.#adapter = adapter;
    this.#indexUpdater = indexUpdater;
    await registerRunner(
      this.#fromScratch.bind(this),
      this.#incremental.bind(this),
    );
  }
  get adapter() {
    if (!this.#adapter) {
      throw new Error(`adapter has not been set on MockLocalIndexer`);
    }
    return this.#adapter;
  }
  get indexUpdater() {
    if (!this.#indexUpdater) {
      throw new Error(`indexUpdater not registered with MockLocalIndexer`);
    }
    return this.#indexUpdater;
  }
}

export function setupLocalIndexing(hooks: NestedHooks) {
  hooks.beforeEach(async function () {
    let dbAdapter = await getDbAdapter();
    await dbAdapter.reset();
    this.owner.register('service:local-indexer', MockLocalIndexer);
  });

  hooks.afterEach(async function () {
    // This is here to allow card prerender component (which renders cards as part
    // of the indexer process) to come to a graceful stop before we tear a test
    // down (this should prevent tests from finishing before the prerender is still doing work).
    // Without this, we have been experiencing test failures related to a destroyed owner, e.g.
    // "Cannot call .factoryFor('template:index-card_error') after the owner has been destroyed"
    await settled();
  });
}

class MockMessageService extends Service {
  subscribe() {
    return () => {};
  }
  register() {}
}

export function setupOnSave(hooks: NestedHooks) {
  hooks.beforeEach<TestContextWithSave>(function () {
    let cardService = this.owner.lookup('service:card-service') as CardService;
    this.onSave = cardService.onSave.bind(cardService);
    this.unregisterOnSave =
      cardService.unregisterSaveSubscriber.bind(cardService);
  });
}

export function setupMockMessageService(hooks: NestedHooks) {
  hooks.beforeEach(function () {
    this.owner.register('service:message-service', MockMessageService);
  });
}

export function setupServerSentEvents(hooks: NestedHooks) {
  hooks.beforeEach<TestContextWithSSE>(function () {
    this.subscribers = [];
    let self = this;

    class MockMessageService extends Service {
      register() {
        (globalThis as any)._CARDSTACK_REALM_SUBSCRIBE = this;
      }
      subscribe(_: never, cb: (e: { type: string; data: string }) => void) {
        self.subscribers.push(cb);
        return () => {};
      }
    }
    this.owner.register('service:message-service', MockMessageService);
    let messageService = this.owner.lookup(
      'service:message-service',
    ) as MessageService;
    messageService.register();

    this.expectEvents = async <T,>({
      assert,
      realm,
      expectedEvents,
      expectedNumberOfEvents,
      onEvents,
      callback,
      opts,
    }: {
      assert: Assert;
      realm: Realm;
      expectedEvents?: { type: string; data: Record<string, any> }[];
      expectedNumberOfEvents?: number;
      onEvents?: (
        events: { type: string; data: Record<string, any> }[],
      ) => void;
      callback: () => Promise<T>;
      opts?: { timeout?: number };
    }): Promise<T> => {
<<<<<<< HEAD
      return await time('setupServerSentEvents:expectEvents', async () => {
        let defer = new Deferred();
        let events: { type: string; data: Record<string, any> }[] = [];
        let numOfEvents = expectedEvents?.length ?? expectedNumberOfEvents;
        if (numOfEvents == null) {
=======
      let defer = new Deferred();
      let events: { type: string; data: Record<string, any> }[] = [];
      let numOfEvents = expectedEvents?.length ?? expectedNumberOfEvents;
      if (numOfEvents == null) {
        throw new Error(
          `expectEvents() must specify either 'expectedEvents' or 'expectedNumberOfEvents'`,
        );
      }
      let response = await realm.handle(
        new Request(`${realm.url}_message`, {
          method: 'GET',
          headers: {
            Accept: 'text/event-stream',
          },
        }),
      );
      if (!response?.ok) {
        throw new Error(`failed to connect to realm: ${response?.status}`);
      }
      let reader = response.body!.getReader();
      let timeout = setTimeout(
        () =>
          defer.reject(
            new Error(
              `expectEvent timed out, saw events ${JSON.stringify(events)}`,
            ),
          ),
        opts?.timeout ?? 10000,
      );
      let result = await callback();
      let decoder = new TextDecoder();
      while (events.length < numOfEvents) {
        let { done, value } = await Promise.race([
          reader.read(),
          defer.promise as any, // this one always throws so type is not important
        ]);
        if (done) {
>>>>>>> 7e64f77c
          throw new Error(
            `expectEvents() must specify either 'expectedEvents' or 'expectedNumberOfEvents'`,
          );
        }
        let response = await realm.handle(
          new Request(`${realm.url}_message`, {
            method: 'GET',
            headers: {
              Accept: 'text/event-stream',
            },
          }),
        );
        if (!response.ok) {
          throw new Error(`failed to connect to realm: ${response.status}`);
        }
        let reader = response.body!.getReader();
        let timeout = setTimeout(
          () =>
            defer.reject(
              new Error(
                `expectEvent timed out, saw events ${JSON.stringify(events)}`,
              ),
            ),
          opts?.timeout ?? 10000,
        );
        let result = await callback();
        let decoder = new TextDecoder();
        while (events.length < numOfEvents) {
          let { done, value } = await Promise.race([
            reader.read(),
            defer.promise as any, // this one always throws so type is not important
          ]);
          if (done) {
            throw new Error(
              `expected ${numOfEvents} events, saw ${events.length} events`,
            );
          }
          if (value) {
            let ev = getEventData(decoder.decode(value, { stream: true }));
            if (ev) {
              events.push(ev);
              for (let subscriber of this.subscribers) {
                let evWireFormat = {
                  type: ev.type,
                  data: JSON.stringify(ev.data),
                };
                subscriber(evWireFormat);
              }
            }
          }
        }
        if (expectedEvents) {
          let eventsWithoutClientRequestId = events.map((e) => {
            delete e.data.clientRequestId;
            return e;
          });
          assert.deepEqual(
            eventsWithoutClientRequestId.forEach((e) =>
              e.data.invalidations?.sort(),
            ),
            expectedEvents.forEach((e) => e.data.invalidations?.sort()),
            'sse response is correct',
          );
        }
        if (onEvents) {
          onEvents(events);
        }
        clearTimeout(timeout);
        realm.unsubscribe();
        return result;
      });
    };
  });
}

function getEventData(message: string) {
  let [rawType, data] = message.split('\n');
  let type = rawType.trim().split(':')[1].trim();
  if (['index', 'update'].includes(type)) {
    return {
      type,
      data: JSON.parse(data.split('data:')[1].trim()),
    };
  }
  return;
}

let runnerOptsMgr = new RunnerOptionsManager();

interface RealmContents {
  [key: string]:
    | CardDef
    | FieldDef
    | LooseSingleCardDocument
    | RealmInfo
    | Record<string, unknown>
    | string;
}
export async function setupAcceptanceTestRealm({
  contents,
  realmURL,
  permissions,
}: {
  contents: RealmContents;
  realmURL?: string;
  permissions?: RealmPermissions;
}) {
  return await setupTestRealm({
    contents,
    realmURL,
    isAcceptanceTest: true,
    permissions,
  });
}

export async function setupIntegrationTestRealm({
  contents,
  realmURL,
}: {
  loader: Loader;
  contents: RealmContents;
  realmURL?: string;
}) {
  return await setupTestRealm({
    contents,
    realmURL,
    isAcceptanceTest: false,
  });
}

export function lookupLoaderService(): LoaderService {
  let owner = (getContext() as TestContext).owner;
  return owner.lookup('service:loader-service') as LoaderService;
}

export const testRealmSecretSeed = "shhh! it's a secret";
async function setupTestRealm({
  contents,
  realmURL,
  isAcceptanceTest,
  permissions = { '*': ['read', 'write'] },
}: {
  contents: RealmContents;
  realmURL?: string;
  isAcceptanceTest?: boolean;
  permissions?: RealmPermissions;
}) {
  let owner = (getContext() as TestContext).owner;
  let { virtualNetwork } = lookupLoaderService();
  let { queue } = owner.lookup('service:queue') as QueueService;

  realmURL = realmURL ?? testRealmURL;

  let cardService = owner.lookup('service:card-service') as CardService;
  if (!cardService.realmURLs.includes(realmURL)) {
    cardService.realmURLs.push(realmURL);
  }

  if (isAcceptanceTest) {
    await visit('/acceptance-test-setup');
  } else {
    // We use a rendered component to facilitate our indexing (this emulates
    // the work that the Fastboot renderer is doing), which means that the
    // `setupRenderingTest(hooks)` from ember-qunit must be used in your tests.
    await makeRenderer();
  }

  let localIndexer = owner.lookup(
    'service:local-indexer',
  ) as unknown as MockLocalIndexer;
  let realm: Realm;

  let adapter = new TestRealmAdapter(contents, new URL(realmURL));
  let indexRunner: IndexRunner = async (optsId) => {
    let { registerRunner, indexUpdater } = runnerOptsMgr.getOptions(optsId);
    await localIndexer.configureRunner(registerRunner, adapter, indexUpdater);
  };

  let dbAdapter = await getDbAdapter();
  await insertPermissions(dbAdapter, new URL(realmURL), permissions);
  realm = new Realm({
    url: realmURL,
    adapter,
    getIndexHTML: async () =>
      `<html><body>Intentionally empty index.html (these tests will not exercise this capability)</body></html>`,
    matrix: testMatrix,
    realmSecretSeed: testRealmSecretSeed,
    virtualNetwork,
    dbAdapter,
    queue,
    onIndexUpdaterReady: async (indexUpdater) => {
      let worker = new Worker({
        realmURL: new URL(realmURL!),
        indexUpdater,
        queue,
        realmAdapter: adapter,
        runnerOptsManager: runnerOptsMgr,
        loader: realm.loaderTemplate,
        indexRunner,
      });
      await worker.run();
    },
    assetsURL: new URL(`http://example.com/notional-assets-host/`),
  });
  virtualNetwork.mount(realm.maybeHandle);

  await realm.ready;

  return { realm, adapter };
}

export async function saveCard(instance: CardDef, id: string, loader: Loader) {
  let api = await loader.import<CardAPI>(`${baseRealm.url}card-api`);
  let doc = api.serializeCard(instance);
  doc.data.id = id;
  await api.updateFromSerialized(instance, doc);
  return doc;
}

export function setupCardLogs(
  hooks: NestedHooks,
  apiThunk: () => Promise<CardAPI>,
) {
  hooks.afterEach(async function () {
    let api = await apiThunk();
    await api.flushLogs();
  });
}

export function createJWT(
  claims: TokenClaims,
  expiration: string,
  secret: string,
) {
  let nowInSeconds = Math.floor(Date.now() / 1000);
  let expires = nowInSeconds + ms(expiration) / 1000;
  let header = { alg: 'none', typ: 'JWT' };
  let payload = {
    iat: nowInSeconds,
    exp: expires,
    ...claims,
  };
  let stringifiedHeader = JSON.stringify(header);
  let stringifiedPayload = JSON.stringify(payload);
  let headerAndPayload = `${btoa(stringifiedHeader)}.${btoa(
    stringifiedPayload,
  )}`;
  // this is our silly JWT--we don't sign with crypto since we are running in the
  // browser so the secret is the signature
  return `${headerAndPayload}.${secret}`;
}

export function delay(delayAmountMs: number): Promise<void> {
  return new Promise((resolve) => {
    setTimeout(resolve, delayAmountMs);
  });
}

function changedEntry(
  listings: { path: string; lastModified?: number }[],
  entry: { path: string; lastModified?: number },
) {
  return listings.some(
    (item) =>
      item.path === entry.path && item.lastModified != entry.lastModified,
  );
}

function hasEntry(
  listings: { path: string; lastModified?: number }[],
  entry: { path: string; lastModified?: number },
) {
  return listings.some((item) => item.path === entry.path);
}

export function diff(
  prevEntries: { path: string; lastModified?: number }[],
  currEntries: { path: string; lastModified?: number }[],
) {
  let changed = prevEntries.filter((entry) => changedEntry(currEntries, entry));
  let added = currEntries.filter((entry) => !hasEntry(prevEntries, entry));
  let removed = prevEntries.filter((entry) => !hasEntry(currEntries, entry));

  return {
    added: added.map((e) => e.path),
    removed: removed.map((e) => e.path),
    changed: changed.map((e) => e.path),
  };
}

export async function elementIsVisible(element: Element) {
  return new Promise((resolve) => {
    let intersectionObserver = new IntersectionObserver(function (entries) {
      intersectionObserver.unobserve(element);

      resolve(entries[0].isIntersecting);
    });

    intersectionObserver.observe(element);
  });
}<|MERGE_RESOLUTION|>--- conflicted
+++ resolved
@@ -31,7 +31,6 @@
   testRealmInfo,
   testRealmURL,
 } from '@cardstack/runtime-common/helpers/const';
-import { time } from '@cardstack/runtime-common/helpers/time';
 import { Loader } from '@cardstack/runtime-common/loader';
 
 import { Realm } from '@cardstack/runtime-common/realm';
@@ -329,13 +328,6 @@
       callback: () => Promise<T>;
       opts?: { timeout?: number };
     }): Promise<T> => {
-<<<<<<< HEAD
-      return await time('setupServerSentEvents:expectEvents', async () => {
-        let defer = new Deferred();
-        let events: { type: string; data: Record<string, any> }[] = [];
-        let numOfEvents = expectedEvents?.length ?? expectedNumberOfEvents;
-        if (numOfEvents == null) {
-=======
       let defer = new Deferred();
       let events: { type: string; data: Record<string, any> }[] = [];
       let numOfEvents = expectedEvents?.length ?? expectedNumberOfEvents;
@@ -373,78 +365,43 @@
           defer.promise as any, // this one always throws so type is not important
         ]);
         if (done) {
->>>>>>> 7e64f77c
           throw new Error(
-            `expectEvents() must specify either 'expectedEvents' or 'expectedNumberOfEvents'`,
+            `expected ${numOfEvents} events, saw ${events.length} events`,
           );
         }
-        let response = await realm.handle(
-          new Request(`${realm.url}_message`, {
-            method: 'GET',
-            headers: {
-              Accept: 'text/event-stream',
-            },
-          }),
-        );
-        if (!response.ok) {
-          throw new Error(`failed to connect to realm: ${response.status}`);
-        }
-        let reader = response.body!.getReader();
-        let timeout = setTimeout(
-          () =>
-            defer.reject(
-              new Error(
-                `expectEvent timed out, saw events ${JSON.stringify(events)}`,
-              ),
-            ),
-          opts?.timeout ?? 10000,
-        );
-        let result = await callback();
-        let decoder = new TextDecoder();
-        while (events.length < numOfEvents) {
-          let { done, value } = await Promise.race([
-            reader.read(),
-            defer.promise as any, // this one always throws so type is not important
-          ]);
-          if (done) {
-            throw new Error(
-              `expected ${numOfEvents} events, saw ${events.length} events`,
-            );
-          }
-          if (value) {
-            let ev = getEventData(decoder.decode(value, { stream: true }));
-            if (ev) {
-              events.push(ev);
-              for (let subscriber of this.subscribers) {
-                let evWireFormat = {
-                  type: ev.type,
-                  data: JSON.stringify(ev.data),
-                };
-                subscriber(evWireFormat);
-              }
+        if (value) {
+          let ev = getEventData(decoder.decode(value, { stream: true }));
+          if (ev) {
+            events.push(ev);
+            for (let subscriber of this.subscribers) {
+              let evWireFormat = {
+                type: ev.type,
+                data: JSON.stringify(ev.data),
+              };
+              subscriber(evWireFormat);
             }
           }
         }
-        if (expectedEvents) {
-          let eventsWithoutClientRequestId = events.map((e) => {
-            delete e.data.clientRequestId;
-            return e;
-          });
-          assert.deepEqual(
-            eventsWithoutClientRequestId.forEach((e) =>
-              e.data.invalidations?.sort(),
-            ),
-            expectedEvents.forEach((e) => e.data.invalidations?.sort()),
-            'sse response is correct',
-          );
-        }
-        if (onEvents) {
-          onEvents(events);
-        }
-        clearTimeout(timeout);
-        realm.unsubscribe();
-        return result;
-      });
+      }
+      if (expectedEvents) {
+        let eventsWithoutClientRequestId = events.map((e) => {
+          delete e.data.clientRequestId;
+          return e;
+        });
+        assert.deepEqual(
+          eventsWithoutClientRequestId.forEach((e) =>
+            e.data.invalidations?.sort(),
+          ),
+          expectedEvents.forEach((e) => e.data.invalidations?.sort()),
+          'sse response is correct',
+        );
+      }
+      if (onEvents) {
+        onEvents(events);
+      }
+      clearTimeout(timeout);
+      realm.unsubscribe();
+      return result;
     };
   });
 }
