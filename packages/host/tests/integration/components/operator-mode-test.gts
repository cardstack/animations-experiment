import { module, test, skip } from 'qunit';
import GlimmerComponent from '@glimmer/component';
import { setupRenderingTest } from 'ember-qunit';
import { baseRealm, cardTypeDisplayName } from '@cardstack/runtime-common';
import { Realm } from '@cardstack/runtime-common/realm';
import { Loader } from '@cardstack/runtime-common/loader';
import OperatorMode from '@cardstack/host/components/operator-mode/container';
import CardPrerender from '@cardstack/host/components/card-prerender';
import { Card } from 'https://cardstack.com/base/card-api';
import { renderComponent } from '../../helpers/render-component';
import {
  testRealmURL,
  setupCardLogs,
  setupLocalIndexing,
  TestRealmAdapter,
  TestRealm,
} from '../../helpers';
<<<<<<< HEAD
import { waitFor, waitUntil, click, fillIn, focus } from '@ember/test-helpers';
=======
import {
  waitFor,
  waitUntil,
  click,
  fillIn,
  settled,
  focus,
  triggerEvent,
} from '@ember/test-helpers';
>>>>>>> bd7d9feb
import type LoaderService from '@cardstack/host/services/loader-service';
import { shimExternals } from '@cardstack/host/lib/externals';
import OperatorModeStateService from '@cardstack/host/services/operator-mode-state-service';
import percySnapshot from '@percy/ember';

let cardApi: typeof import('https://cardstack.com/base/card-api');
const realmName = 'Operator Mode Workspace';
let setCardInOperatorModeState: (card: string) => Promise<void>;

module('Integration | operator-mode', function (hooks) {
  let adapter: TestRealmAdapter;
  let realm: Realm;
  setupRenderingTest(hooks);
  setupLocalIndexing(hooks);
  setupCardLogs(
    hooks,
    async () => await Loader.import(`${baseRealm.url}card-api`)
  );
  let noop = () => {};
  async function loadCard(url: string): Promise<Card> {
    let { createFromSerialized, recompute } = cardApi;
    let result = await realm.searchIndex.card(new URL(url));
    if (!result || result.type === 'error') {
      throw new Error(
        `cannot get instance ${url} from the index: ${
          result ? result.error.detail : 'not found'
        }`
      );
    }
    let card = await createFromSerialized<typeof Card>(
      result.doc.data,
      result.doc,
      new URL(url),
      {
        loader: Loader.getLoaderFor(createFromSerialized),
      }
    );
    await recompute(card, { loadFields: true });
    return card;
  }

  hooks.beforeEach(async function () {
    localStorage.removeItem('recent-cards');
    Loader.addURLMapping(
      new URL(baseRealm.url),
      new URL('http://localhost:4201/base/')
    );

    shimExternals();

    let loader = (this.owner.lookup('service:loader-service') as LoaderService)
      .loader;
    cardApi = await loader.import(`${baseRealm.url}card-api`);

    //Generate 11 person card to test recent card menu in card sheet
    let personCards: Map<String, any> = new Map<String, any>();
    for (let i = 1; i <= 11; i++) {
      personCards.set(`Person/${i}.json`, {
        data: {
          type: 'card',
          id: `${testRealmURL}Person/${i}`,
          attributes: {
            firstName: `${i}`,
            address: {
              city: 'Bandung',
              country: 'Indonesia',
            },
          },
          relationships: {
            pet: {
              links: {
                self: `${testRealmURL}Pet/mango`,
              },
            },
          },
          meta: {
            adoptsFrom: {
              module: `${testRealmURL}person`,
              name: 'Person',
            },
          },
        },
      });
    }

    adapter = new TestRealmAdapter({
      'pet.gts': `
        import { contains, field, Component, Card } from "https://cardstack.com/base/card-api";
        import StringCard from "https://cardstack.com/base/string";

        export class Pet extends Card {
          static displayName = 'Pet';
          @field name = contains(StringCard);
          @field title = contains(StringCard, {
            computeVia: function (this: Pet) {
              return this.name;
            },
          });
          static embedded = class Embedded extends Component<typeof this> {
            <template>
              <h3 data-test-pet={{@model.name}}>
                <@fields.name/>
              </h3>
            </template>
          }
        }
      `,
      'address.gts': `
        import { contains, field, Component, Card } from "https://cardstack.com/base/card-api";
        import StringCard from "https://cardstack.com/base/string";
        import { FieldContainer } from '@cardstack/boxel-ui';

        export class Address extends Card {
          static displayName = 'Address';
          @field city = contains(StringCard);
          @field country = contains(StringCard);
          static embedded = class Embedded extends Component<typeof this> {
            <template>
              <h3 data-test-city={{@model.city}}>
                <@fields.city/>
              </h3>
              <h3 data-test-country={{@model.country}}>
                <@fields.country/>
              </h3>
            </template>
          }

          static edit = class Edit extends Component<typeof this> {
            <template>
              <FieldContainer @label='city' @tag='label' data-test-boxel-input-city>
                <@fields.city />
              </FieldContainer>
              <FieldContainer @label='country' @tag='label' data-test-boxel-input-country>
                <@fields.country />
              </FieldContainer>
            </template>
          };
        }
      `,
      'person.gts': `
        import { contains, linksTo, field, Component, Card, linksToMany } from "https://cardstack.com/base/card-api";
        import StringCard from "https://cardstack.com/base/string";
        import { Pet } from "./pet";
        import { Address } from "./address";

        export class Person extends Card {
          static displayName = 'Person';
          @field firstName = contains(StringCard);
          @field pet = linksTo(Pet);
          @field friends = linksToMany(Pet);
          @field firstLetterOfTheName = contains(StringCard, {
            computeVia: function (this: Chain) {
              return this.firstName[0];
            },
          });
          @field title = contains(StringCard, {
            computeVia: function (this: Person) {
              return this.firstName;
            },
          });
          @field address = contains(Address);
          static isolated = class Isolated extends Component<typeof this> {
            <template>
              <h2 data-test-person={{@model.firstName}}>
                <@fields.firstName/>
              </h2>
              <p data-test-first-letter-of-the-name={{@model.firstLetterOfTheName}}>
                <@fields.firstLetterOfTheName/>
              </p>
              Pet: <@fields.pet/>
              Friends: <@fields.friends/>
              Address: <@fields.address/>
            </template>
          }
        }
      `,
      'Pet/mango.json': {
        data: {
          type: 'card',
          id: `${testRealmURL}Pet/mango`,
          attributes: {
            name: 'Mango',
          },
          meta: {
            adoptsFrom: {
              module: `${testRealmURL}pet`,
              name: 'Pet',
            },
          },
        },
      },
      'Pet/jackie.json': {
        data: {
          type: 'card',
          id: `${testRealmURL}Pet/jackie`,
          attributes: {
            name: 'Jackie',
          },
          meta: {
            adoptsFrom: {
              module: `${testRealmURL}pet`,
              name: 'Pet',
            },
          },
        },
      },
      'Pet/woody.json': {
        data: {
          type: 'card',
          id: `${testRealmURL}Pet/woody`,
          attributes: {
            name: 'Woody',
          },
          meta: {
            adoptsFrom: {
              module: `${testRealmURL}pet`,
              name: 'Pet',
            },
          },
        },
      },
      'Person/fadhlan.json': {
        data: {
          type: 'card',
          id: `${testRealmURL}Person/fadhlan`,
          attributes: {
            firstName: 'Fadhlan',
            address: {
              city: 'Bandung',
              country: 'Indonesia',
            },
          },
          relationships: {
            pet: {
              links: {
                self: `${testRealmURL}Pet/mango`,
              },
            },
          },
          meta: {
            adoptsFrom: {
              module: `${testRealmURL}person`,
              name: 'Person',
            },
          },
        },
      },
      'Person/burcu.json': {
        data: {
          type: 'card',
          id: `${testRealmURL}Person/burcu`,
          attributes: {
            firstName: 'Burcu',
          },
          relationships: {
            'friends.0': {
              links: {
                self: `${testRealmURL}Pet/jackie`,
              },
            },
            'friends.1': {
              links: {
                self: `${testRealmURL}Pet/woody`,
              },
            },
          },
          meta: {
            adoptsFrom: {
              module: `${testRealmURL}person`,
              name: 'Person',
            },
          },
        },
      },
      'grid.json': {
        data: {
          type: 'card',
          attributes: {},
          meta: {
            adoptsFrom: {
              module: 'https://cardstack.com/base/cards-grid',
              name: 'CardsGrid',
            },
          },
        },
      },
      'blog-post.gts': `
        import StringCard from 'https://cardstack.com/base/string';
        import TextAreaCard from 'https://cardstack.com/base/text-area';
        import {
          Card,
          field,
          contains,
          linksTo,
          Component,
        } from 'https://cardstack.com/base/card-api';
        import { Author } from './author';

        export class BlogPost extends Card {
          static displayName = 'Blog Post';
          @field title = contains(StringCard);
          @field slug = contains(StringCard);
          @field body = contains(TextAreaCard);
          @field authorBio = linksTo(Author);
          static embedded = class Embedded extends Component<typeof this> {
            <template>
              <@fields.title /> by <@fields.authorBio />
            </template>
          };
          static isolated = class Isolated extends Component<typeof this> {
            <template>
              <div data-test-blog-post-isolated>
                <@fields.title /> by <@fields.authorBio />
              </div>
            </template>
          };
        }
      `,
      'author.gts': `
        import StringCard from 'https://cardstack.com/base/string';
        import {
          Component,
          Card,
          field,
          contains,
        } from 'https://cardstack.com/base/card-api';

        export class Author extends Card {
          static displayName = 'Author';
          @field firstName = contains(StringCard);
          @field lastName = contains(StringCard);
          @field title = contains(StringCard, {
            computeVia: function (this: Author) {
              return [this.firstName, this.lastName].filter(Boolean).join(' ');
            },
          });
          static embedded = class Embedded extends Component<typeof this> {
            <template>
              <span data-test-author="{{@model.firstName}}">
                <@fields.firstName /> <@fields.lastName />
              </span>
            </template>
          };
        }
      `,
      'publishing-packet.gts': `
        import TextAreaCard from 'https://cardstack.com/base/text-area';
        import {
          Card,
          field,
          contains,
          linksTo,
        } from 'https://cardstack.com/base/card-api';
        import { BlogPost } from './blog-post';

        export class PublishingPacket extends Card {
          static displayName = 'Publishing Packet';
          @field blogPost = linksTo(BlogPost);
          @field socialBlurb = contains(TextAreaCard);
        }
      `,
      'CatalogEntry/publishing-packet.json': {
        data: {
          type: 'card',
          attributes: {
            title: 'Publishing Packet',
            description: 'Catalog entry for PublishingPacket',
            ref: {
              module: `${testRealmURL}publishing-packet`,
              name: 'PublishingPacket',
            },
            demo: {
              socialBlurb: null,
            },
          },
          relationships: {
            'demo.blogPost': {
              links: {
                self: '../BlogPost/1',
              },
            },
          },
          meta: {
            fields: {
              demo: {
                adoptsFrom: {
                  module: `../publishing-packet`,
                  name: 'PublishingPacket',
                },
              },
            },
            adoptsFrom: {
              module: 'https://cardstack.com/base/catalog-entry',
              name: 'CatalogEntry',
            },
          },
        },
      },
      'BlogPost/1.json': {
        data: {
          type: 'card',
          attributes: {
            title: 'Outer Space Journey',
            body: 'Hello world',
          },
          relationships: {
            authorBio: {
              links: {
                self: '../Author/1',
              },
            },
          },
          meta: {
            adoptsFrom: {
              module: '../blog-post',
              name: 'BlogPost',
            },
          },
        },
      },
      'BlogPost/2.json': {
        data: {
          type: 'card',
          attributes: {
            title: 'Beginnings',
          },
          relationships: {
            authorBio: {
              links: {
                self: null,
              },
            },
          },
          meta: {
            adoptsFrom: {
              module: '../blog-post',
              name: 'BlogPost',
            },
          },
        },
      },
      'Author/1.json': {
        data: {
          type: 'card',
          attributes: {
            firstName: 'Alien',
            lastName: 'Bob',
          },
          meta: {
            adoptsFrom: {
              module: '../author',
              name: 'Author',
            },
          },
        },
      },
      'Author/2.json': {
        data: {
          type: 'card',
          attributes: {
            firstName: 'R2-D2',
          },
          meta: {
            adoptsFrom: {
              module: '../author',
              name: 'Author',
            },
          },
        },
      },
      '.realm.json': `{ "name": "${realmName}", "iconURL": "https://example-icon.test" }`,
      ...Object.fromEntries(personCards),
    });
    realm = await TestRealm.createWithAdapter(adapter, this.owner);
    loader.registerURLHandler(new URL(realm.url), realm.handle.bind(realm));
    await realm.ready;

    setCardInOperatorModeState = async (cardURL: string) => {
      let operatorModeStateService = this.owner.lookup(
        'service:operator-mode-state-service'
      ) as OperatorModeStateService;

      await operatorModeStateService.restore({
        stacks: [
          {
            items: [
              {
                card: {
                  id: cardURL,
                },
                format: 'isolated',
              },
            ],
          },
        ],
      });
    };
  });

  test('it loads a card and renders its isolated view', async function (assert) {
    await setCardInOperatorModeState(`${testRealmURL}Person/fadhlan`);
    await renderComponent(
      class TestDriver extends GlimmerComponent {
        <template>
          <OperatorMode @onClose={{noop}} />
          <CardPrerender />
        </template>
      }
    );

    await waitFor('[data-test-person]');
    assert.dom('[data-test-boxel-header-title]').hasText('Person');
    assert
      .dom(`[data-test-boxel-header-icon="https://example-icon.test"]`)
      .exists();
    assert.dom('[data-test-person]').hasText('Fadhlan');
    assert.dom('[data-test-first-letter-of-the-name]').hasText('F');
    assert.dom('[data-test-city]').hasText('Bandung');
    assert.dom('[data-test-country]').hasText('Indonesia');
    assert.dom('[data-test-stack-card]').exists({ count: 1 });
    await waitFor('[data-test-overlay-button]');
    await click('[data-test-overlay-button]');
    assert.dom('[data-test-stack-card]').exists({ count: 2 });
    assert.dom('[data-test-stack-card-index="1"]').includesText('Mango');
  });

  test("it doesn't change the field value if user clicks cancel in edit view", async function (assert) {
    await setCardInOperatorModeState(`${testRealmURL}Person/fadhlan`);

    await renderComponent(
      class TestDriver extends GlimmerComponent {
        <template>
          <OperatorMode @onClose={{noop}} />
          <CardPrerender />
        </template>
      }
    );
    await waitFor('[data-test-person]');
    await click('[data-test-edit-button]');
    await click('[data-test-boxel-menu-item-text="Edit"]');
    await fillIn('[data-test-boxel-input]', 'EditedName');
    await fillIn(
      '[data-test-boxel-input-city] [data-test-boxel-input]',
      'EditedCity'
    );
    await fillIn(
      '[data-test-boxel-input-country] [data-test-boxel-input]',
      'EditedCountry'
    );

    await click('[aria-label="Cancel"]');
    assert.dom('[data-test-person]').hasText('Fadhlan');
    assert.dom('[data-test-first-letter-of-the-name]').hasText('F');
    assert.dom('[data-test-city]').hasText('Bandung');
    assert.dom('[data-test-country]').hasText('Indonesia');
  });

  test('it changes the field value if user clicks save in edit view', async function (assert) {
    await setCardInOperatorModeState(`${testRealmURL}Person/fadhlan`);

    await renderComponent(
      class TestDriver extends GlimmerComponent {
        <template>
          <OperatorMode @onClose={{noop}} />
          <CardPrerender />
        </template>
      }
    );
    await waitFor('[data-test-person]');
    await click('[data-test-edit-button]');
    await click('[data-test-boxel-menu-item-text="Edit"]');
    await fillIn('[data-test-boxel-input]', 'EditedName');
    await fillIn(
      '[data-test-boxel-input-city] [data-test-boxel-input]',
      'EditedCity'
    );
    await fillIn(
      '[data-test-boxel-input-country] [data-test-boxel-input]',
      'EditedCountry'
    );
    await click('[aria-label="Save"]');

    await waitFor('[data-test-person="EditedName"]');
    await waitFor('[data-test-city="EditedCity"]');
    await waitFor('[data-test-country="EditedCountry"]');
    assert.dom('[data-test-person]').hasText('EditedName');
    assert.dom('[data-test-first-letter-of-the-name]').hasText('E');

    await waitFor('[data-test-city="EditedCity"]');
    assert.dom('[data-test-city]').hasText('EditedCity');
    assert.dom('[data-test-country]').hasText('EditedCountry');
  });

  test('displays add card button if user closes the only card in the stack and opens a card from card chooser', async function (assert) {
    await setCardInOperatorModeState(`${testRealmURL}Person/fadhlan`);

    await renderComponent(
      class TestDriver extends GlimmerComponent {
        <template>
          <OperatorMode @onClose={{noop}} />
          <CardPrerender />
        </template>
      }
    );
    await waitFor('[data-test-person]');
    assert.dom('[data-test-person]').isVisible();

    await click('[aria-label="Close"]');
    await waitUntil(
      () => {
        return !document.querySelector('.operator-mode-card-stack__card__item');
      },
      { timeout: 3000 }
    );
    assert.dom('[data-test-person]').isNotVisible();
    assert.dom('[data-test-add-card-button]').isVisible();

    await click('[data-test-add-card-button]');
    assert.dom('[data-test-card-catalog-modal]').isVisible();

    await waitFor(`[data-test-select="${testRealmURL}Person/fadhlan"]`);

    await percySnapshot(assert);

    await click(`[data-test-select="${testRealmURL}Person/fadhlan"]`);
    await click('[data-test-card-catalog-go-button]');
    assert
      .dom(`[data-test-stack-card="${testRealmURL}Person/fadhlan"]`)
      .isVisible();
  });

  test('displays cards on cards-grid', async function (assert) {
    await setCardInOperatorModeState(`${testRealmURL}grid`);

    await renderComponent(
      class TestDriver extends GlimmerComponent {
        <template>
          <OperatorMode @onClose={{noop}} />
          <CardPrerender />
        </template>
      }
    );

    await waitFor(`[data-test-stack-card="${testRealmURL}grid"]`);
    await waitFor(`[data-test-cards-grid-item]`);

    await percySnapshot(assert);

    assert.dom(`[data-test-stack-card-index="0"]`).exists();
    assert.dom(`[data-test-cards-grid-item]`).exists();
    assert
      .dom(
        `[data-test-cards-grid-item="${testRealmURL}BlogPost/1"] [data-test-cards-grid-item-thumbnail-text]`
      )
      .hasText('Blog Post');
    assert
      .dom(
        `[data-test-cards-grid-item="${testRealmURL}BlogPost/1"] [data-test-cards-grid-item-title]`
      )
      .hasText('Outer Space Journey');
    assert
      .dom(
        `[data-test-cards-grid-item="${testRealmURL}BlogPost/1"] [data-test-cards-grid-item-display-name]`
      )
      .hasText('Blog Post');
  });

  test('can create a card using the cards-grid', async function (assert) {
    await setCardInOperatorModeState(`${testRealmURL}grid`);
    await renderComponent(
      class TestDriver extends GlimmerComponent {
        <template>
          <OperatorMode @onClose={{noop}} />
          <CardPrerender />
        </template>
      }
    );

    await waitFor(`[data-test-stack-card="${testRealmURL}grid"]`);
    assert.dom(`[data-test-stack-card-index="0"]`).exists();

    await click('[data-test-create-new-card-button]');
    await waitFor(
      `[data-test-card-catalog-item="${testRealmURL}CatalogEntry/publishing-packet"]`
    );
    assert.dom('[data-test-card-catalog-item]').exists({ count: 2 });

    await click(
      `[data-test-select="${testRealmURL}CatalogEntry/publishing-packet"]`
    );
    await click('[data-test-card-catalog-go-button]');
    await waitFor('[data-test-stack-card-index="1"]');
    assert
      .dom('[data-test-stack-card-index="1"] [data-test-field="blogPost"]')
      .exists();

    await click('[data-test-save-button]');
    await waitFor(`[data-test-stack-card="${testRealmURL}PublishingPacket/1"]`);
    assert
      .dom(`[data-test-stack-card="${testRealmURL}PublishingPacket/1"]`)
      .exists();
  });

  test('can open a card from the cards-grid and close it', async function (assert) {
    await setCardInOperatorModeState(`${testRealmURL}grid`);
    await renderComponent(
      class TestDriver extends GlimmerComponent {
        <template>
          <OperatorMode @onClose={{noop}} />
          <CardPrerender />
        </template>
      }
    );

    await waitFor(`[data-test-stack-card="${testRealmURL}grid"]`);
    await waitFor(`[data-test-stack-card-index]`);
    assert.dom(`[data-test-stack-card-index="0"]`).exists();

    await waitFor(`[data-test-cards-grid-item]`);
    await click(`[data-test-overlay-button="${testRealmURL}Person/burcu"]`);

    assert.dom(`[data-test-stack-card-index="1"]`).exists(); // Opens card on the stack
    assert
      .dom(`[data-test-stack-card-index="1"] [data-test-boxel-header-title]`)
      .includesText('Person');

    await click('[data-test-stack-card-index="1"] [data-test-close-button]');
    assert.dom(`[data-test-stack-card-index="1"]`).doesNotExist();
  });

  test('create new card editor opens in the stack at each nesting level', async function (assert) {
    await setCardInOperatorModeState(`${testRealmURL}grid`);
    await renderComponent(
      class TestDriver extends GlimmerComponent {
        <template>
          <OperatorMode @onClose={{noop}} />
          <CardPrerender />
        </template>
      }
    );

    await waitFor(`[data-test-stack-card="${testRealmURL}grid"]`);
    assert.dom(`[data-test-stack-card-index="0"]`).exists();

    await click('[data-test-create-new-card-button]');
    await waitFor(
      `[data-test-card-catalog-item="${testRealmURL}CatalogEntry/publishing-packet"]`
    );
    assert.dom('[data-test-card-catalog-item]').exists({ count: 2 });

    await click(
      `[data-test-select="${testRealmURL}CatalogEntry/publishing-packet"]`
    );
    await click('[data-test-card-catalog-go-button]');
    await waitFor('[data-test-stack-card-index="1"]');
    assert
      .dom('[data-test-stack-card-index="1"] [data-test-field="blogPost"]')
      .exists();

    await click('[data-test-create-new]');

    await waitFor(`[data-test-stack-card-index="2"]`);
    assert.dom('[data-test-stack-card-index]').exists({ count: 3 });
    assert
      .dom('[data-test-stack-card-index="2"] [data-test-field="authorBio"]')
      .exists();

    await click(
      '[data-test-stack-card-index="2"] [data-test-field="authorBio"] [data-test-create-new]'
    );
    await waitFor(`[data-test-stack-card-index="3"]`);

    assert
      .dom('[data-test-field="firstName"] [data-test-boxel-input]')
      .exists();
    await fillIn(
      '[data-test-field="firstName"] [data-test-boxel-input]',
      'Alice'
    );
    await fillIn(
      '[data-test-field="lastName"] [data-test-boxel-input]',
      'Enwunder'
    );

    await click('[data-test-stack-card-index="3"] [data-test-save-button]');
    await waitUntil(
      () => !document.querySelector('[data-test-stack-card-index="3"]')
    );

    assert
      .dom('[data-test-stack-card-index="2"] [data-test-field="authorBio"]')
      .containsText('Alice Enwunder');

    await fillIn(
      '[data-test-stack-card-index="2"] [data-test-field="title"] [data-test-boxel-input]',
      'Mad As a Hatter'
    );
    await click('[data-test-stack-card-index="2"] [data-test-save-button]');
    await waitUntil(
      () => !document.querySelector('[data-test-stack-card-index="2"]')
    );

    assert
      .dom('[data-test-stack-card-index="1"] [data-test-field="blogPost"]')
      .containsText('Mad As a Hatter by Alice Enwunder');
    assert
      .dom(`[data-test-stack-card="${testRealmURL}PublishingPacket/1"]`)
      .doesNotExist();

    await fillIn(
      '[data-test-stack-card-index="1"] [data-test-field="socialBlurb"] [data-test-boxel-input]',
      `Everyone knows that Alice ran the show in the Brady household. But when Alice’s past comes to light, things get rather topsy turvy…`
    );
    await click('[data-test-stack-card-index="1"] [data-test-save-button]');
    await waitFor(`[data-test-stack-card="${testRealmURL}PublishingPacket/1"]`);

    assert
      .dom(`[data-test-stack-card="${testRealmURL}PublishingPacket/1"]`)
      .containsText(
        'Everyone knows that Alice ran the show in the Brady household.'
      );
  });

  test('can choose a card for a linksTo field that has an existing value', async function (assert) {
    await setCardInOperatorModeState(`${testRealmURL}BlogPost/1`);
    await renderComponent(
      class TestDriver extends GlimmerComponent {
        <template>
          <OperatorMode @onClose={{noop}} />
          <CardPrerender />
        </template>
      }
    );

    await waitFor(`[data-test-stack-card="${testRealmURL}BlogPost/1"]`);
    await click('[data-test-edit-button]');
    await click('[data-test-boxel-menu-item-text="Edit"]');
    assert.dom('[data-test-field="authorBio"]').containsText('Alien Bob');
    assert.dom('[data-test-choose-card]').doesNotExist();
    assert.dom('[data-test-create-new]').doesNotExist();

    await click('[data-test-remove-card]');
    assert.dom('[data-test-choose-card]').exists();
    assert.dom('[data-test-create-new]').exists();

    await click('[data-test-choose-card]');
    await waitFor(`[data-test-card-catalog-item="${testRealmURL}Author/2"]`);
    await click(`[data-test-select="${testRealmURL}Author/2"]`);
    await click('[data-test-card-catalog-go-button]');

    await waitFor(`.operator-mode [data-test-author="R2-D2"]`);
    assert.dom('[data-test-field="authorBio"]').containsText('R2-D2');
  });

  test('can choose a card for a linksTo field that has no existing value', async function (assert) {
    await setCardInOperatorModeState(`${testRealmURL}BlogPost/2`);
    await renderComponent(
      class TestDriver extends GlimmerComponent {
        <template>
          <OperatorMode @onClose={{noop}} />
          <CardPrerender />
        </template>
      }
    );

    await waitFor(`[data-test-stack-card="${testRealmURL}BlogPost/2"]`);
    await click('[data-test-edit-button]');
    await click('[data-test-boxel-menu-item-text="Edit"]');

    assert.dom('[data-test-choose-card]').exists();
    assert.dom('[data-test-create-new]').exists();

    await click('[data-test-choose-card]');
    await waitFor(`[data-test-card-catalog-item="${testRealmURL}Author/2"]`);
    await click(`[data-test-select="${testRealmURL}Author/2"]`);
    await click('[data-test-card-catalog-go-button]');

    await waitUntil(() => !document.querySelector('[card-catalog-modal]'));
    assert.dom('[data-test-field="authorBio"]').containsText('R2-D2');

    await click('[data-test-save-button]');
    await waitFor('.operator-mode [data-test-blog-post-isolated]');

    assert
      .dom('.operator-mode [data-test-blog-post-isolated]')
      .hasText('Beginnings by R2-D2');
  });

  test('can create a new card to populate a linksTo field', async function (assert) {
    await setCardInOperatorModeState(`${testRealmURL}BlogPost/2`);
    await renderComponent(
      class TestDriver extends GlimmerComponent {
        <template>
          <OperatorMode @onClose={{noop}} />
          <CardPrerender />
        </template>
      }
    );

    await waitFor(`[data-test-stack-card="${testRealmURL}BlogPost/2"]`);
    await click('[data-test-edit-button]');
    await click('[data-test-boxel-menu-item-text="Edit"]');

    assert.dom('[data-test-choose-card]').exists();
    assert.dom('[data-test-create-new]').exists();

    await click('[data-test-create-new]');
    await waitFor('[data-test-stack-card-index="1"]');

    assert
      .dom('[data-test-stack-card-index="1"] [data-test-field="firstName"]')
      .exists();
    await fillIn(
      '[data-test-stack-card-index="1"] [data-test-field="firstName"] [data-test-boxel-input]',
      'Alice'
    );

    await click('[data-test-stack-card-index="1"] [data-test-save-button]');
    await waitUntil(
      () => !document.querySelector('[data-test-stack-card-index="1"]')
    );
    assert.dom('[data-test-choose-card]').doesNotExist();
    assert.dom('[data-test-create-new]').doesNotExist();
    assert.dom('[data-test-field="authorBio"]').containsText('Alice');

    await click('[data-test-stack-card-index="0"] [data-test-save-button]');
    await waitFor(
      '.operator-mode [data-test-blog-post-isolated] [data-test-author="Alice"]'
    );
    assert
      .dom('.operator-mode [data-test-blog-post-isolated]')
      .hasText('Beginnings by Alice');
  });

  test('can remove the link for a linksTo field', async function (assert) {
    await setCardInOperatorModeState(`${testRealmURL}BlogPost/1`);
    await renderComponent(
      class TestDriver extends GlimmerComponent {
        <template>
          <OperatorMode @onClose={{noop}} />
          <CardPrerender />
        </template>
      }
    );

    await waitFor(`[data-test-stack-card="${testRealmURL}BlogPost/1"]`);
    await click('[data-test-edit-button]');
    await click('[data-test-boxel-menu-item-text="Edit"]');

    assert.dom('[data-test-field="authorBio"]').containsText('Alien Bob');
    await click('[data-test-field="authorBio"] [data-test-remove-card]');
    await click('[data-test-save-button]');

    await waitFor('.operator-mode [data-test-blog-post-isolated]');
    assert
      .dom('.operator-mode [data-test-blog-post-isolated]')
      .hasText('Outer Space Journey by');
  });

  test('can add a card to a linksToMany field with existing values', async function (assert) {
    await setCardInOperatorModeState(`${testRealmURL}Person/burcu`);
    await renderComponent(
      class TestDriver extends GlimmerComponent {
        <template>
          <OperatorMode @onClose={{noop}} />
          <CardPrerender />
        </template>
      }
    );

    await waitFor(`[data-test-stack-card="${testRealmURL}Person/burcu"]`);
    await click('[data-test-edit-button]');
    await click('[data-test-boxel-menu-item-text="Edit"]');

    assert.dom('[data-test-field="friends"]').containsText('Jackie Woody');
    assert.dom('[data-test-field="friends"] [data-test-add-new]').exists();
    assert.dom('[data-test-field="friends"] [data-test-create-new]').exists();

    await click('[data-test-links-to-many="friends"] [data-test-add-new]');
    await waitFor(`[data-test-card-catalog-item="${testRealmURL}Pet/mango"]`);
    await click(`[data-test-select="${testRealmURL}Pet/mango"]`);
    await click('[data-test-card-catalog-go-button]');

    await waitUntil(() => !document.querySelector('[card-catalog-modal]'));
    assert
      .dom('[data-test-field="friends"]')
      .containsText('Jackie Woody Mango');
  });

  test('can add a card to linksToMany field that has no existing values', async function (assert) {
    await setCardInOperatorModeState(`${testRealmURL}Person/fadhlan`);
    await renderComponent(
      class TestDriver extends GlimmerComponent {
        <template>
          <OperatorMode @onClose={{noop}} />
          <CardPrerender />
        </template>
      }
    );

    await waitFor(`[data-test-stack-card="${testRealmURL}Person/fadhlan"]`);
    await click('[data-test-edit-button]');
    await click('[data-test-boxel-menu-item-text="Edit"]');

    assert.dom('[data-test-field="friends"] [data-test-pet]').doesNotExist();
    await click('[data-test-links-to-many="friends"] [data-test-add-new]');
    await waitFor(`[data-test-card-catalog-item="${testRealmURL}Pet/mango"]`);
    await click(`[data-test-select="${testRealmURL}Pet/jackie"]`);
    await click('[data-test-card-catalog-go-button]');

    await waitUntil(() => !document.querySelector('[card-catalog-modal]'));
    assert.dom('[data-test-field="friends"]').containsText('Jackie');
  });

  test('can change the item selection in a linksToMany field', async function (assert) {
    await setCardInOperatorModeState(`${testRealmURL}Person/burcu`);
    await renderComponent(
      class TestDriver extends GlimmerComponent {
        <template>
          <OperatorMode @onClose={{noop}} />
          <CardPrerender />
        </template>
      }
    );

    await waitFor(`[data-test-stack-card="${testRealmURL}Person/burcu"]`);
    await click('[data-test-edit-button]');
    await click('[data-test-boxel-menu-item-text="Edit"]');

    assert.dom('[data-test-field="friends"]').containsText('Jackie Woody');
    await click(
      '[data-test-links-to-many="friends"] [data-test-item="1"] [data-test-remove-card]'
    );

    assert.dom('[data-test-field="friends"]').containsText('Jackie');

    await click('[data-test-links-to-many="friends"] [data-test-add-new]');
    await waitFor(`[data-test-card-catalog-item="${testRealmURL}Pet/mango"]`);
    await click(`[data-test-select="${testRealmURL}Pet/mango"]`);
    await click('[data-test-card-catalog-go-button]');

    await waitUntil(() => !document.querySelector('[card-catalog-modal]'));
    assert.dom('[data-test-field="friends"]').containsText('Mango');
  });

  test('can create a new card to add to a linksToMany field with no existing value', async function (assert) {
    await setCardInOperatorModeState(`${testRealmURL}Person/fadhlan`);
    await renderComponent(
      class TestDriver extends GlimmerComponent {
        <template>
          <OperatorMode @onClose={{noop}} />
          <CardPrerender />
        </template>
      }
    );

    await waitFor(`[data-test-stack-card="${testRealmURL}Person/fadhlan"]`);
    await click('[data-test-edit-button]');
    await click('[data-test-boxel-menu-item-text="Edit"]');

    assert.dom('[data-test-field="friends"] [data-test-pet]').doesNotExist();
    await click('[data-test-links-to-many="friends"] [data-test-create-new]');

    await waitFor(`[data-test-stack-card-index="1"]`);
    await fillIn(
      '[data-test-stack-card-index="1"] [data-test-field="name"] [data-test-boxel-input]',
      'Woodster'
    );
    await click('[data-test-stack-card-index="1"] [data-test-save-button]');
    await waitUntil(
      () => !document.querySelector('[data-test-stack-card-index="1"]')
    );
    assert.dom('[data-test-field="friends"]').containsText('Woodster');
  });

  test('can create a new card to add to a linksToMany field with existing values', async function (assert) {
    await setCardInOperatorModeState(`${testRealmURL}Person/burcu`);
    await renderComponent(
      class TestDriver extends GlimmerComponent {
        <template>
          <OperatorMode @onClose={{noop}} />
          <CardPrerender />
        </template>
      }
    );

    await waitFor(`[data-test-stack-card="${testRealmURL}Person/burcu"]`);
    await click('[data-test-edit-button]');
    await click('[data-test-boxel-menu-item-text="Edit"]');

    assert.dom('[data-test-field="friends"]').containsText('Jackie Woody');

    await click('[data-test-links-to-many="friends"] [data-test-create-new]');

    await waitFor(`[data-test-stack-card-index="1"]`);
    await fillIn(
      '[data-test-stack-card-index="1"] [data-test-field="name"] [data-test-boxel-input]',
      'Woodster'
    );
    await click('[data-test-stack-card-index="1"] [data-test-save-button]');
    await waitUntil(
      () => !document.querySelector('[data-test-stack-card-index="1"]')
    );
    assert
      .dom('[data-test-field="friends"]')
      .containsText('Jackie Woody Woodster');
  });

  test('can remove all items of a linksToMany field', async function (assert) {
    await setCardInOperatorModeState(`${testRealmURL}Person/burcu`);
    await renderComponent(
      class TestDriver extends GlimmerComponent {
        <template>
          <OperatorMode @onClose={{noop}} />
          <CardPrerender />
        </template>
      }
    );

    await waitFor(`[data-test-stack-card="${testRealmURL}Person/burcu"]`);
    assert.dom(`[data-test-plural-view-item]`).exists({ count: 2 });
    await click('[data-test-edit-button]');
    await click('[data-test-boxel-menu-item-text="Edit"]');
    assert.dom('[data-test-field="friends"]').containsText('Jackie Woody');

    await click(
      '[data-test-links-to-many="friends"] [data-test-item="1"] [data-test-remove-card]'
    );
    await click(
      '[data-test-links-to-many="friends"] [data-test-item="0"] [data-test-remove-card]'
    );
    await click('[data-test-save-button]');

    await waitFor(`[data-test-person="Burcu"]`);
    assert
      .dom(`[data-test-stack-card="${testRealmURL}Person/burcu"]`)
      .doesNotContainText('Jackie');
    assert.dom(`[data-test-plural-view-item]`).doesNotExist();
  });

  skip('can create a specialized a new card to populate a linksTo field');
  skip('can create a specialized a new card to populate a linksToMany field');

  test('can close cards by clicking the header of a card deeper in the stack', async function (assert) {
    await setCardInOperatorModeState(`${testRealmURL}grid`);
    await renderComponent(
      class TestDriver extends GlimmerComponent {
        <template>
          <OperatorMode @onClose={{noop}} />
          <CardPrerender />
        </template>
      }
    );
    await waitFor(`[data-test-stack-card="${testRealmURL}grid"]`);
    await waitFor(`[data-test-cards-grid-item]`);
    await click(`[data-test-overlay-button="${testRealmURL}Person/fadhlan"]`);
    assert.dom(`[data-test-stack-card-index="1"]`).exists();
    await waitFor('[data-test-person]');

    await waitFor('[data-test-overlay-button]');
    await click('[data-test-overlay-button]');
    assert.dom(`[data-test-stack-card-index="2"]`).exists();
    await click('[data-test-stack-card-index="0"] [data-test-boxel-header]');
    assert.dom(`[data-test-stack-card-index="2"]`).doesNotExist();
    assert.dom(`[data-test-stack-card-index="1"]`).doesNotExist();
    assert.dom(`[data-test-stack-card-index="0"]`).exists();
  });

  test(`displays realm name as cards grid card title and card's display name as other card titles`, async function (assert) {
    await setCardInOperatorModeState(`${testRealmURL}grid`);
    await renderComponent(
      class TestDriver extends GlimmerComponent {
        <template>
          <OperatorMode @onClose={{noop}} />
          <CardPrerender />
        </template>
      }
    );
    await waitFor(`[data-test-stack-card="${testRealmURL}grid"]`);
    assert.dom(`[data-test-stack-card-header]`).containsText(realmName);

    await waitFor(`[data-test-cards-grid-item]`);
    await click(`[data-test-overlay-button="${testRealmURL}Person/fadhlan"]`);
    assert.dom(`[data-test-stack-card-index="1"]`).exists();
    let personCard = await loadCard(`${testRealmURL}Person/fadhlan`);
    assert
      .dom(
        `[data-test-stack-card="${testRealmURL}Person/fadhlan"] [data-test-boxel-header-title]`
      )
      .containsText(cardTypeDisplayName(personCard));

    assert.dom(`[data-test-cards-grid-cards]`).isNotVisible();
    assert.dom(`[data-test-create-new-card-button]`).isNotVisible();
  });

  test(`displays recently accessed card`, async function (assert) {
    await setCardInOperatorModeState(`${testRealmURL}grid`);
    await renderComponent(
      class TestDriver extends GlimmerComponent {
        <template>
          <OperatorMode @onClose={{noop}} />
          <CardPrerender />
        </template>
      }
    );
    await waitFor(`[data-test-stack-card="${testRealmURL}grid"]`);
    assert.dom(`[data-test-stack-card-header]`).containsText(realmName);

    await waitFor(`[data-test-cards-grid-item]`);
    await click(`[data-test-overlay-button="${testRealmURL}Person/fadhlan"]`);
    assert.dom(`[data-test-stack-card-index="1"]`).exists();
    let personCard = await loadCard(`${testRealmURL}Person/fadhlan`);
    assert
      .dom(
        `[data-test-stack-card="${testRealmURL}Person/fadhlan"] [data-test-boxel-header-title]`
      )
      .containsText(cardTypeDisplayName(personCard));

    assert.dom(`[data-test-cards-grid-cards]`).isNotVisible();
    assert.dom(`[data-test-create-new-card-button]`).isNotVisible();

    await focus(`[data-test-search-input]`);
    assert.dom(`[data-test-search-result="${testRealmURL}Person/fadhlan"]`);
    await click(`[data-test-search-sheet-cancel-button]`);
    await click(`[data-test-stack-card-index="1"] [data-test-close-button]`);

    await waitFor(`[data-test-cards-grid-item]`);
    await click(`[data-test-overlay-button="${testRealmURL}Person/burcu"]`);
    assert.dom(`[data-test-stack-card-index="1"]`).exists();

    await focus(`[data-test-search-input]`);
    assert
      .dom(
        `.search-sheet-content__recent-access__cards [data-test-search-result]`
      )
      .exists({ count: 2 });
    assert.dom(
      `.search-sheet-content__recent-access__cards [data-test-search-result-index=0] [data-test-search-result="${testRealmURL}Person/burcu"]`
    );
    assert.dom(
      `.search-sheet-content__recent-access__cards [data-test-search-result-index=1] [data-test-search-result="${testRealmURL}Person/fadhlan"]`
    );
  });

  test(`displays recently accessed card, maximum 10 cards`, async function (assert) {
    await setCardInOperatorModeState(`${testRealmURL}grid`);
    await renderComponent(
      class TestDriver extends GlimmerComponent {
        <template>
          <OperatorMode @onClose={{noop}} />
          <CardPrerender />
        </template>
      }
    );
    await waitFor(`[data-test-stack-card="${testRealmURL}grid"]`);
    assert.dom(`[data-test-stack-card-header]`).containsText(realmName);

    await waitFor(`[data-test-cards-grid-item]`);
    for (let i = 1; i <= 11; i++) {
      await click(`[data-test-overlay-button="${testRealmURL}Person/${i}"]`);
      await click(`[data-test-stack-card-index="1"] [data-test-close-button]`);
    }

    await focus(`[data-test-search-input]`);
    assert
      .dom(
        `.search-sheet-content__recent-access__cards [data-test-search-result]`
      )
      .exists({ count: 10 });
  });

  test(`can specify a card by URL in the card chooser`, async function (assert) {
    await setCardInOperatorModeState(`${testRealmURL}grid`);
    await renderComponent(
      class TestDriver extends GlimmerComponent {
        <template>
          <OperatorMode @onClose={{noop}} />
          <CardPrerender />
        </template>
      }
    );
    await waitFor(`[data-test-stack-card="${testRealmURL}grid"]`);
    await waitFor(`[data-test-cards-grid-item]`);
    await click(`[data-test-create-new-card-button]`);
    await waitFor(`[data-test-card-catalog-item]`);
    await fillIn(
      `[data-test-url-field] input`,
      `https://cardstack.com/base/types/room-objective`
    );
    await waitUntil(
      () =>
        (
          document.querySelector(`[data-test-card-catalog-go-button]`) as
            | HTMLButtonElement
            | undefined
        )?.disabled === false
    );
    await click(`[data-test-card-catalog-go-button]`);
    assert
      .dom(`[data-test-stack-card-index="1"] [data-test-field-component-card]`)
      .containsText('Objective', 'the card is rendered in the stack');
  });

  test(`error message is shown when invalid card URL is entered in card chooser`, async function (assert) {
    await setCardInOperatorModeState(`${testRealmURL}grid`);
    await renderComponent(
      class TestDriver extends GlimmerComponent {
        <template>
          <OperatorMode @onClose={{noop}} />
          <CardPrerender />
        </template>
      }
    );
    await waitFor(`[data-test-stack-card="${testRealmURL}grid"]`);
    await waitFor(`[data-test-cards-grid-item]`);
    await click(`[data-test-create-new-card-button]`);
    await waitFor(`[data-test-card-catalog-item]`);

    assert
      .dom(`[data-test-boxel-input-validation-state="invalid"]`)
      .doesNotExist('invalid state is not shown');

    await fillIn(
      `[data-test-url-field] input`,
      `https://cardstack.com/base/not-a-card`
    );
    await waitFor(`[data-test-boxel-input-validation-state="invalid"]`);
    assert
      .dom(`[data-test-boxel-input-error-message]`)
      .containsText('Not a valid Card URL');
    await fillIn(
      `[data-test-url-field] input`,
      `https://cardstack.com/base/types/room-objective`
    );
    assert
      .dom(`[data-test-boxel-input-validation-state="invalid"]`)
      .doesNotExist('invalid state is not shown');
  });

  test(`card selection and card URL field are mutually exclusive in card chooser`, async function (assert) {
    await setCardInOperatorModeState(`${testRealmURL}grid`);
    await renderComponent(
      class TestDriver extends GlimmerComponent {
        <template>
          <OperatorMode @onClose={{noop}} />
          <CardPrerender />
        </template>
      }
    );
    await waitFor(`[data-test-stack-card="${testRealmURL}grid"]`);
    await waitFor(`[data-test-cards-grid-item]`);
    await click(`[data-test-create-new-card-button]`);
    await waitFor(`[data-test-card-catalog-item]`);

    await click(
      `[data-test-card-catalog-item="https://cardstack.com/base/types/room-objective"] button`
    );
    assert
      .dom(
        `[data-test-card-catalog-item="https://cardstack.com/base/types/room-objective"].selected`
      )
      .exists('card is selected');

    await fillIn(
      `[data-test-url-field] input`,
      `https://cardstack.com/base/types/room-objective`
    );

    assert
      .dom(
        `[data-test-card-catalog-item="https://cardstack.com/base/types/room-objective"].selected`
      )
      .doesNotExist('card is not selected');

    await click(
      `[data-test-card-catalog-item="https://cardstack.com/base/types/room-objective"] button`
    );
    assert
      .dom(`[data-test-url-field] input`)
      .hasNoValue('card URL field is cleared');
  });

  test(`can add a card to the stack by URL from search sheet`, async function (assert) {
    await setCardInOperatorModeState(`${testRealmURL}grid`);
    await renderComponent(
      class TestDriver extends GlimmerComponent {
        <template>
          <OperatorMode @onClose={{noop}} />
          <CardPrerender />
        </template>
      }
    );
    await waitFor(`[data-test-stack-card="${testRealmURL}grid"]`);
    await waitFor(`[data-test-cards-grid-item]`);
    await focus(`[data-test-search-input]`);

    await fillIn(
      `[data-test-url-field] input`,
      `http://localhost:4202/test/mango`
    );
    await click(`[data-test-go-button]`);
    await waitFor(`[data-test-stack-card-index="1"]`);
    assert
      .dom(
        `[data-test-stack-card="http://localhost:4202/test/mango"] [data-test-field-component-card]`
      )
      .containsText('Mango', 'the card is rendered in the stack');
  });

  test(`error message is shown when invalid card URL is entered in search sheet`, async function (assert) {
    await setCardInOperatorModeState(`${testRealmURL}grid`);
    await renderComponent(
      class TestDriver extends GlimmerComponent {
        <template>
          <OperatorMode @onClose={{noop}} />
          <CardPrerender />
        </template>
      }
    );
    await waitFor(`[data-test-stack-card="${testRealmURL}grid"]`);
    await waitFor(`[data-test-cards-grid-item]`);
    await focus(`[data-test-search-input]`);

    assert
      .dom(`[data-test-boxel-input-validation-state="invalid"]`)
      .doesNotExist('invalid state is not shown');

    await fillIn(
      `[data-test-url-field] input`,
      `http://localhost:4202/test/not-a-card`
    );
    await click(`[data-test-go-button]`);
    await waitFor(`[data-test-boxel-input-validation-state="invalid"]`);
    assert
      .dom(`[data-test-boxel-input-error-message]`)
      .containsText('Not a valid Card URL');
    await fillIn(
      `[data-test-url-field] input`,
      `http://localhost:4202/test/mango`
    );
    assert
      .dom(`[data-test-boxel-input-validation-state="invalid"]`)
      .doesNotExist('invalid state is not shown');
  });
<<<<<<< HEAD

  test(`can select one or more cards on cards-grid and unselect`, async function (assert) {
    await setCardInOperatorModeState(`${testRealmURL}grid`);
=======
  
  test('displays realm name as header title when hovering realm icon', async function (assert) {
    await setCardInOperatorModeState(`${testRealmURL}Person/fadhlan`);
>>>>>>> bd7d9feb
    await renderComponent(
      class TestDriver extends GlimmerComponent {
        <template>
          <OperatorMode @onClose={{noop}} />
          <CardPrerender />
        </template>
      }
    );
<<<<<<< HEAD
    await waitFor(`[data-test-stack-card="${testRealmURL}grid"]`);
    assert.dom(`[data-test-cards-grid-cards]`).exists();

    await waitFor(
      `[data-test-cards-grid-item="${testRealmURL}Person/fadhlan"]`
    );
    assert.dom('[data-test-overlay-selected]').doesNotExist();

    await click(`[data-test-overlay-select="${testRealmURL}Person/fadhlan"]`);
    assert
      .dom(`[data-test-overlay-selected="${testRealmURL}Person/fadhlan"]`)
      .exists();
    assert.dom('[data-test-overlay-selected]').exists({ count: 1 });

    await click(`[data-test-overlay-select="${testRealmURL}Pet/jackie"]`);
    await click(`[data-test-overlay-button="${testRealmURL}Author/1"]`);
    await click(`[data-test-overlay-button="${testRealmURL}BlogPost/2"]`);
    assert.dom('[data-test-overlay-selected]').exists({ count: 4 });

    await click(`[data-test-overlay-button="${testRealmURL}Pet/jackie"]`);
    assert.dom('[data-test-overlay-selected]').exists({ count: 3 });

    await click(`[data-test-overlay-button="${testRealmURL}Person/fadhlan"]`);
    await click(`[data-test-overlay-button="${testRealmURL}BlogPost/2"]`);
    await click(`[data-test-overlay-select="${testRealmURL}Author/1"]`);
    assert.dom('[data-test-overlay-selected]').doesNotExist();

    await click(`[data-test-overlay-button="${testRealmURL}Person/fadhlan"]`);
    assert.dom(`[data-test-stack-card-index="1"]`).exists();
=======

    await waitFor('[data-test-person]');
    assert.dom('[data-test-boxel-header-title]').hasText('Person');
    assert
      .dom(`[data-test-boxel-header-icon="https://example-icon.test"]`)
      .exists();
    await triggerEvent(`[data-test-boxel-header-icon]`, 'mouseenter');
    assert
      .dom('[data-test-boxel-header-title]')
      .hasText('In Operator Mode Workspace');
    await triggerEvent(`[data-test-boxel-header-icon]`, 'mouseleave');
    assert.dom('[data-test-boxel-header-title]').hasText('Person');
  });
  
  test(`it has an option to copy the card url`, async function (assert) {
    await setCardInOperatorModeState(`${testRealmURL}Person/burcu`);
    await renderComponent(
      class TestDriver extends GlimmerComponent {
        <template>
          <OperatorMode @onClose={{noop}} />
          <CardPrerender />
        </template>
      }
    );
    await click('[data-test-edit-button]');
    await click('[data-test-boxel-menu-item-text="Copy Card URL"]');
    assert.dom('[data-test-boxel-menu-item]').doesNotExist();
>>>>>>> bd7d9feb
  });
});<|MERGE_RESOLUTION|>--- conflicted
+++ resolved
@@ -15,19 +15,14 @@
   TestRealmAdapter,
   TestRealm,
 } from '../../helpers';
-<<<<<<< HEAD
-import { waitFor, waitUntil, click, fillIn, focus } from '@ember/test-helpers';
-=======
 import {
   waitFor,
   waitUntil,
   click,
   fillIn,
-  settled,
   focus,
   triggerEvent,
 } from '@ember/test-helpers';
->>>>>>> bd7d9feb
 import type LoaderService from '@cardstack/host/services/loader-service';
 import { shimExternals } from '@cardstack/host/lib/externals';
 import OperatorModeStateService from '@cardstack/host/services/operator-mode-state-service';
@@ -1472,24 +1467,17 @@
       .dom(`[data-test-boxel-input-validation-state="invalid"]`)
       .doesNotExist('invalid state is not shown');
   });
-<<<<<<< HEAD
 
   test(`can select one or more cards on cards-grid and unselect`, async function (assert) {
     await setCardInOperatorModeState(`${testRealmURL}grid`);
-=======
-  
-  test('displays realm name as header title when hovering realm icon', async function (assert) {
-    await setCardInOperatorModeState(`${testRealmURL}Person/fadhlan`);
->>>>>>> bd7d9feb
-    await renderComponent(
-      class TestDriver extends GlimmerComponent {
-        <template>
-          <OperatorMode @onClose={{noop}} />
-          <CardPrerender />
-        </template>
-      }
-    );
-<<<<<<< HEAD
+    await renderComponent(
+      class TestDriver extends GlimmerComponent {
+        <template>
+          <OperatorMode @onClose={{noop}} />
+          <CardPrerender />
+        </template>
+      }
+    );
     await waitFor(`[data-test-stack-card="${testRealmURL}grid"]`);
     assert.dom(`[data-test-cards-grid-cards]`).exists();
 
@@ -1519,7 +1507,18 @@
 
     await click(`[data-test-overlay-button="${testRealmURL}Person/fadhlan"]`);
     assert.dom(`[data-test-stack-card-index="1"]`).exists();
-=======
+  });
+
+  test('displays realm name as header title when hovering realm icon', async function (assert) {
+    await setCardInOperatorModeState(`${testRealmURL}Person/fadhlan`);
+    await renderComponent(
+      class TestDriver extends GlimmerComponent {
+        <template>
+          <OperatorMode @onClose={{noop}} />
+          <CardPrerender />
+        </template>
+      }
+    );
 
     await waitFor('[data-test-person]');
     assert.dom('[data-test-boxel-header-title]').hasText('Person');
@@ -1533,7 +1532,7 @@
     await triggerEvent(`[data-test-boxel-header-icon]`, 'mouseleave');
     assert.dom('[data-test-boxel-header-title]').hasText('Person');
   });
-  
+
   test(`it has an option to copy the card url`, async function (assert) {
     await setCardInOperatorModeState(`${testRealmURL}Person/burcu`);
     await renderComponent(
@@ -1547,6 +1546,5 @@
     await click('[data-test-edit-button]');
     await click('[data-test-boxel-menu-item-text="Copy Card URL"]');
     assert.dom('[data-test-boxel-menu-item]').doesNotExist();
->>>>>>> bd7d9feb
   });
 });