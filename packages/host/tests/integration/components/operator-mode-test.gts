import { module, test, skip } from 'qunit';
import Service, { service } from '@ember/service';
import GlimmerComponent from '@glimmer/component';
import { setupRenderingTest } from 'ember-qunit';
import { baseRealm, cardTypeDisplayName } from '@cardstack/runtime-common';
import { Realm } from '@cardstack/runtime-common/realm';
import { Loader } from '@cardstack/runtime-common/loader';
import OperatorMode from '@cardstack/host/components/operator-mode/container';
import CardPrerender from '@cardstack/host/components/card-prerender';
import { Card } from 'https://cardstack.com/base/card-api';
import { renderComponent } from '../../helpers/render-component';
import {
  testRealmURL,
  setupCardLogs,
  setupLocalIndexing,
  setupOnSave,
  TestRealmAdapter,
  TestRealm,
  type AutoSaveTestContext,
} from '../../helpers';
import {
  waitFor,
  waitUntil,
  click,
  fillIn,
  focus,
  pauseTest,
  triggerEvent,
} from '@ember/test-helpers';
import { addRoomEvent } from '../../../lib/matrix-handlers';
import type LoaderService from '@cardstack/host/services/loader-service';
import OperatorModeStateService from '@cardstack/host/services/operator-mode-state-service';
import percySnapshot from '@percy/ember';
import { TrackedMap } from 'tracked-built-ins';

let cardApi: typeof import('https://cardstack.com/base/card-api');
const realmName = 'Operator Mode Workspace';
let setCardInOperatorModeState: (card: string) => Promise<void>;

<<<<<<< HEAD
class MockClient {
  public getProfileInfo(userId: string) {
    return new Promise((resolveOuter) => {
      resolveOuter({ displayname: userId });
    });
  }
}

class MockMatrixService extends Service {
  roomCards: TrackedMap<string, Promise<RoomCard>> = new TrackedMap();
  roomObjectives: TrackedMap<string, RoomObjectiveCard> = new TrackedMap();

  async start(auth?: IAuthData) {}
  get isLoggedIn() {
    return true;
  }

  get client() {
    return new MockClient();
  }

  get userId() {
    return '@testuser:staging';
  }

  async allowedToSetObjective(roomId: string): Promise<boolean> {
    return false;
  }

  async createRoom(
    name: string,
    invites: string[], // these can be local names
    topic?: string
  ): Promise<string> {
    return "testroom";
  }
}
=======
let loader: Loader;
>>>>>>> 8e47aadb

module('Integration | operator-mode', function (hooks) {
  let adapter: TestRealmAdapter;
  let realm: Realm;
  setupRenderingTest(hooks);

  hooks.beforeEach(function () {
    loader = (this.owner.lookup('service:loader-service') as LoaderService)
      .loader;
  });

  setupLocalIndexing(hooks);
  setupOnSave(hooks);
  setupCardLogs(
    hooks,
    async () => await loader.import(`${baseRealm.url}card-api`),
  );
  let noop = () => {};
  async function loadCard(url: string): Promise<Card> {
    let { createFromSerialized, recompute } = cardApi;
    let result = await realm.searchIndex.card(new URL(url));
    if (!result || result.type === 'error') {
      throw new Error(
        `cannot get instance ${url} from the index: ${
          result ? result.error.detail : 'not found'
        }`,
      );
    }
    let card = await createFromSerialized<typeof Card>(
      result.doc.data,
      result.doc,
      new URL(url),
      loader,
    );
    await recompute(card, { loadFields: true });
    return card;
  }

  hooks.afterEach(async function () {
    localStorage.removeItem('recent-cards');
  });

  hooks.beforeEach(async function () {
    localStorage.removeItem('recent-cards');
    cardApi = await loader.import(`${baseRealm.url}card-api`);

    //Generate 11 person card to test recent card menu in card sheet
    let personCards: Map<String, any> = new Map<String, any>();
    for (let i = 1; i <= 11; i++) {
      personCards.set(`Person/${i}.json`, {
        data: {
          type: 'card',
          id: `${testRealmURL}Person/${i}`,
          attributes: {
            firstName: `${i}`,
            address: {
              city: 'Bandung',
              country: 'Indonesia',
            },
          },
          relationships: {
            pet: {
              links: {
                self: `${testRealmURL}Pet/mango`,
              },
            },
          },
          meta: {
            adoptsFrom: {
              module: `${testRealmURL}person`,
              name: 'Person',
            },
          },
        },
      });
    }

    adapter = new TestRealmAdapter({
      'pet.gts': `
        import { contains, field, Component, Card } from "https://cardstack.com/base/card-api";
        import StringCard from "https://cardstack.com/base/string";

        export class Pet extends Card {
          static displayName = 'Pet';
          @field name = contains(StringCard);
          @field title = contains(StringCard, {
            computeVia: function (this: Pet) {
              return this.name;
            },
          });
          static embedded = class Embedded extends Component<typeof this> {
            <template>
              <h3 data-test-pet={{@model.name}}>
                <@fields.name/>
              </h3>
            </template>
          }
        }
      `,
      'shipping-info.gts': `
        import { contains, field, Component, Card } from "https://cardstack.com/base/card-api";
        import StringCard from "https://cardstack.com/base/string";
        export class ShippingInfo extends Card {
          static displayName = 'Shipping Info';
          @field preferredCarrier = contains(StringCard);
          @field remarks = contains(StringCard);
          @field title = contains(StringCard, {
            computeVia: function (this: ShippingInfo) {
              return this.preferredCarrier;
            },
          });
          static embedded = class Embedded extends Component<typeof this> {
            <template>
              <span data-test-preferredCarrier={{@model.preferredCarrier}}></span>
              <@fields.preferredCarrier/>
            </template>
          }
        }
      `,
      'address.gts': `
        import { contains, field, Component, Card } from "https://cardstack.com/base/card-api";
        import StringCard from "https://cardstack.com/base/string";
        import { ShippingInfo } from "./shipping-info";
        import { FieldContainer } from '@cardstack/boxel-ui';

        export class Address extends Card {
          static displayName = 'Address';
          @field city = contains(StringCard);
          @field country = contains(StringCard);
          @field shippingInfo = contains(ShippingInfo);
          static embedded = class Embedded extends Component<typeof this> {
            <template>
              <div data-test-address>
                <h3 data-test-city={{@model.city}}>
                  <@fields.city/>
                </h3>
                <h3 data-test-country={{@model.country}}>
                  <@fields.country/>
                </h3>
                <div data-test-shippingInfo-field><@fields.shippingInfo/></div>
              </div>
            </template>
          }

          static edit = class Edit extends Component<typeof this> {
            <template>
              <FieldContainer @label='city' @tag='label' data-test-boxel-input-city>
                <@fields.city />
              </FieldContainer>
              <FieldContainer @label='country' @tag='label' data-test-boxel-input-country>
                <@fields.country />
              </FieldContainer>
              <div data-test-shippingInfo-field><@fields.shippingInfo/></div>
            </template>
          };
        }
      `,
      'person.gts': `
        import { contains, linksTo, field, Component, Card, linksToMany } from "https://cardstack.com/base/card-api";
        import StringCard from "https://cardstack.com/base/string";
        import { Pet } from "./pet";
        import { Address } from "./address";

        export class Person extends Card {
          static displayName = 'Person';
          @field firstName = contains(StringCard);
          @field pet = linksTo(Pet);
          @field friends = linksToMany(Pet);
          @field firstLetterOfTheName = contains(StringCard, {
            computeVia: function (this: Chain) {
              return this.firstName[0];
            },
          });
          @field title = contains(StringCard, {
            computeVia: function (this: Person) {
              return this.firstName;
            },
          });
          @field address = contains(Address);
          static isolated = class Isolated extends Component<typeof this> {
            <template>
              <h2 data-test-person={{@model.firstName}}>
                <@fields.firstName/>
              </h2>
              <p data-test-first-letter-of-the-name={{@model.firstLetterOfTheName}}>
                <@fields.firstLetterOfTheName/>
              </p>
              Pet: <@fields.pet/>
              Friends: <@fields.friends/>
              <div data-test-addresses>Address: <@fields.address/></div>
            </template>
          }
        }
      `,
      'Pet/mango.json': {
        data: {
          type: 'card',
          id: `${testRealmURL}Pet/mango`,
          attributes: {
            name: 'Mango',
          },
          meta: {
            adoptsFrom: {
              module: `${testRealmURL}pet`,
              name: 'Pet',
            },
          },
        },
      },
      'Pet/jackie.json': {
        data: {
          type: 'card',
          id: `${testRealmURL}Pet/jackie`,
          attributes: {
            name: 'Jackie',
          },
          meta: {
            adoptsFrom: {
              module: `${testRealmURL}pet`,
              name: 'Pet',
            },
          },
        },
      },
      'Pet/woody.json': {
        data: {
          type: 'card',
          id: `${testRealmURL}Pet/woody`,
          attributes: {
            name: 'Woody',
          },
          meta: {
            adoptsFrom: {
              module: `${testRealmURL}pet`,
              name: 'Pet',
            },
          },
        },
      },
      'Person/fadhlan.json': {
        data: {
          type: 'card',
          id: `${testRealmURL}Person/fadhlan`,
          attributes: {
            firstName: 'Fadhlan',
            address: {
              city: 'Bandung',
              country: 'Indonesia',
              shippingInfo: {
                preferredCarrier: 'DHL',
                remarks: `Don't let bob deliver the package--he's always bringing it to the wrong address`,
              },
            },
          },
          relationships: {
            pet: {
              links: {
                self: `${testRealmURL}Pet/mango`,
              },
            },
          },
          meta: {
            adoptsFrom: {
              module: `${testRealmURL}person`,
              name: 'Person',
            },
          },
        },
      },
      'Person/burcu.json': {
        data: {
          type: 'card',
          id: `${testRealmURL}Person/burcu`,
          attributes: {
            firstName: 'Burcu',
          },
          relationships: {
            'friends.0': {
              links: {
                self: `${testRealmURL}Pet/jackie`,
              },
            },
            'friends.1': {
              links: {
                self: `${testRealmURL}Pet/woody`,
              },
            },
          },
          meta: {
            adoptsFrom: {
              module: `${testRealmURL}person`,
              name: 'Person',
            },
          },
        },
      },
      'grid.json': {
        data: {
          type: 'card',
          attributes: {},
          meta: {
            adoptsFrom: {
              module: 'https://cardstack.com/base/cards-grid',
              name: 'CardsGrid',
            },
          },
        },
      },
      'blog-post.gts': `
        import StringCard from 'https://cardstack.com/base/string';
        import TextAreaCard from 'https://cardstack.com/base/text-area';
        import {
          Card,
          field,
          contains,
          linksTo,
          Component,
        } from 'https://cardstack.com/base/card-api';
        import { Author } from './author';

        export class BlogPost extends Card {
          static displayName = 'Blog Post';
          @field title = contains(StringCard);
          @field slug = contains(StringCard);
          @field body = contains(TextAreaCard);
          @field authorBio = linksTo(Author);
          static embedded = class Embedded extends Component<typeof this> {
            <template>
              <@fields.title /> by <@fields.authorBio />
            </template>
          };
          static isolated = class Isolated extends Component<typeof this> {
            <template>
              <div data-test-blog-post-isolated>
                <@fields.title /> by <@fields.authorBio />
              </div>
            </template>
          };
        }
      `,
      'author.gts': `
        import StringCard from 'https://cardstack.com/base/string';
        import {
          Component,
          Card,
          field,
          contains,
        } from 'https://cardstack.com/base/card-api';

        export class Author extends Card {
          static displayName = 'Author';
          @field firstName = contains(StringCard);
          @field lastName = contains(StringCard);
          @field title = contains(StringCard, {
            computeVia: function (this: Author) {
              return [this.firstName, this.lastName].filter(Boolean).join(' ');
            },
          });
          static embedded = class Embedded extends Component<typeof this> {
            <template>
              <span data-test-author="{{@model.firstName}}">
                <@fields.firstName /> <@fields.lastName />
              </span>
            </template>
          };
        }
      `,
      'publishing-packet.gts': `
        import TextAreaCard from 'https://cardstack.com/base/text-area';
        import {
          Card,
          field,
          contains,
          linksTo,
        } from 'https://cardstack.com/base/card-api';
        import { BlogPost } from './blog-post';

        export class PublishingPacket extends Card {
          static displayName = 'Publishing Packet';
          @field blogPost = linksTo(BlogPost);
          @field socialBlurb = contains(TextAreaCard);
        }
      `,
      'CatalogEntry/publishing-packet.json': {
        data: {
          type: 'card',
          attributes: {
            title: 'Publishing Packet',
            description: 'Catalog entry for PublishingPacket',
            ref: {
              module: `${testRealmURL}publishing-packet`,
              name: 'PublishingPacket',
            },
            demo: {
              socialBlurb: null,
            },
          },
          relationships: {
            'demo.blogPost': {
              links: {
                self: '../BlogPost/1',
              },
            },
          },
          meta: {
            fields: {
              demo: {
                adoptsFrom: {
                  module: `../publishing-packet`,
                  name: 'PublishingPacket',
                },
              },
            },
            adoptsFrom: {
              module: 'https://cardstack.com/base/catalog-entry',
              name: 'CatalogEntry',
            },
          },
        },
      },
      'BlogPost/1.json': {
        data: {
          type: 'card',
          attributes: {
            title: 'Outer Space Journey',
            body: 'Hello world',
          },
          relationships: {
            authorBio: {
              links: {
                self: '../Author/1',
              },
            },
          },
          meta: {
            adoptsFrom: {
              module: '../blog-post',
              name: 'BlogPost',
            },
          },
        },
      },
      'BlogPost/2.json': {
        data: {
          type: 'card',
          attributes: {
            title: 'Beginnings',
          },
          relationships: {
            authorBio: {
              links: {
                self: null,
              },
            },
          },
          meta: {
            adoptsFrom: {
              module: '../blog-post',
              name: 'BlogPost',
            },
          },
        },
      },
      'Author/1.json': {
        data: {
          type: 'card',
          attributes: {
            firstName: 'Alien',
            lastName: 'Bob',
          },
          meta: {
            adoptsFrom: {
              module: '../author',
              name: 'Author',
            },
          },
        },
      },
      'Author/2.json': {
        data: {
          type: 'card',
          attributes: {
            firstName: 'R2-D2',
          },
          meta: {
            adoptsFrom: {
              module: '../author',
              name: 'Author',
            },
          },
        },
      },
      '.realm.json': `{ "name": "${realmName}", "iconURL": "https://example-icon.test" }`,
      ...Object.fromEntries(personCards),
    });
    realm = await TestRealm.createWithAdapter(adapter, loader, this.owner);
    await realm.ready;

    setCardInOperatorModeState = async (cardURL: string) => {
      let operatorModeStateService = this.owner.lookup(
        'service:operator-mode-state-service',
      ) as OperatorModeStateService;

      await operatorModeStateService.restore({
        stacks: [
          [
            {
              type: 'card',
              id: cardURL,
              format: 'isolated',
            },
          ],
        ],
      });
    };
  });

  test('it loads a card and renders its isolated view', async function (assert) {
    await setCardInOperatorModeState(`${testRealmURL}Person/fadhlan`);
    await renderComponent(
      class TestDriver extends GlimmerComponent {
        <template>
          <OperatorMode @onClose={{noop}} />
          <CardPrerender />
        </template>
      },
    );

    await waitFor('[data-test-person]');
    assert.dom('[data-test-boxel-header-title]').hasText('Person');
    assert
      .dom(`[data-test-boxel-header-icon="https://example-icon.test"]`)
      .exists();
    assert.dom('[data-test-person]').hasText('Fadhlan');
    assert.dom('[data-test-first-letter-of-the-name]').hasText('F');
    assert.dom('[data-test-city]').hasText('Bandung');
    assert.dom('[data-test-country]').hasText('Indonesia');
    assert.dom('[data-test-stack-card]').exists({ count: 1 });
    await waitFor('[data-test-pet="Mango"]');
    await click('[data-test-pet="Mango"]');
    assert.dom('[data-test-stack-card]').exists({ count: 2 });
    assert.dom('[data-test-stack-card-index="1"]').includesText('Mango');
  });

<<<<<<< HEAD
  test('it allows chat commands to change cards in the stack', async function (assert) {
    this.owner.register('service:matrixService', MockMatrixService);
    let matrixService = (this.owner.lookup('service:matrixService') as MockMatrixService);
    matrixService.cardAPI = cardApi;
    await setCardInOperatorModeState(`${testRealmURL}Person/fadhlan`);
    let component = await renderComponent(
      class TestDriver extends GlimmerComponent {
        <template>
          <OperatorMode @onClose={{noop}} />
          <CardPrerender />
        </template>
      }
    );

    await waitFor('[data-test-person]');
    assert.dom('[data-test-boxel-header-title]').hasText('Person');
    assert.dom('[data-test-person]').hasText('Fadhlan');
    await click('[data-test-open-chat]');
    let messageObject;
    messageObject = {
      event_id: "eventname",
      room_id: "testroom",
      type: 'm.room.name',
      content: {
        name: "test_a"
        }
    };
    addRoomEvent(matrixService, messageObject);
    messageObject = {
      event_id: "eventname",
      room_id: "testroom",
      type: 'm.room.create',
      origin_server_ts: 0,
      content: {
        creator: "@testuser:staging",
        room_version: "0"
        }
    };
    addRoomEvent(matrixService, messageObject);
    messageObject = {
      event_id: "eventjoin",
      room_id: "testroom",
      type: 'm.room.member',
      sender: "@testuser:staging",
      state_key: "@testuser:staging",
      content: {
        displayname: "testuser",
        membership: "join",
        membershipTs: 1,
        membershipInitiator: "@testuser:staging",
        }
    };
    addRoomEvent(matrixService, messageObject);

    messageObject = {
      event_id: "event1",
      room_id: "testroom",
      state_key: "state",
      type: "m.room.message",
      content: {
        body: "i am the body",
        msgtype: 'org.boxel.command',
        formatted_body: 'A patch',
        format: 'org.matrix.custom.html',
        command: {
          type: 'patch',
          id: `${testRealmURL}Person/fadhlan`,
          patch: {
            attributes: {"firstName": "Dave"},
          },
        },
      }
     
    };
    addRoomEvent(matrixService, messageObject);

    await waitFor('[data-test-enter-room="test_a"]');
    await click('[data-test-enter-room="test_a"]');

    await waitFor('[data-test-command-apply]');
    await click('[data-test-command-apply]');

    await waitFor('[data-test-person="Dave"]');
    assert.dom('[data-test-person]').hasText('Dave');
  });

  test("it doesn't change the field value if user clicks cancel in edit view", async function (assert) {
=======
  test<AutoSaveTestContext>('it auto saves the field value', async function (assert) {
    assert.expect(3);
>>>>>>> 8e47aadb
    await setCardInOperatorModeState(`${testRealmURL}Person/fadhlan`);

    await renderComponent(
      class TestDriver extends GlimmerComponent {
        <template>
          <OperatorMode @onClose={{noop}} />
          <CardPrerender />
        </template>
      },
    );
    await waitFor('[data-test-person]');
    await click('[data-test-edit-button]');
    this.onSave((json) => {
      assert.strictEqual(json.data.attributes?.firstName, 'EditedName');
    });
    await fillIn('[data-test-boxel-input]', 'EditedName');
    await setCardInOperatorModeState(`${testRealmURL}Person/fadhlan`);

    await waitFor('[data-test-person="EditedName"]');
    assert.dom('[data-test-person]').hasText('EditedName');
    assert.dom('[data-test-first-letter-of-the-name]').hasText('E');
  });

  test<AutoSaveTestContext>('it auto saves changes made to nested contains card', async function (assert) {
    assert.expect(2);
    await setCardInOperatorModeState(`${testRealmURL}Person/fadhlan`);
    await renderComponent(
      class TestDriver extends GlimmerComponent {
        <template>
          <OperatorMode @onClose={{noop}} />
          <CardPrerender />
        </template>
      },
    );

    await waitFor('[data-test-person]');
    await click(
      '[data-test-shippinginfo-field] [data-test-field-component-card]',
    );
    await waitFor('[data-test-stack-card-index="2"]');
    await click(`[data-test-stack-card-index="2"] [data-test-edit-button]`);

    this.onSave((json) => {
      assert.strictEqual(
        json.data.attributes?.address?.shippingInfo?.preferredCarrier,
        'FedEx',
      );
    });

    await fillIn(`[data-test-field="preferredCarrier"] input`, `FedEx`);
    await setCardInOperatorModeState(`${testRealmURL}Person/fadhlan`);
    await waitFor('[data-test-preferredcarrier]');
    assert.dom('[data-test-preferredcarrier="FedEx"]').exists();
  });

  test('displays add card button if user closes the only card in the stack and opens a card from card chooser', async function (assert) {
    await setCardInOperatorModeState(`${testRealmURL}Person/fadhlan`);

    await renderComponent(
      class TestDriver extends GlimmerComponent {
        <template>
          <OperatorMode @onClose={{noop}} />
          <CardPrerender />
        </template>
      },
    );
    await waitFor('[data-test-person]');
    assert.dom('[data-test-person]').isVisible();

    await click('[data-test-close-button]');
    await waitUntil(() => !document.querySelector('[data-test-stack-card]'));
    assert.dom('[data-test-person]').isNotVisible();
    assert.dom('[data-test-add-card-button]').isVisible();

    await click('[data-test-add-card-button]');
    assert.dom('[data-test-card-catalog-modal]').isVisible();

    await waitFor(`[data-test-select="${testRealmURL}Person/fadhlan"]`);

    await percySnapshot(assert);

    await click(`[data-test-select="${testRealmURL}Person/fadhlan"]`);
    await click('[data-test-card-catalog-go-button]');
    assert
      .dom(`[data-test-stack-card="${testRealmURL}Person/fadhlan"]`)
      .isVisible();
  });

  test('displays cards on cards-grid', async function (assert) {
    await setCardInOperatorModeState(`${testRealmURL}grid`);

    await renderComponent(
      class TestDriver extends GlimmerComponent {
        <template>
          <OperatorMode @onClose={{noop}} />
          <CardPrerender />
        </template>
      },
    );

    await waitFor(`[data-test-stack-card="${testRealmURL}grid"]`);
    await waitFor(`[data-test-cards-grid-item]`);

    await percySnapshot(assert);

    assert.dom(`[data-test-stack-card-index="0"]`).exists();
    assert.dom(`[data-test-cards-grid-item]`).exists();
    assert
      .dom(
        `[data-test-cards-grid-item="${testRealmURL}BlogPost/1"] [data-test-cards-grid-item-thumbnail-text]`,
      )
      .hasText('Blog Post');
    assert
      .dom(
        `[data-test-cards-grid-item="${testRealmURL}BlogPost/1"] [data-test-cards-grid-item-title]`,
      )
      .hasText('Outer Space Journey');
    assert
      .dom(
        `[data-test-cards-grid-item="${testRealmURL}BlogPost/1"] [data-test-cards-grid-item-display-name]`,
      )
      .hasText('Blog Post');
  });

  test('can create a card using the cards-grid', async function (assert) {
    await setCardInOperatorModeState(`${testRealmURL}grid`);
    await renderComponent(
      class TestDriver extends GlimmerComponent {
        <template>
          <OperatorMode @onClose={{noop}} />
          <CardPrerender />
        </template>
      },
    );

    await waitFor(`[data-test-stack-card="${testRealmURL}grid"]`);
    assert.dom(`[data-test-stack-card-index="0"]`).exists();

    await click('[data-test-create-new-card-button]');
    assert
      .dom('[data-test-card-catalog-modal] [data-test-boxel-header-title]')
      .containsText('Choose a CatalogEntry card');
    await waitFor(
      `[data-test-card-catalog-item="${testRealmURL}CatalogEntry/publishing-packet"]`,
    );
    assert.dom('[data-test-card-catalog-item]').exists({ count: 2 });

    await click(
      `[data-test-select="${testRealmURL}CatalogEntry/publishing-packet"]`,
    );
    await click('[data-test-card-catalog-go-button]');
    await waitFor('[data-test-stack-card-index="1"]');
    assert
      .dom('[data-test-stack-card-index="1"] [data-test-field="blogPost"]')
      .exists();

    await fillIn(`[data-test-field="title"] input`, 'New Post');
    await setCardInOperatorModeState(`${testRealmURL}PublishingPacket/1`);

    await waitFor(`[data-test-stack-card="${testRealmURL}PublishingPacket/1"]`);
    assert
      .dom(`[data-test-stack-card="${testRealmURL}PublishingPacket/1"]`)
      .exists();
  });

  test('can open a card from the cards-grid and close it', async function (assert) {
    await setCardInOperatorModeState(`${testRealmURL}grid`);
    await renderComponent(
      class TestDriver extends GlimmerComponent {
        <template>
          <OperatorMode @onClose={{noop}} />
          <CardPrerender />
        </template>
      },
    );

    await waitFor(`[data-test-stack-card="${testRealmURL}grid"]`);
    await waitFor(`[data-test-stack-card-index]`);
    assert.dom(`[data-test-stack-card-index="0"]`).exists();

    await waitFor(`[data-test-cards-grid-item]`);
    await click(`[data-test-cards-grid-item="${testRealmURL}Person/burcu"]`);

    assert.dom(`[data-test-stack-card-index="1"]`).exists(); // Opens card on the stack
    assert
      .dom(`[data-test-stack-card-index="1"] [data-test-boxel-header-title]`)
      .includesText('Person');

    await click('[data-test-stack-card-index="1"] [data-test-close-button]');
    assert.dom(`[data-test-stack-card-index="1"]`).doesNotExist();
  });

  test<AutoSaveTestContext>('create new card editor opens in the stack at each nesting level', async function (assert) {
    assert.expect(11);
    await setCardInOperatorModeState(`${testRealmURL}grid`);
    await renderComponent(
      class TestDriver extends GlimmerComponent {
        <template>
          <OperatorMode @onClose={{noop}} />
          <CardPrerender />
        </template>
      },
    );

    await waitFor(`[data-test-stack-card="${testRealmURL}grid"]`);
    assert.dom(`[data-test-stack-card-index="0"]`).exists();

    await click('[data-test-create-new-card-button]');
    await waitFor(
      `[data-test-card-catalog-item="${testRealmURL}CatalogEntry/publishing-packet"]`,
    );
    assert
      .dom('[data-test-card-catalog-modal] [data-test-boxel-header-title]')
      .containsText('Choose a CatalogEntry card');
    assert.dom('[data-test-card-catalog-item]').exists({ count: 2 });

    await click(
      `[data-test-select="${testRealmURL}CatalogEntry/publishing-packet"]`,
    );
    await click('[data-test-card-catalog-go-button]');
    await waitFor('[data-test-stack-card-index="1"]');
    assert
      .dom('[data-test-stack-card-index="1"] [data-test-field="blogPost"]')
      .exists();

    await click('[data-test-create-new]');

    await waitFor(`[data-test-stack-card-index="2"]`);
    assert.dom('[data-test-stack-card-index]').exists({ count: 3 });
    assert
      .dom('[data-test-stack-card-index="2"] [data-test-field="authorBio"]')
      .exists();

    await click(
      '[data-test-stack-card-index="2"] [data-test-field="authorBio"] [data-test-create-new]',
    );
    await waitFor(`[data-test-stack-card-index="3"]`);

    assert
      .dom('[data-test-field="firstName"] [data-test-boxel-input]')
      .exists();
    await fillIn(
      '[data-test-field="firstName"] [data-test-boxel-input]',
      'Alice',
    );
    await waitFor(
      `[data-test-stack-card-index="3"][data-test-stack-card="${testRealmURL}Author/3"]`,
    );
    await fillIn(
      '[data-test-field="lastName"] [data-test-boxel-input]',
      'Enwunder',
    );

    await click('[data-test-stack-card-index="3"] [data-test-close-button]');
    await waitUntil(
      () => !document.querySelector('[data-test-stack-card-index="3"]'),
    );

    assert
      .dom('[data-test-stack-card-index="2"] [data-test-field="authorBio"]')
      .containsText('Alice Enwunder');

    await fillIn(
      '[data-test-stack-card-index="2"] [data-test-field="title"] [data-test-boxel-input]',
      'Mad As a Hatter',
    );
    await click('[data-test-stack-card-index="2"] [data-test-close-button]');
    await waitUntil(
      () => !document.querySelector('[data-test-stack-card-index="2"]'),
    );

    await waitFor(
      `[data-test-stack-card-index="1"][data-test-stack-card="${testRealmURL}PublishingPacket/1"]`,
    );
    await fillIn(
      '[data-test-stack-card-index="1"] [data-test-field="socialBlurb"] [data-test-boxel-input]',
      `Everyone knows that Alice ran the show in the Brady household. But when Alice’s past comes to light, things get rather topsy turvy…`,
    );
    assert
      .dom('[data-test-stack-card-index="1"] [data-test-field="blogPost"]')
      .containsText('Mad As a Hatter by Alice Enwunder');

    this.onSave((json) => {
      assert.strictEqual(
        json.data.attributes!.socialBlurb,
        `Everyone knows that Alice ran the show in the Brady household. But when Alice’s past comes to light, things get rather topsy turvy…`,
      );
    });

    await click('[data-test-stack-card-index="1"] [data-test-edit-button]');
    assert
      .dom(`[data-test-stack-card="${testRealmURL}PublishingPacket/1"]`)
      .containsText(
        'Everyone knows that Alice ran the show in the Brady household.',
      );
  });

  test('can open a nested contained card field in the stack', async function (assert) {
    await setCardInOperatorModeState(`${testRealmURL}Person/fadhlan`);
    await renderComponent(
      class TestDriver extends GlimmerComponent {
        <template>
          <OperatorMode @onClose={{noop}} />
          <CardPrerender />
        </template>
      },
    );

    await waitFor('[data-test-person]');
    await click(
      '[data-test-shippinginfo-field] [data-test-field-component-card]',
    );
    await waitFor('[data-test-stack-card-index="2"]');

    assert
      .dom(
        `[data-test-stack-card-index="1"][data-test-stack-card="${testRealmURL}Person/fadhlan/address"]`,
      )
      .exists('Address contained card stack item exists');
    assert
      .dom(
        `[data-test-stack-card-index="2"][data-test-stack-card="${testRealmURL}Person/fadhlan/address/shippingInfo"]`,
      )
      .exists('Shipping Info contained card stack item exists');
    assert
      .dom(
        `[data-test-stack-card-index="2"][data-test-stack-card="${testRealmURL}Person/fadhlan/address/shippingInfo"]`,
      )
      .containsText(
        `Don't let bob deliver the package--he's always bringing it to the wrong address`,
      );
  });

  test('contained card action headers', async function (assert) {
    await setCardInOperatorModeState(`${testRealmURL}Person/fadhlan`);
    await renderComponent(
      class TestDriver extends GlimmerComponent {
        <template>
          <OperatorMode @onClose={{noop}} />
          <CardPrerender />
        </template>
      },
    );

    await waitFor('[data-test-person]');

    assert
      .dom('[data-test-embedded-card-edit-button]')
      .doesNotExist(
        "Contained card header has no 'edit' button when parent card is not in edit mode",
      );

    await click('[data-test-edit-button]');

    await click(
      '[data-test-overlay-card-display-name="Address"] [data-test-embedded-card-edit-button]',
    );

    assert
      .dom(`[data-test-stack-card-index="1"] .card.edit`)
      .exists('Address card opened in edit mode');

    await click('[data-test-stack-card-index="1"] [data-test-close-button]');
    await click(
      '[data-test-overlay-card-display-name="Address"] [data-test-embedded-card-options-button]',
    );
    await click('[data-test-boxel-menu-item-text="View card"]');

    assert
      .dom(`[data-test-stack-card-index="1"]`)
      .exists(
        'Address card opened in view mode after clicking on View Card in options menu',
      );
  });

  test<AutoSaveTestContext>('can edit a nested contained card field', async function (assert) {
    assert.expect(6);
    await setCardInOperatorModeState(`${testRealmURL}Person/fadhlan`);
    await renderComponent(
      class TestDriver extends GlimmerComponent {
        <template>
          <OperatorMode @onClose={{noop}} />
          <CardPrerender />
        </template>
      },
    );

    await waitFor('[data-test-person]');
    await click(
      '[data-test-shippinginfo-field] [data-test-field-component-card]',
    );
    await waitFor('[data-test-stack-card-index="2"]');
    await click(`[data-test-stack-card-index="2"] [data-test-edit-button]`);

    // the entire chain of contained fields and the parent card should be put into edit mode
    assert
      .dom(
        `[data-test-stack-card-index="0"][data-test-stack-card="${testRealmURL}Person/fadhlan"] > .card.edit`,
      )
      .exists('Person card is in edit mode');
    assert
      .dom(
        `[data-test-stack-card-index="1"][data-test-stack-card="${testRealmURL}Person/fadhlan/address"] > .card.edit`,
      )
      .exists('Address contained card header in edit mode');
    assert
      .dom(
        `[data-test-stack-card-index="2"][data-test-stack-card="${testRealmURL}Person/fadhlan/address/shippingInfo"] > .card.edit`,
      )
      .exists('Shipping Info contained card header in edit mode');

    await fillIn(`[data-test-field="preferredCarrier"] input`, `FedEx`);
    this.onSave((json) => {
      assert.strictEqual(
        json.data.attributes?.address.shippingInfo.preferredCarrier,
        'FedEx',
      );
    });
    await click(' [data-test-stack-card-index="2"] [data-test-edit-button]');

    // all the nested contains fields are popped from the stack
    await waitUntil(
      () =>
        !document.querySelector('[data-test-stack-card-index="1"]') &&
        !document.querySelector('[data-test-stack-card-index="2"]'),
    );
    assert
      .dom('.operator-mode [data-test-preferredCarrier="FedEx"]')
      .exists('changed contained card reflected in parent card');
    assert
      .dom(
        `[data-test-stack-card-index="0"][data-test-stack-card="${testRealmURL}Person/fadhlan"] > .card.edit`,
      )
      .doesNotExist('Person card is not in edit mode');
  });

  test('can choose a card for a linksTo field that has an existing value', async function (assert) {
    await setCardInOperatorModeState(`${testRealmURL}BlogPost/1`);
    await renderComponent(
      class TestDriver extends GlimmerComponent {
        <template>
          <OperatorMode @onClose={{noop}} />
          <CardPrerender />
        </template>
      },
    );

    await waitFor(`[data-test-stack-card="${testRealmURL}BlogPost/1"]`);
    await click('[data-test-edit-button]');
    assert.dom('[data-test-field="authorBio"]').containsText('Alien Bob');
    assert.dom('[data-test-choose-card]').doesNotExist();
    assert.dom('[data-test-create-new]').doesNotExist();

    await click('[data-test-remove-card]');
    assert.dom('[data-test-choose-card]').exists();
    assert.dom('[data-test-create-new]').exists();

    await click('[data-test-choose-card]');
    await waitFor(`[data-test-card-catalog-item="${testRealmURL}Author/2"]`);
    await click(`[data-test-select="${testRealmURL}Author/2"]`);
    await click('[data-test-card-catalog-go-button]');

    await waitFor(`.operator-mode [data-test-author="R2-D2"]`);
    assert.dom('[data-test-field="authorBio"]').containsText('R2-D2');
  });

  test('can choose a card for a linksTo field that has no existing value', async function (assert) {
    await setCardInOperatorModeState(`${testRealmURL}BlogPost/2`);
    await renderComponent(
      class TestDriver extends GlimmerComponent {
        <template>
          <OperatorMode @onClose={{noop}} />
          <CardPrerender />
        </template>
      },
    );

    await waitFor(`[data-test-stack-card="${testRealmURL}BlogPost/2"]`);
    await click('[data-test-edit-button]');

    assert.dom('[data-test-choose-card]').exists();
    assert.dom('[data-test-create-new]').exists();

    await click('[data-test-choose-card]');
    await waitFor(`[data-test-card-catalog-item="${testRealmURL}Author/2"]`);
    await click(`[data-test-select="${testRealmURL}Author/2"]`);
    await click('[data-test-card-catalog-go-button]');

    await waitUntil(() => !document.querySelector('[card-catalog-modal]'));
    assert.dom('[data-test-field="authorBio"]').containsText('R2-D2');

    await click('[data-test-edit-button]');
    await waitFor('.operator-mode [data-test-blog-post-isolated]');

    assert
      .dom('.operator-mode [data-test-blog-post-isolated]')
      .hasText('Beginnings by R2-D2');
  });

  test('can create a new card to populate a linksTo field', async function (assert) {
    await setCardInOperatorModeState(`${testRealmURL}BlogPost/2`);
    await renderComponent(
      class TestDriver extends GlimmerComponent {
        <template>
          <OperatorMode @onClose={{noop}} />
          <CardPrerender />
        </template>
      },
    );

    await waitFor(`[data-test-stack-card="${testRealmURL}BlogPost/2"]`);
    await click('[data-test-edit-button]');

    assert.dom('[data-test-choose-card]').exists();
    assert.dom('[data-test-create-new]').exists();

    await click('[data-test-create-new]');
    await waitFor('[data-test-stack-card-index="1"]');

    assert
      .dom('[data-test-stack-card-index="1"] [data-test-field="firstName"]')
      .exists();
    await fillIn(
      '[data-test-stack-card-index="1"] [data-test-field="firstName"] [data-test-boxel-input]',
      'Alice',
    );

    await waitFor(
      `[data-test-stack-card-index="1"][data-test-stack-card="${testRealmURL}Author/3"]`,
    );

    await click('[data-test-stack-card-index="1"] [data-test-close-button]');
    await waitUntil(
      () => !document.querySelector('[data-test-stack-card-index="1"]'),
    );
    assert.dom('[data-test-choose-card]').doesNotExist();
    assert.dom('[data-test-create-new]').doesNotExist();
    assert.dom('[data-test-field="authorBio"]').containsText('Alice');

    await click('[data-test-stack-card-index="0"] [data-test-edit-button]');
    assert.dom('[data-test-blog-post-isolated]').hasText('Beginnings by Alice');
  });

  test('can remove the link for a linksTo field', async function (assert) {
    await setCardInOperatorModeState(`${testRealmURL}BlogPost/1`);
    await renderComponent(
      class TestDriver extends GlimmerComponent {
        <template>
          <OperatorMode @onClose={{noop}} />
          <CardPrerender />
        </template>
      },
    );

    await waitFor(`[data-test-stack-card="${testRealmURL}BlogPost/1"]`);
    await click('[data-test-edit-button]');

    assert.dom('[data-test-field="authorBio"]').containsText('Alien Bob');
    await click('[data-test-field="authorBio"] [data-test-remove-card]');
    await click('[data-test-edit-button]');

    await waitFor('.operator-mode [data-test-blog-post-isolated]');
    assert
      .dom('.operator-mode [data-test-blog-post-isolated]')
      .hasText('Outer Space Journey by');
  });

  test('can add a card to a linksToMany field with existing values', async function (assert) {
    await setCardInOperatorModeState(`${testRealmURL}Person/burcu`);
    await renderComponent(
      class TestDriver extends GlimmerComponent {
        <template>
          <OperatorMode @onClose={{noop}} />
          <CardPrerender />
        </template>
      },
    );

    await waitFor(`[data-test-stack-card="${testRealmURL}Person/burcu"]`);
    await click('[data-test-edit-button]');

    assert.dom('[data-test-field="friends"]').containsText('Jackie Woody');
    assert.dom('[data-test-field="friends"] [data-test-add-new]').exists();

    await click('[data-test-links-to-many="friends"] [data-test-add-new]');
    await waitFor(`[data-test-card-catalog-item="${testRealmURL}Pet/mango"]`);
    await click(`[data-test-select="${testRealmURL}Pet/mango"]`);
    await click('[data-test-card-catalog-go-button]');

    await waitUntil(() => !document.querySelector('[card-catalog-modal]'));
    assert
      .dom('[data-test-field="friends"]')
      .containsText('Jackie Woody Mango');
  });

  test('can add a card to linksToMany field that has no existing values', async function (assert) {
    await setCardInOperatorModeState(`${testRealmURL}Person/fadhlan`);
    await renderComponent(
      class TestDriver extends GlimmerComponent {
        <template>
          <OperatorMode @onClose={{noop}} />
          <CardPrerender />
        </template>
      },
    );

    await waitFor(`[data-test-stack-card="${testRealmURL}Person/fadhlan"]`);
    await click('[data-test-edit-button]');

    assert.dom('[data-test-field="friends"] [data-test-pet]').doesNotExist();
    assert.dom('[data-test-add-new]').hasText('Add Pets');
    await click('[data-test-add-new]');
    await waitFor(`[data-test-card-catalog-item="${testRealmURL}Pet/mango"]`);
    await click(`[data-test-select="${testRealmURL}Pet/jackie"]`);
    await click('[data-test-card-catalog-go-button]');

    await waitUntil(() => !document.querySelector('[card-catalog-modal]'));
    assert.dom('[data-test-field="friends"]').containsText('Jackie');
  });

  test('can change the item selection in a linksToMany field', async function (assert) {
    await setCardInOperatorModeState(`${testRealmURL}Person/burcu`);
    await renderComponent(
      class TestDriver extends GlimmerComponent {
        <template>
          <OperatorMode @onClose={{noop}} />
          <CardPrerender />
        </template>
      },
    );

    await waitFor(`[data-test-stack-card="${testRealmURL}Person/burcu"]`);
    await click('[data-test-edit-button]');

    assert.dom('[data-test-field="friends"]').containsText('Jackie Woody');
    await click(
      '[data-test-links-to-many="friends"] [data-test-item="1"] [data-test-remove-card]',
    );
    assert.dom('[data-test-field="friends"]').containsText('Jackie');

    await click('[data-test-links-to-many="friends"] [data-test-add-new]');
    await waitFor(`[data-test-card-catalog-item="${testRealmURL}Pet/mango"]`);
    await click(`[data-test-select="${testRealmURL}Pet/mango"]`);
    await click('[data-test-card-catalog-go-button]');

    await waitUntil(() => !document.querySelector('[card-catalog-modal]'));
    assert.dom('[data-test-field="friends"]').containsText('Mango');
  });

  test('can create a new card to add to a linksToMany field from card chooser', async function (assert) {
    await setCardInOperatorModeState(`${testRealmURL}Person/fadhlan`);
    await renderComponent(
      class TestDriver extends GlimmerComponent {
        <template>
          <OperatorMode @onClose={{noop}} />
          <CardPrerender />
        </template>
      },
    );

    await waitFor(`[data-test-stack-card="${testRealmURL}Person/fadhlan"]`);
    await click('[data-test-edit-button]');

    assert.dom('[data-test-field="friends"] [data-test-pet]').doesNotExist();
    await click('[data-test-links-to-many="friends"] [data-test-add-new]');

    await waitFor(`[data-test-card-catalog-modal]`);
    assert
      .dom('[data-test-card-catalog-create-new-button]')
      .hasText('Create New Pet');
    await click('[data-test-card-catalog-create-new-button]');

    await waitFor(`[data-test-stack-card-index="1"]`);
    await fillIn(
      '[data-test-stack-card-index="1"] [data-test-field="name"] [data-test-boxel-input]',
      'Woodster',
    );
    await waitFor(
      `[data-test-stack-card-index="1"][data-test-stack-card="${testRealmURL}Pet/1"]`,
    );
    await click('[data-test-stack-card-index="1"] [data-test-close-button]');
    await waitUntil(
      () => !document.querySelector('[data-test-stack-card-index="1"]'),
    );
    assert.dom('[data-test-field="friends"]').containsText('Woodster');
  });

  test('does not create a new card to add to a linksToMany field from card chooser, if user cancel the edit view', async function (assert) {
    await setCardInOperatorModeState(`${testRealmURL}Person/burcu`);
    await renderComponent(
      class TestDriver extends GlimmerComponent {
        <template>
          <OperatorMode @onClose={{noop}} />
          <CardPrerender />
        </template>
      },
    );

    await waitFor(`[data-test-stack-card="${testRealmURL}Person/burcu"]`);
    await click('[data-test-edit-button]');

    assert.dom('[data-test-field="friends"]').containsText('Jackie Woody');
    await click('[data-test-links-to-many="friends"] [data-test-add-new]');

    await waitFor(`[data-test-card-catalog-modal]`);
    assert
      .dom('[data-test-card-catalog-create-new-button]')
      .hasText('Create New Pet');
    await click('[data-test-card-catalog-create-new-button]');

    await waitFor(`[data-test-stack-card-index="1"]`);
    await fillIn(
      '[data-test-stack-card-index="1"] [data-test-field="name"] [data-test-boxel-input]',
      'Woodster',
    );
    await waitFor(
      `[data-test-stack-card-index="1"][data-test-stack-card="${testRealmURL}Pet/1"]`,
    );
    await click('[data-test-stack-card-index="1"] [data-test-close-button]');
    await waitUntil(
      () => !document.querySelector('[data-test-stack-card-index="1"]'),
    );
    assert.dom('[data-test-field="friends"]').containsText('Jackie Woody');

    //Ensuring the card chooser modal doesn't get stuck
    await click('[data-test-links-to-many="friends"] [data-test-add-new]');
    await waitFor(`[data-test-card-catalog-modal]`);
    assert
      .dom('[data-test-card-catalog-create-new-button]')
      .hasText('Create New Pet');
  });

  test('can remove all items of a linksToMany field', async function (assert) {
    await setCardInOperatorModeState(`${testRealmURL}Person/burcu`);
    await renderComponent(
      class TestDriver extends GlimmerComponent {
        <template>
          <OperatorMode @onClose={{noop}} />
          <CardPrerender />
        </template>
      },
    );

    await waitFor(`[data-test-stack-card="${testRealmURL}Person/burcu"]`);
    assert.dom(`[data-test-plural-view-item]`).exists({ count: 2 });
    await click('[data-test-edit-button]');
    assert.dom('[data-test-field="friends"]').containsText('Jackie Woody');

    await click(
      '[data-test-links-to-many="friends"] [data-test-item="1"] [data-test-remove-card]',
    );
    await click(
      '[data-test-links-to-many="friends"] [data-test-item="0"] [data-test-remove-card]',
    );

    await click('[data-test-edit-button]');
    await waitFor(`[data-test-person="Burcu"]`);
    assert
      .dom(`[data-test-stack-card="${testRealmURL}Person/burcu"]`)
      .doesNotContainText('Jackie');
    assert.dom(`[data-test-plural-view-item]`).doesNotExist();
  });

  skip('can create a specialized a new card to populate a linksTo field');
  skip('can create a specialized a new card to populate a linksToMany field');

  test('can close cards by clicking the header of a card deeper in the stack', async function (assert) {
    await setCardInOperatorModeState(`${testRealmURL}grid`);
    await renderComponent(
      class TestDriver extends GlimmerComponent {
        <template>
          <OperatorMode @onClose={{noop}} />
          <CardPrerender />
        </template>
      },
    );
    await waitFor(`[data-test-stack-card="${testRealmURL}grid"]`);
    await waitFor(`[data-test-cards-grid-item]`);
    await click(`[data-test-cards-grid-item="${testRealmURL}Person/fadhlan"]`);
    assert.dom(`[data-test-stack-card-index="1"]`).exists();
    await waitFor('[data-test-person]');

    await waitFor('[data-test-cards-grid-item]');
    await click('[data-test-cards-grid-item]');
    assert.dom(`[data-test-stack-card-index="2"]`).exists();
    await click('[data-test-stack-card-index="0"] [data-test-boxel-header]');
    assert.dom(`[data-test-stack-card-index="2"]`).doesNotExist();
    assert.dom(`[data-test-stack-card-index="1"]`).doesNotExist();
    assert.dom(`[data-test-stack-card-index="0"]`).exists();
  });

  test(`displays realm name as cards grid card title and card's display name as other card titles`, async function (assert) {
    await setCardInOperatorModeState(`${testRealmURL}grid`);
    await renderComponent(
      class TestDriver extends GlimmerComponent {
        <template>
          <OperatorMode @onClose={{noop}} />
          <CardPrerender />
        </template>
      },
    );
    await waitFor(`[data-test-stack-card="${testRealmURL}grid"]`);
    assert.dom(`[data-test-stack-card-header]`).containsText(realmName);

    await waitFor(`[data-test-cards-grid-item]`);
    await click(`[data-test-cards-grid-item="${testRealmURL}Person/fadhlan"]`);
    assert.dom(`[data-test-stack-card-index="1"]`).exists();
    let personCard = await loadCard(`${testRealmURL}Person/fadhlan`);
    assert
      .dom(
        `[data-test-stack-card="${testRealmURL}Person/fadhlan"] [data-test-boxel-header-title]`,
      )
      .containsText(cardTypeDisplayName(personCard));

    assert.dom(`[data-test-cards-grid-cards]`).isNotVisible();
    assert.dom(`[data-test-create-new-card-button]`).isNotVisible();
  });

  test(`displays recently accessed card`, async function (assert) {
    await setCardInOperatorModeState(`${testRealmURL}grid`);
    await renderComponent(
      class TestDriver extends GlimmerComponent {
        <template>
          <OperatorMode @onClose={{noop}} />
          <CardPrerender />
        </template>
      },
    );
    await waitFor(`[data-test-stack-card="${testRealmURL}grid"]`);
    assert.dom(`[data-test-stack-card-header]`).containsText(realmName);

    await waitFor(`[data-test-cards-grid-item]`);
    await click(`[data-test-cards-grid-item="${testRealmURL}Person/fadhlan"]`);
    assert.dom(`[data-test-stack-card-index="1"]`).exists();
    let personCard = await loadCard(`${testRealmURL}Person/fadhlan`);
    assert
      .dom(
        `[data-test-stack-card="${testRealmURL}Person/fadhlan"] [data-test-boxel-header-title]`,
      )
      .containsText(cardTypeDisplayName(personCard));

    assert.dom(`[data-test-cards-grid-cards]`).isNotVisible();
    assert.dom(`[data-test-create-new-card-button]`).isNotVisible();

    await focus(`[data-test-search-input] input`);
    assert.dom(`[data-test-search-result="${testRealmURL}Person/fadhlan"]`);
    await click(`[data-test-search-sheet-cancel-button]`);
    await click(`[data-test-stack-card-index="1"] [data-test-close-button]`);

    await waitFor(`[data-test-cards-grid-item]`);
    await click(`[data-test-cards-grid-item="${testRealmURL}Person/burcu"]`);
    assert.dom(`[data-test-stack-card-index="1"]`).exists();

    await focus(`[data-test-search-input] input`);
    assert
      .dom(
        `.search-sheet-content__recent-access__cards [data-test-search-result]`,
      )
      .exists({ count: 2 });
    assert.dom(
      `.search-sheet-content__recent-access__cards [data-test-search-result-index=0] [data-test-search-result="${testRealmURL}Person/burcu"]`,
    );
    assert.dom(
      `.search-sheet-content__recent-access__cards [data-test-search-result-index=1] [data-test-search-result="${testRealmURL}Person/fadhlan"]`,
    );
  });

  test(`displays recently accessed card, maximum 10 cards`, async function (assert) {
    await setCardInOperatorModeState(`${testRealmURL}grid`);
    await renderComponent(
      class TestDriver extends GlimmerComponent {
        <template>
          <OperatorMode @onClose={{noop}} />
          <CardPrerender />
        </template>
      },
    );
    await waitFor(`[data-test-stack-card="${testRealmURL}grid"]`);
    assert.dom(`[data-test-stack-card-header]`).containsText(realmName);

    await waitFor(`[data-test-cards-grid-item]`);
    for (let i = 1; i <= 11; i++) {
      await click(`[data-test-cards-grid-item="${testRealmURL}Person/${i}"]`);
      await click(`[data-test-stack-card-index="1"] [data-test-close-button]`);
    }

    await focus(`[data-test-search-input] input`);
    assert
      .dom(
        `.search-sheet-content__recent-access__cards [data-test-search-result]`,
      )
      .exists({ count: 10 });
  });

  test(`can specify a card by URL in the card chooser`, async function (assert) {
    await setCardInOperatorModeState(`${testRealmURL}grid`);
    await renderComponent(
      class TestDriver extends GlimmerComponent {
        <template>
          <OperatorMode @onClose={{noop}} />
          <CardPrerender />
        </template>
      },
    );
    await waitFor(`[data-test-stack-card="${testRealmURL}grid"]`);
    await waitFor(`[data-test-cards-grid-item]`);
    await click(`[data-test-create-new-card-button]`);
    await waitFor(`[data-test-card-catalog-item]`);
    await fillIn(
      `[data-test-search-field] input`,
      `https://cardstack.com/base/types/room-objective`,
    );
    await waitUntil(
      () =>
        (
          document.querySelector(`[data-test-card-catalog-go-button]`) as
            | HTMLButtonElement
            | undefined
        )?.disabled === false,
    );
    await click(`[data-test-card-catalog-go-button]`);
    assert
      .dom(`[data-test-stack-card-index="1"] [data-test-field-component-card]`)
      .containsText('Objective', 'the card is rendered in the stack');
  });

  test(`error message is shown when invalid card URL is entered in card chooser`, async function (assert) {
    await setCardInOperatorModeState(`${testRealmURL}grid`);
    await renderComponent(
      class TestDriver extends GlimmerComponent {
        <template>
          <OperatorMode @onClose={{noop}} />
          <CardPrerender />
        </template>
      },
    );
    await waitFor(`[data-test-stack-card="${testRealmURL}grid"]`);
    await waitFor(`[data-test-cards-grid-item]`);
    await click(`[data-test-create-new-card-button]`);
    await waitFor(`[data-test-card-catalog-item]`);

    assert
      .dom(`[data-test-boxel-input-validation-state="Not a valid Card URL"]`)
      .doesNotExist('invalid state is not shown');

    await fillIn(
      `[data-test-search-field] input`,
      `https://cardstack.com/base/not-a-card`,
    );
    await waitFor(`[data-test-boxel-input-validation-state="invalid"]`);
    assert
      .dom(`[data-test-boxel-input-error-message]`)
      .containsText('Not a valid search key');
    await fillIn(
      `[data-test-search-field] input`,
      `https://cardstack.com/base/types/room-objective`,
    );
    assert
      .dom(`[data-test-boxel-input-validation-state="invalid"]`)
      .doesNotExist('invalid state is not shown');
  });

  test(`card selection and card URL field are mutually exclusive in card chooser`, async function (assert) {
    await setCardInOperatorModeState(`${testRealmURL}grid`);
    await renderComponent(
      class TestDriver extends GlimmerComponent {
        <template>
          <OperatorMode @onClose={{noop}} />
          <CardPrerender />
        </template>
      },
    );
    await waitFor(`[data-test-stack-card="${testRealmURL}grid"]`);
    await waitFor(`[data-test-cards-grid-item]`);
    await click(`[data-test-create-new-card-button]`);
    await waitFor(`[data-test-card-catalog-item]`);

    await click(
      `[data-test-card-catalog-item="https://cardstack.com/base/types/room-objective"] button`,
    );
    assert
      .dom(
        `[data-test-card-catalog-item="https://cardstack.com/base/types/room-objective"].selected`,
      )
      .exists('card is selected');

    await fillIn(
      `[data-test-search-field] input`,
      `https://cardstack.com/base/types/room-objective`,
    );

    assert
      .dom(
        `[data-test-card-catalog-item="https://cardstack.com/base/types/room-objective"].selected`,
      )
      .doesNotExist('card is not selected');

    await click(
      `[data-test-card-catalog-item="https://cardstack.com/base/types/room-objective"] button`,
    );
    assert
      .dom(`[data-test-search-field] input`)
      .hasNoValue('card URL field is cleared');
  });

  test(`can add a card to the stack by URL from search sheet`, async function (assert) {
    await setCardInOperatorModeState(`${testRealmURL}grid`);
    await renderComponent(
      class TestDriver extends GlimmerComponent {
        <template>
          <OperatorMode @onClose={{noop}} />
          <CardPrerender />
        </template>
      },
    );
    await waitFor(`[data-test-stack-card="${testRealmURL}grid"]`);
    await waitFor(`[data-test-cards-grid-item]`);
    await focus(`[data-test-search-input] input`);

    await fillIn(
      `[data-test-url-field] input`,
      `http://localhost:4202/test/mango`,
    );
    await click(`[data-test-go-button]`);
    await waitFor(`[data-test-stack-card="http://localhost:4202/test/mango"]`);
    assert
      .dom(
        `[data-test-stack-card="http://localhost:4202/test/mango"] [data-test-field-component-card]`,
      )
      .containsText('Mango', 'the card is rendered in the stack');
  });

  test(`error message is shown when invalid card URL is entered in search sheet`, async function (assert) {
    await setCardInOperatorModeState(`${testRealmURL}grid`);
    await renderComponent(
      class TestDriver extends GlimmerComponent {
        <template>
          <OperatorMode @onClose={{noop}} />
          <CardPrerender />
        </template>
      },
    );
    await waitFor(`[data-test-stack-card="${testRealmURL}grid"]`);
    await waitFor(`[data-test-cards-grid-item]`);
    await focus(`[data-test-search-input] input`);

    assert
      .dom(`[data-test-boxel-input-validation-state="invalid"]`)
      .doesNotExist('invalid state is not shown');

    await fillIn(
      `[data-test-url-field] input`,
      `http://localhost:4202/test/not-a-card`,
    );
    await click(`[data-test-go-button]`);
    await waitFor(`[data-test-boxel-input-validation-state="invalid"]`);
    assert
      .dom(`[data-test-boxel-input-error-message]`)
      .containsText('Not a valid Card URL');
    await fillIn(
      `[data-test-url-field] input`,
      `http://localhost:4202/test/mango`,
    );
    assert
      .dom(`[data-test-boxel-input-validation-state="invalid"]`)
      .doesNotExist('invalid state is not shown');
  });

  test(`can select one or more cards on cards-grid and unselect`, async function (assert) {
    await setCardInOperatorModeState(`${testRealmURL}grid`);
    await renderComponent(
      class TestDriver extends GlimmerComponent {
        <template>
          <OperatorMode @onClose={{noop}} />
          <CardPrerender />
        </template>
      },
    );
    await waitFor(`[data-test-stack-card="${testRealmURL}grid"]`);
    assert.dom(`[data-test-cards-grid-cards]`).exists();

    await waitFor(
      `[data-test-cards-grid-item="${testRealmURL}Person/fadhlan"]`,
    );
    assert.dom('[data-test-overlay-selected]').doesNotExist();

    await click(`[data-test-overlay-select="${testRealmURL}Person/fadhlan"]`);
    assert
      .dom(`[data-test-overlay-selected="${testRealmURL}Person/fadhlan"]`)
      .exists();
    assert.dom('[data-test-overlay-selected]').exists({ count: 1 });

    await click(`[data-test-overlay-select="${testRealmURL}Pet/jackie"]`);
    await click(`[data-test-cards-grid-item="${testRealmURL}Author/1"]`);
    await click(`[data-test-cards-grid-item="${testRealmURL}BlogPost/2"]`);
    assert.dom('[data-test-overlay-selected]').exists({ count: 4 });

    await click(`[data-test-cards-grid-item="${testRealmURL}Pet/jackie"]`);
    assert.dom('[data-test-overlay-selected]').exists({ count: 3 });

    await click(`[data-test-cards-grid-item="${testRealmURL}Person/fadhlan"]`);
    await click(`[data-test-cards-grid-item="${testRealmURL}BlogPost/2"]`);
    await click(`[data-test-overlay-select="${testRealmURL}Author/1"]`);
    assert.dom('[data-test-overlay-selected]').doesNotExist();

    await click(`[data-test-cards-grid-item="${testRealmURL}Person/fadhlan"]`);
    assert.dom(`[data-test-stack-card-index="1"]`).exists();
  });

  test('displays realm name as header title when hovering realm icon', async function (assert) {
    await setCardInOperatorModeState(`${testRealmURL}Person/fadhlan`);
    await renderComponent(
      class TestDriver extends GlimmerComponent {
        <template>
          <OperatorMode @onClose={{noop}} />
          <CardPrerender />
        </template>
      },
    );

    await waitFor('[data-test-person]');
    assert.dom('[data-test-boxel-header-title]').hasText('Person');
    assert
      .dom(`[data-test-boxel-header-icon="https://example-icon.test"]`)
      .exists();
    await triggerEvent(`[data-test-boxel-header-icon]`, 'mouseenter');
    assert
      .dom('[data-test-boxel-header-title]')
      .hasText('In Operator Mode Workspace');
    await triggerEvent(`[data-test-boxel-header-icon]`, 'mouseleave');
    assert.dom('[data-test-boxel-header-title]').hasText('Person');
  });

  test(`it has an option to copy the card url`, async function (assert) {
    await setCardInOperatorModeState(`${testRealmURL}Person/burcu`);
    await renderComponent(
      class TestDriver extends GlimmerComponent {
        <template>
          <OperatorMode @onClose={{noop}} />
          <CardPrerender />
        </template>
      },
    );
    await click('[data-test-more-options-button]');
    await click('[data-test-boxel-menu-item-text="Copy Card URL"]');
    assert.dom('[data-test-boxel-menu-item]').doesNotExist();

    await click(
      '[data-test-addresses] > [data-test-boxel-card-container] > [data-test-field-component-card]',
    );

    await waitFor(
      `[data-test-stack-card='${testRealmURL}Person/burcu/address']`,
    );
    await click(
      `[data-test-stack-card='${testRealmURL}Person/burcu/address'] [data-test-more-options-button]`,
    );
    assert
      .dom('[data-test-boxel-menu-item-text="Copy Card URL"]')
      .hasAttribute('disabled');

    await click(`[data-test-boxel-menu-item]`);
    assert
      .dom('[data-test-boxel-menu-item]')
      .exists('can not copy url of a contained card');
  });

  test(`composite "contains one" field has an overlay header and click on the contains card will open it on the stack`, async function (assert) {
    await setCardInOperatorModeState(`${testRealmURL}Person/burcu`);
    await renderComponent(
      class TestDriver extends GlimmerComponent {
        <template>
          <OperatorMode @onClose={{noop}} />
          <CardPrerender />
        </template>
      },
    );

    assert
      .dom(
        '[data-test-overlay-card-display-name="Address"] [data-test-overlay-header]',
      )
      .includesText('Address');

    await click('[data-test-address]');

    assert.dom('[data-test-stack-card-index]').exists({ count: 2 });
    assert
      .dom('[data-test-stack-card-index="1"] [data-test-boxel-header-title]')
      .includesText('Address');
  });

  test(`"links to" field has an overlay header and click on the contains card will open it on the stack`, async function (assert) {
    await setCardInOperatorModeState(`${testRealmURL}BlogPost/1`);
    await renderComponent(
      class TestDriver extends GlimmerComponent {
        <template>
          <OperatorMode @onClose={{noop}} />
          <CardPrerender />
        </template>
      },
    );

    // Linked cards have the realm's icon in the overlaid header title
    assert
      .dom('[data-test-overlay-card-display-name="Author"] .header-title img')
      .hasAttribute('src', 'https://example-icon.test');

    await click('[data-test-author');
    assert.dom('[data-test-stack-card-index]').exists({ count: 2 });
    assert
      .dom('[data-test-stack-card-index="1"] [data-test-boxel-header-title]')
      .includesText('Author');
  });
});<|MERGE_RESOLUTION|>--- conflicted
+++ resolved
@@ -37,7 +37,6 @@
 const realmName = 'Operator Mode Workspace';
 let setCardInOperatorModeState: (card: string) => Promise<void>;
 
-<<<<<<< HEAD
 class MockClient {
   public getProfileInfo(userId: string) {
     return new Promise((resolveOuter) => {
@@ -75,9 +74,7 @@
     return "testroom";
   }
 }
-=======
 let loader: Loader;
->>>>>>> 8e47aadb
 
 module('Integration | operator-mode', function (hooks) {
   let adapter: TestRealmAdapter;
@@ -622,7 +619,6 @@
     assert.dom('[data-test-stack-card-index="1"]').includesText('Mango');
   });
 
-<<<<<<< HEAD
   test('it allows chat commands to change cards in the stack', async function (assert) {
     this.owner.register('service:matrixService', MockMatrixService);
     let matrixService = (this.owner.lookup('service:matrixService') as MockMatrixService);
@@ -710,10 +706,8 @@
   });
 
   test("it doesn't change the field value if user clicks cancel in edit view", async function (assert) {
-=======
   test<AutoSaveTestContext>('it auto saves the field value', async function (assert) {
     assert.expect(3);
->>>>>>> 8e47aadb
     await setCardInOperatorModeState(`${testRealmURL}Person/fadhlan`);
 
     await renderComponent(
