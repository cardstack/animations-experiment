import { module, test, skip } from 'qunit';
import GlimmerComponent from '@glimmer/component';
import { setupRenderingTest } from 'ember-qunit';
import { baseRealm, cardTypeDisplayName } from '@cardstack/runtime-common';
import { Realm } from '@cardstack/runtime-common/realm';
import { Loader } from '@cardstack/runtime-common/loader';
import OperatorMode from '@cardstack/host/components/operator-mode/container';
import CardPrerender from '@cardstack/host/components/card-prerender';
import { Card } from 'https://cardstack.com/base/card-api';
import { renderComponent } from '../../helpers/render-component';
import {
  testRealmURL,
  setupCardLogs,
  setupLocalIndexing,
  TestRealmAdapter,
  TestRealm,
} from '../../helpers';
import {
  waitFor,
  waitUntil,
  click,
  fillIn,
  focus,
  triggerEvent,
} from '@ember/test-helpers';
import type LoaderService from '@cardstack/host/services/loader-service';
import { shimExternals } from '@cardstack/host/lib/externals';
import OperatorModeStateService from '@cardstack/host/services/operator-mode-state-service';
import percySnapshot from '@percy/ember';

let cardApi: typeof import('https://cardstack.com/base/card-api');
const realmName = 'Operator Mode Workspace';
let setCardInOperatorModeState: (card: string) => Promise<void>;

module('Integration | operator-mode', function (hooks) {
  let adapter: TestRealmAdapter;
  let realm: Realm;
  setupRenderingTest(hooks);
  setupLocalIndexing(hooks);
  setupCardLogs(
    hooks,
    async () => await Loader.import(`${baseRealm.url}card-api`)
  );
  let noop = () => {};
  async function loadCard(url: string): Promise<Card> {
    let { createFromSerialized, recompute } = cardApi;
    let result = await realm.searchIndex.card(new URL(url));
    if (!result || result.type === 'error') {
      throw new Error(
        `cannot get instance ${url} from the index: ${
          result ? result.error.detail : 'not found'
        }`
      );
    }
    let card = await createFromSerialized<typeof Card>(
      result.doc.data,
      result.doc,
      new URL(url),
      {
        loader: Loader.getLoaderFor(createFromSerialized),
      }
    );
    await recompute(card, { loadFields: true });
    return card;
  }

  hooks.beforeEach(async function () {
    localStorage.removeItem('recent-cards');
    Loader.addURLMapping(
      new URL(baseRealm.url),
      new URL('http://localhost:4201/base/')
    );

    shimExternals();

    let loader = (this.owner.lookup('service:loader-service') as LoaderService)
      .loader;
    cardApi = await loader.import(`${baseRealm.url}card-api`);

    //Generate 11 person card to test recent card menu in card sheet
    let personCards: Map<String, any> = new Map<String, any>();
    for (let i = 1; i <= 11; i++) {
      personCards.set(`Person/${i}.json`, {
        data: {
          type: 'card',
          id: `${testRealmURL}Person/${i}`,
          attributes: {
            firstName: `${i}`,
            address: {
              city: 'Bandung',
              country: 'Indonesia',
            },
          },
          relationships: {
            pet: {
              links: {
                self: `${testRealmURL}Pet/mango`,
              },
            },
          },
          meta: {
            adoptsFrom: {
              module: `${testRealmURL}person`,
              name: 'Person',
            },
          },
        },
      });
    }

    adapter = new TestRealmAdapter({
      'pet.gts': `
        import { contains, field, Component, Card } from "https://cardstack.com/base/card-api";
        import StringCard from "https://cardstack.com/base/string";

        export class Pet extends Card {
          static displayName = 'Pet';
          @field name = contains(StringCard);
          @field title = contains(StringCard, {
            computeVia: function (this: Pet) {
              return this.name;
            },
          });
          static embedded = class Embedded extends Component<typeof this> {
            <template>
              <h3 data-test-pet={{@model.name}}>
                <@fields.name/>
              </h3>
            </template>
          }
        }
      `,
      'shipping-info.gts': `
        import { contains, field, Component, Card } from "https://cardstack.com/base/card-api";
        import StringCard from "https://cardstack.com/base/string";
        export class ShippingInfo extends Card {
          static displayName = 'Shipping Info';
          @field preferredCarrier = contains(StringCard);
          @field remarks = contains(StringCard);
          @field title = contains(StringCard, {
            computeVia: function (this: ShippingInfo) {
              return this.preferredCarrier;
            },
          });
          static embedded = class Embedded extends Component<typeof this> {
            <template>
              <span data-test-preferredCarrier={{@model.preferredCarrier}}></span>
              <@fields.preferredCarrier/>
            </template>
          }
        }
      `,
      'address.gts': `
        import { contains, field, Component, Card } from "https://cardstack.com/base/card-api";
        import StringCard from "https://cardstack.com/base/string";
        import { ShippingInfo } from "./shipping-info";
        import { FieldContainer } from '@cardstack/boxel-ui';

        export class Address extends Card {
          static displayName = 'Address';
          @field city = contains(StringCard);
          @field country = contains(StringCard);
          @field shippingInfo = contains(ShippingInfo);
          static embedded = class Embedded extends Component<typeof this> {
            <template>
              <div data-test-address>
                <h3 data-test-city={{@model.city}}>
                  <@fields.city/>
                </h3>
                <h3 data-test-country={{@model.country}}>
                  <@fields.country/>
                </h3>
                <div data-test-shippingInfo-field><@fields.shippingInfo/></div>
              </div>
            </template>
          }

          static edit = class Edit extends Component<typeof this> {
            <template>
              <FieldContainer @label='city' @tag='label' data-test-boxel-input-city>
                <@fields.city />
              </FieldContainer>
              <FieldContainer @label='country' @tag='label' data-test-boxel-input-country>
                <@fields.country />
              </FieldContainer>
              <div data-test-shippingInfo-field><@fields.shippingInfo/></div>
            </template>
          };
        }
      `,
      'person.gts': `
        import { contains, linksTo, field, Component, Card, linksToMany } from "https://cardstack.com/base/card-api";
        import StringCard from "https://cardstack.com/base/string";
        import { Pet } from "./pet";
        import { Address } from "./address";

        export class Person extends Card {
          static displayName = 'Person';
          @field firstName = contains(StringCard);
          @field pet = linksTo(Pet);
          @field friends = linksToMany(Pet);
          @field firstLetterOfTheName = contains(StringCard, {
            computeVia: function (this: Chain) {
              return this.firstName[0];
            },
          });
          @field title = contains(StringCard, {
            computeVia: function (this: Person) {
              return this.firstName;
            },
          });
          @field address = contains(Address);
          static isolated = class Isolated extends Component<typeof this> {
            <template>
              <h2 data-test-person={{@model.firstName}}>
                <@fields.firstName/>
              </h2>
              <p data-test-first-letter-of-the-name={{@model.firstLetterOfTheName}}>
                <@fields.firstLetterOfTheName/>
              </p>
              Pet: <@fields.pet/>
              Friends: <@fields.friends/>
              <div data-test-addresses>Address: <@fields.address/></div>
            </template>
          }
        }
      `,
      'Pet/mango.json': {
        data: {
          type: 'card',
          id: `${testRealmURL}Pet/mango`,
          attributes: {
            name: 'Mango',
          },
          meta: {
            adoptsFrom: {
              module: `${testRealmURL}pet`,
              name: 'Pet',
            },
          },
        },
      },
      'Pet/jackie.json': {
        data: {
          type: 'card',
          id: `${testRealmURL}Pet/jackie`,
          attributes: {
            name: 'Jackie',
          },
          meta: {
            adoptsFrom: {
              module: `${testRealmURL}pet`,
              name: 'Pet',
            },
          },
        },
      },
      'Pet/woody.json': {
        data: {
          type: 'card',
          id: `${testRealmURL}Pet/woody`,
          attributes: {
            name: 'Woody',
          },
          meta: {
            adoptsFrom: {
              module: `${testRealmURL}pet`,
              name: 'Pet',
            },
          },
        },
      },
      'Person/fadhlan.json': {
        data: {
          type: 'card',
          id: `${testRealmURL}Person/fadhlan`,
          attributes: {
            firstName: 'Fadhlan',
            address: {
              city: 'Bandung',
              country: 'Indonesia',
              shippingInfo: {
                preferredCarrier: 'DHL',
                remarks: `Don't let bob deliver the package--he's always bringing it to the wrong address`,
              },
            },
          },
          relationships: {
            pet: {
              links: {
                self: `${testRealmURL}Pet/mango`,
              },
            },
          },
          meta: {
            adoptsFrom: {
              module: `${testRealmURL}person`,
              name: 'Person',
            },
          },
        },
      },
      'Person/burcu.json': {
        data: {
          type: 'card',
          id: `${testRealmURL}Person/burcu`,
          attributes: {
            firstName: 'Burcu',
          },
          relationships: {
            'friends.0': {
              links: {
                self: `${testRealmURL}Pet/jackie`,
              },
            },
            'friends.1': {
              links: {
                self: `${testRealmURL}Pet/woody`,
              },
            },
          },
          meta: {
            adoptsFrom: {
              module: `${testRealmURL}person`,
              name: 'Person',
            },
          },
        },
      },
      'grid.json': {
        data: {
          type: 'card',
          attributes: {},
          meta: {
            adoptsFrom: {
              module: 'https://cardstack.com/base/cards-grid',
              name: 'CardsGrid',
            },
          },
        },
      },
      'blog-post.gts': `
        import StringCard from 'https://cardstack.com/base/string';
        import TextAreaCard from 'https://cardstack.com/base/text-area';
        import {
          Card,
          field,
          contains,
          linksTo,
          Component,
        } from 'https://cardstack.com/base/card-api';
        import { Author } from './author';

        export class BlogPost extends Card {
          static displayName = 'Blog Post';
          @field title = contains(StringCard);
          @field slug = contains(StringCard);
          @field body = contains(TextAreaCard);
          @field authorBio = linksTo(Author);
          static embedded = class Embedded extends Component<typeof this> {
            <template>
              <@fields.title /> by <@fields.authorBio />
            </template>
          };
          static isolated = class Isolated extends Component<typeof this> {
            <template>
              <div data-test-blog-post-isolated>
                <@fields.title /> by <@fields.authorBio />
              </div>
            </template>
          };
        }
      `,
      'author.gts': `
        import StringCard from 'https://cardstack.com/base/string';
        import {
          Component,
          Card,
          field,
          contains,
        } from 'https://cardstack.com/base/card-api';

        export class Author extends Card {
          static displayName = 'Author';
          @field firstName = contains(StringCard);
          @field lastName = contains(StringCard);
          @field title = contains(StringCard, {
            computeVia: function (this: Author) {
              return [this.firstName, this.lastName].filter(Boolean).join(' ');
            },
          });
          static embedded = class Embedded extends Component<typeof this> {
            <template>
              <span data-test-author="{{@model.firstName}}">
                <@fields.firstName /> <@fields.lastName />
              </span>
            </template>
          };
        }
      `,
      'publishing-packet.gts': `
        import TextAreaCard from 'https://cardstack.com/base/text-area';
        import {
          Card,
          field,
          contains,
          linksTo,
        } from 'https://cardstack.com/base/card-api';
        import { BlogPost } from './blog-post';

        export class PublishingPacket extends Card {
          static displayName = 'Publishing Packet';
          @field blogPost = linksTo(BlogPost);
          @field socialBlurb = contains(TextAreaCard);
        }
      `,
      'CatalogEntry/publishing-packet.json': {
        data: {
          type: 'card',
          attributes: {
            title: 'Publishing Packet',
            description: 'Catalog entry for PublishingPacket',
            ref: {
              module: `${testRealmURL}publishing-packet`,
              name: 'PublishingPacket',
            },
            demo: {
              socialBlurb: null,
            },
          },
          relationships: {
            'demo.blogPost': {
              links: {
                self: '../BlogPost/1',
              },
            },
          },
          meta: {
            fields: {
              demo: {
                adoptsFrom: {
                  module: `../publishing-packet`,
                  name: 'PublishingPacket',
                },
              },
            },
            adoptsFrom: {
              module: 'https://cardstack.com/base/catalog-entry',
              name: 'CatalogEntry',
            },
          },
        },
      },
      'BlogPost/1.json': {
        data: {
          type: 'card',
          attributes: {
            title: 'Outer Space Journey',
            body: 'Hello world',
          },
          relationships: {
            authorBio: {
              links: {
                self: '../Author/1',
              },
            },
          },
          meta: {
            adoptsFrom: {
              module: '../blog-post',
              name: 'BlogPost',
            },
          },
        },
      },
      'BlogPost/2.json': {
        data: {
          type: 'card',
          attributes: {
            title: 'Beginnings',
          },
          relationships: {
            authorBio: {
              links: {
                self: null,
              },
            },
          },
          meta: {
            adoptsFrom: {
              module: '../blog-post',
              name: 'BlogPost',
            },
          },
        },
      },
      'Author/1.json': {
        data: {
          type: 'card',
          attributes: {
            firstName: 'Alien',
            lastName: 'Bob',
          },
          meta: {
            adoptsFrom: {
              module: '../author',
              name: 'Author',
            },
          },
        },
      },
      'Author/2.json': {
        data: {
          type: 'card',
          attributes: {
            firstName: 'R2-D2',
          },
          meta: {
            adoptsFrom: {
              module: '../author',
              name: 'Author',
            },
          },
        },
      },
      '.realm.json': `{ "name": "${realmName}", "iconURL": "https://example-icon.test" }`,
      ...Object.fromEntries(personCards),
    });
    realm = await TestRealm.createWithAdapter(adapter, this.owner);
    loader.registerURLHandler(realm.maybeHandle.bind(realm));
    await realm.ready;

    setCardInOperatorModeState = async (cardURL: string) => {
      let operatorModeStateService = this.owner.lookup(
        'service:operator-mode-state-service'
      ) as OperatorModeStateService;

      await operatorModeStateService.restore({
        stacks: [
          [
            {
              type: 'card',
              id: cardURL,
              format: 'isolated',
            },
          ],
        ],
      });
    };
  });

  test('it loads a card and renders its isolated view', async function (assert) {
    await setCardInOperatorModeState(`${testRealmURL}Person/fadhlan`);
    await renderComponent(
      class TestDriver extends GlimmerComponent {
        <template>
          <OperatorMode @onClose={{noop}} />
          <CardPrerender />
        </template>
      }
    );

    await waitFor('[data-test-person]');
    assert.dom('[data-test-boxel-header-title]').hasText('Person');
    assert
      .dom(`[data-test-boxel-header-icon="https://example-icon.test"]`)
      .exists();
    assert.dom('[data-test-person]').hasText('Fadhlan');
    assert.dom('[data-test-first-letter-of-the-name]').hasText('F');
    assert.dom('[data-test-city]').hasText('Bandung');
    assert.dom('[data-test-country]').hasText('Indonesia');
    assert.dom('[data-test-stack-card]').exists({ count: 1 });
    await waitFor('[data-test-pet="Mango"]');
    await click('[data-test-pet="Mango"]');
    assert.dom('[data-test-stack-card]').exists({ count: 2 });
    assert.dom('[data-test-stack-card-index="1"]').includesText('Mango');
  });

  test("it doesn't change the field value if user clicks cancel in edit view", async function (assert) {
    await setCardInOperatorModeState(`${testRealmURL}Person/fadhlan`);

    await renderComponent(
      class TestDriver extends GlimmerComponent {
        <template>
          <OperatorMode @onClose={{noop}} />
          <CardPrerender />
        </template>
      }
    );
    await waitFor('[data-test-person]');
    await click('[data-test-edit-button]');
    await fillIn('[data-test-boxel-input]', 'EditedName');
    await fillIn(
      '[data-test-boxel-input-city] [data-test-boxel-input]',
      'EditedCity'
    );
    await fillIn(
      '[data-test-boxel-input-country] [data-test-boxel-input]',
      'EditedCountry'
    );

    await click('[aria-label="Cancel"]');
    assert.dom('[data-test-person]').hasText('Fadhlan');
    assert.dom('[data-test-first-letter-of-the-name]').hasText('F');
    assert.dom('[data-test-city]').hasText('Bandung');
    assert.dom('[data-test-country]').hasText('Indonesia');
  });

  test('it changes the field value if user clicks save in edit view', async function (assert) {
    await setCardInOperatorModeState(`${testRealmURL}Person/fadhlan`);

    await renderComponent(
      class TestDriver extends GlimmerComponent {
        <template>
          <OperatorMode @onClose={{noop}} />
          <CardPrerender />
        </template>
      }
    );
    await waitFor('[data-test-person]');
    await click('[data-test-edit-button]');
    await fillIn('[data-test-boxel-input]', 'EditedName');
    await fillIn(
      '[data-test-boxel-input-city] [data-test-boxel-input]',
      'EditedCity'
    );
    await fillIn(
      '[data-test-boxel-input-country] [data-test-boxel-input]',
      'EditedCountry'
    );
    await click('[aria-label="Save"]');

    await waitFor('[data-test-person="EditedName"]');
    await waitFor('[data-test-city="EditedCity"]');
    await waitFor('[data-test-country="EditedCountry"]');
    assert.dom('[data-test-person]').hasText('EditedName');
    assert.dom('[data-test-first-letter-of-the-name]').hasText('E');

    await waitFor('[data-test-city="EditedCity"]');
    assert.dom('[data-test-city]').hasText('EditedCity');
    assert.dom('[data-test-country]').hasText('EditedCountry');
  });

  test('displays add card button if user closes the only card in the stack and opens a card from card chooser', async function (assert) {
    await setCardInOperatorModeState(`${testRealmURL}Person/fadhlan`);

    await renderComponent(
      class TestDriver extends GlimmerComponent {
        <template>
          <OperatorMode @onClose={{noop}} />
          <CardPrerender />
        </template>
      }
    );
    await waitFor('[data-test-person]');
    assert.dom('[data-test-person]').isVisible();

    await click('[aria-label="Close"]');
    await waitUntil(
      () => {
        return !document.querySelector('.operator-mode-card-stack__card__item');
      },
      { timeout: 3000 }
    );
    assert.dom('[data-test-person]').isNotVisible();
    assert.dom('[data-test-add-card-button]').isVisible();

    await click('[data-test-add-card-button]');
    assert.dom('[data-test-card-catalog-modal]').isVisible();

    await waitFor(`[data-test-select="${testRealmURL}Person/fadhlan"]`);

    await percySnapshot(assert);

    await click(`[data-test-select="${testRealmURL}Person/fadhlan"]`);
    await click('[data-test-card-catalog-go-button]');
    assert
      .dom(`[data-test-stack-card="${testRealmURL}Person/fadhlan"]`)
      .isVisible();
  });

  test('displays cards on cards-grid', async function (assert) {
    await setCardInOperatorModeState(`${testRealmURL}grid`);

    await renderComponent(
      class TestDriver extends GlimmerComponent {
        <template>
          <OperatorMode @onClose={{noop}} />
          <CardPrerender />
        </template>
      }
    );

    await waitFor(`[data-test-stack-card="${testRealmURL}grid"]`);
    await waitFor(`[data-test-cards-grid-item]`);

    await percySnapshot(assert);

    assert.dom(`[data-test-stack-card-index="0"]`).exists();
    assert.dom(`[data-test-cards-grid-item]`).exists();
    assert
      .dom(
        `[data-test-cards-grid-item="${testRealmURL}BlogPost/1"] [data-test-cards-grid-item-thumbnail-text]`
      )
      .hasText('Blog Post');
    assert
      .dom(
        `[data-test-cards-grid-item="${testRealmURL}BlogPost/1"] [data-test-cards-grid-item-title]`
      )
      .hasText('Outer Space Journey');
    assert
      .dom(
        `[data-test-cards-grid-item="${testRealmURL}BlogPost/1"] [data-test-cards-grid-item-display-name]`
      )
      .hasText('Blog Post');
  });

  test('can create a card using the cards-grid', async function (assert) {
    await setCardInOperatorModeState(`${testRealmURL}grid`);
    await renderComponent(
      class TestDriver extends GlimmerComponent {
        <template>
          <OperatorMode @onClose={{noop}} />
          <CardPrerender />
        </template>
      }
    );

    await waitFor(`[data-test-stack-card="${testRealmURL}grid"]`);
    assert.dom(`[data-test-stack-card-index="0"]`).exists();

    await click('[data-test-create-new-card-button]');
    assert
      .dom('[data-test-card-catalog-modal] [data-test-boxel-header-title]')
      .containsText('Choose a CatalogEntry card');
    await waitFor(
      `[data-test-card-catalog-item="${testRealmURL}CatalogEntry/publishing-packet"]`
    );
    assert.dom('[data-test-card-catalog-item]').exists({ count: 2 });

    await click(
      `[data-test-select="${testRealmURL}CatalogEntry/publishing-packet"]`
    );
    await click('[data-test-card-catalog-go-button]');
    await waitFor('[data-test-stack-card-index="1"]');
    assert
      .dom('[data-test-stack-card-index="1"] [data-test-field="blogPost"]')
      .exists();

    await click('[data-test-save-button]');
    await waitFor(`[data-test-stack-card="${testRealmURL}PublishingPacket/1"]`);
    assert
      .dom(`[data-test-stack-card="${testRealmURL}PublishingPacket/1"]`)
      .exists();
  });

  test('can open a card from the cards-grid and close it', async function (assert) {
    await setCardInOperatorModeState(`${testRealmURL}grid`);
    await renderComponent(
      class TestDriver extends GlimmerComponent {
        <template>
          <OperatorMode @onClose={{noop}} />
          <CardPrerender />
        </template>
      }
    );

    await waitFor(`[data-test-stack-card="${testRealmURL}grid"]`);
    await waitFor(`[data-test-stack-card-index]`);
    assert.dom(`[data-test-stack-card-index="0"]`).exists();

    await waitFor(`[data-test-cards-grid-item]`);
    await click(`[data-test-cards-grid-item="${testRealmURL}Person/burcu"]`);

    assert.dom(`[data-test-stack-card-index="1"]`).exists(); // Opens card on the stack
    assert
      .dom(`[data-test-stack-card-index="1"] [data-test-boxel-header-title]`)
      .includesText('Person');

    await click('[data-test-stack-card-index="1"] [data-test-close-button]');
    assert.dom(`[data-test-stack-card-index="1"]`).doesNotExist();
  });

  test('create new card editor opens in the stack at each nesting level', async function (assert) {
    await setCardInOperatorModeState(`${testRealmURL}grid`);
    await renderComponent(
      class TestDriver extends GlimmerComponent {
        <template>
          <OperatorMode @onClose={{noop}} />
          <CardPrerender />
        </template>
      }
    );

    await waitFor(`[data-test-stack-card="${testRealmURL}grid"]`);
    assert.dom(`[data-test-stack-card-index="0"]`).exists();

    await click('[data-test-create-new-card-button]');
    await waitFor(
      `[data-test-card-catalog-item="${testRealmURL}CatalogEntry/publishing-packet"]`
    );
    assert
      .dom('[data-test-card-catalog-modal] [data-test-boxel-header-title]')
      .containsText('Choose a CatalogEntry card');
    assert.dom('[data-test-card-catalog-item]').exists({ count: 2 });

    await click(
      `[data-test-select="${testRealmURL}CatalogEntry/publishing-packet"]`
    );
    await click('[data-test-card-catalog-go-button]');
    await waitFor('[data-test-stack-card-index="1"]');
    assert
      .dom('[data-test-stack-card-index="1"] [data-test-field="blogPost"]')
      .exists();

    await click('[data-test-create-new]');

    await waitFor(`[data-test-stack-card-index="2"]`);
    assert.dom('[data-test-stack-card-index]').exists({ count: 3 });
    assert
      .dom('[data-test-stack-card-index="2"] [data-test-field="authorBio"]')
      .exists();

    await click(
      '[data-test-stack-card-index="2"] [data-test-field="authorBio"] [data-test-create-new]'
    );
    await waitFor(`[data-test-stack-card-index="3"]`);

    assert
      .dom('[data-test-field="firstName"] [data-test-boxel-input]')
      .exists();
    await fillIn(
      '[data-test-field="firstName"] [data-test-boxel-input]',
      'Alice'
    );
    await fillIn(
      '[data-test-field="lastName"] [data-test-boxel-input]',
      'Enwunder'
    );

    await click('[data-test-stack-card-index="3"] [data-test-save-button]');
    await waitUntil(
      () => !document.querySelector('[data-test-stack-card-index="3"]')
    );

    assert
      .dom('[data-test-stack-card-index="2"] [data-test-field="authorBio"]')
      .containsText('Alice Enwunder');

    await fillIn(
      '[data-test-stack-card-index="2"] [data-test-field="title"] [data-test-boxel-input]',
      'Mad As a Hatter'
    );
    await click('[data-test-stack-card-index="2"] [data-test-save-button]');
    await waitUntil(
      () => !document.querySelector('[data-test-stack-card-index="2"]')
    );

    assert
      .dom('[data-test-stack-card-index="1"] [data-test-field="blogPost"]')
      .containsText('Mad As a Hatter by Alice Enwunder');
    assert
      .dom(`[data-test-stack-card="${testRealmURL}PublishingPacket/1"]`)
      .doesNotExist();

    await fillIn(
      '[data-test-stack-card-index="1"] [data-test-field="socialBlurb"] [data-test-boxel-input]',
      `Everyone knows that Alice ran the show in the Brady household. But when Alice’s past comes to light, things get rather topsy turvy…`
    );
    await click('[data-test-stack-card-index="1"] [data-test-save-button]');
    await waitFor(`[data-test-stack-card="${testRealmURL}PublishingPacket/1"]`);

    assert
      .dom(`[data-test-stack-card="${testRealmURL}PublishingPacket/1"]`)
      .containsText(
        'Everyone knows that Alice ran the show in the Brady household.'
      );
  });

  test('can open a nested contained card field in the stack', async function (assert) {
    await setCardInOperatorModeState(`${testRealmURL}Person/fadhlan`);
    await renderComponent(
      class TestDriver extends GlimmerComponent {
        <template>
          <OperatorMode @onClose={{noop}} />
          <CardPrerender />
        </template>
      }
    );

    await waitFor('[data-test-person]');
    await click(
      '[data-test-shippinginfo-field] [data-test-field-component-card]'
    );
    await waitFor('[data-test-stack-card-index="2"]');

    assert
      .dom(
        `[data-test-stack-card-index="1"][data-test-stack-card="${testRealmURL}Person/fadhlan/address"]`
      )
      .exists('Address contained card stack item exists');
    assert
      .dom(
        `[data-test-stack-card-index="2"][data-test-stack-card="${testRealmURL}Person/fadhlan/address/shippingInfo"]`
      )
      .exists('Shipping Info contained card stack item exists');
    assert
      .dom(
        `[data-test-stack-card-index="2"][data-test-stack-card="${testRealmURL}Person/fadhlan/address/shippingInfo"]`
      )
      .containsText(
        `Don't let bob deliver the package--he's always bringing it to the wrong address`
      );
  });

  test('contained card action headers', async function (assert) {
    await setCardInOperatorModeState(`${testRealmURL}Person/fadhlan`);
    await renderComponent(
      class TestDriver extends GlimmerComponent {
        <template>
          <OperatorMode @onClose={{noop}} />
          <CardPrerender />
        </template>
      }
    );

    await waitFor('[data-test-person]');

    assert
      .dom('[data-test-embedded-card-edit-button]')
      .doesNotExist(
        "Contained card header has no 'edit' button when parent card is not in edit mode"
      );

    await click('[data-test-edit-button]');

    await click(
      '[data-test-overlay-card-display-name="Address"] [data-test-embedded-card-edit-button]'
    );

    assert
      .dom(`[data-test-stack-card-index="1"] .card.edit`)
      .exists('Address card opened in edit mode');

    await click('[data-test-stack-card-index="1"] [data-test-close-button]');
    await click(
      '[data-test-overlay-card-display-name="Address"] [data-test-embedded-card-options-button]'
    );
    await click('[data-test-boxel-menu-item-text="View card"]');

    assert
      .dom(`[data-test-stack-card-index="1"]`)
      .exists(
        'Address card opened in view mode after clicking on View Card in options menu'
      );
  });

  test('can edit a nested contained card field', async function (assert) {
    await setCardInOperatorModeState(`${testRealmURL}Person/fadhlan`);
    await renderComponent(
      class TestDriver extends GlimmerComponent {
        <template>
          <OperatorMode @onClose={{noop}} />
          <CardPrerender />
        </template>
      }
    );

    await waitFor('[data-test-person]');
    await click(
      '[data-test-shippinginfo-field] [data-test-field-component-card]'
    );
    await waitFor('[data-test-stack-card-index="2"]');
    await click(`[data-test-stack-card-index="2"] [data-test-edit-button]`);

    // the entire chain of contained fields and the parent card should be put into edit mode
    assert
      .dom(
        `[data-test-stack-card-index="0"][data-test-stack-card="${testRealmURL}Person/fadhlan"] > .card.edit`
      )
      .exists('Person card is in edit mode');
    assert
      .dom(
        `[data-test-stack-card-index="1"][data-test-stack-card="${testRealmURL}Person/fadhlan/address"] > .card.edit`
      )
      .exists('Address contained card header in edit mode');
    assert
      .dom(
        `[data-test-stack-card-index="2"][data-test-stack-card="${testRealmURL}Person/fadhlan/address/shippingInfo"] > .card.edit`
      )
      .exists('Shipping Info contained card header in edit mode');

    await fillIn(`[data-test-field="preferredCarrier"] input`, `FedEx`);
    await click('[data-test-stack-card-index="2"] [data-test-save-button]');

    // all the nested contains fields are popped from the stack
    await waitUntil(
      () =>
        !document.querySelector('[data-test-stack-card-index="1"]') &&
        !document.querySelector('[data-test-stack-card-index="2"]')
    );
    assert
      .dom('.operator-mode [data-test-preferredCarrier="FedEx"]')
      .exists('changed contained card reflected in parent card');
    assert
      .dom(
        `[data-test-stack-card-index="0"][data-test-stack-card="${testRealmURL}Person/fadhlan"] > .card.edit`
      )
      .doesNotExist('Person card is not in edit mode');
  });

  test('can cancel editing of a nested contained card field', async function (assert) {
    await setCardInOperatorModeState(`${testRealmURL}Person/fadhlan`);
    await renderComponent(
      class TestDriver extends GlimmerComponent {
        <template>
          <OperatorMode @onClose={{noop}} />
          <CardPrerender />
        </template>
      }
    );

    await waitFor('[data-test-person]');
    await click(
      '[data-test-shippinginfo-field] [data-test-field-component-card]'
    );
    await waitFor('[data-test-stack-card-index="2"]');
    await click(`[data-test-stack-card-index="2"] [data-test-edit-button]`);

    await fillIn(`[data-test-field="preferredCarrier"] input`, `FedEx`);
    await click('[data-test-stack-card-index="2"] [data-test-cancel-button]');

    // the entire chain of contained fields and the parent card should be put into edit mode
    assert
      .dom(
        `[data-test-stack-card-index="0"][data-test-stack-card="${testRealmURL}Person/fadhlan"] > .card`
      )
      .exists('Person card is in stack');
    assert
      .dom(
        `[data-test-stack-card-index="0"][data-test-stack-card="${testRealmURL}Person/fadhlan"] > .card.edit`
      )
      .doesNotExist('Person card is not in edit mode');
    assert
      .dom(
        `[data-test-stack-card-index="1"][data-test-stack-card="${testRealmURL}Person/fadhlan/address"] > .card`
      )
      .exists('Address contained card is in stack');
    assert
      .dom(
        `[data-test-stack-card-index="1"][data-test-stack-card="${testRealmURL}Person/fadhlan/address"] > .card.edit`
      )
      .doesNotExist('Address contained card header is not in edit mode');
    assert
      .dom(
        `[data-test-stack-card-index="2"][data-test-stack-card="${testRealmURL}Person/fadhlan/address/shippingInfo"] > .card`
      )
      .exists('Shipping Info contained card is in stack');
    assert
      .dom(
        `[data-test-stack-card-index="2"][data-test-stack-card="${testRealmURL}Person/fadhlan/address/shippingInfo"] > .card.edit`
      )
      .doesNotExist('Shipping Info contained card header is not in edit mode');
    assert
      .dom('.operator-mode [data-test-preferredCarrier="DHL"]')
      .exists('changed field is reverted');
  });

  test('can choose a card for a linksTo field that has an existing value', async function (assert) {
    await setCardInOperatorModeState(`${testRealmURL}BlogPost/1`);
    await renderComponent(
      class TestDriver extends GlimmerComponent {
        <template>
          <OperatorMode @onClose={{noop}} />
          <CardPrerender />
        </template>
      }
    );

    await waitFor(`[data-test-stack-card="${testRealmURL}BlogPost/1"]`);
    await click('[data-test-edit-button]');
    assert.dom('[data-test-field="authorBio"]').containsText('Alien Bob');
    assert.dom('[data-test-choose-card]').doesNotExist();
    assert.dom('[data-test-create-new]').doesNotExist();

    await click('[data-test-remove-card]');
    assert.dom('[data-test-choose-card]').exists();
    assert.dom('[data-test-create-new]').exists();

    await click('[data-test-choose-card]');
    await waitFor(`[data-test-card-catalog-item="${testRealmURL}Author/2"]`);
    await click(`[data-test-select="${testRealmURL}Author/2"]`);
    await click('[data-test-card-catalog-go-button]');

    await waitFor(`.operator-mode [data-test-author="R2-D2"]`);
    assert.dom('[data-test-field="authorBio"]').containsText('R2-D2');
  });

  test('can choose a card for a linksTo field that has no existing value', async function (assert) {
    await setCardInOperatorModeState(`${testRealmURL}BlogPost/2`);
    await renderComponent(
      class TestDriver extends GlimmerComponent {
        <template>
          <OperatorMode @onClose={{noop}} />
          <CardPrerender />
        </template>
      }
    );

    await waitFor(`[data-test-stack-card="${testRealmURL}BlogPost/2"]`);
    await click('[data-test-edit-button]');

    assert.dom('[data-test-choose-card]').exists();
    assert.dom('[data-test-create-new]').exists();

    await click('[data-test-choose-card]');
    await waitFor(`[data-test-card-catalog-item="${testRealmURL}Author/2"]`);
    await click(`[data-test-select="${testRealmURL}Author/2"]`);
    await click('[data-test-card-catalog-go-button]');

    await waitUntil(() => !document.querySelector('[card-catalog-modal]'));
    assert.dom('[data-test-field="authorBio"]').containsText('R2-D2');

    await click('[data-test-save-button]');
    await waitFor('.operator-mode [data-test-blog-post-isolated]');

    assert
      .dom('.operator-mode [data-test-blog-post-isolated]')
      .hasText('Beginnings by R2-D2');
  });

  test('can create a new card to populate a linksTo field', async function (assert) {
    await setCardInOperatorModeState(`${testRealmURL}BlogPost/2`);
    await renderComponent(
      class TestDriver extends GlimmerComponent {
        <template>
          <OperatorMode @onClose={{noop}} />
          <CardPrerender />
        </template>
      }
    );

    await waitFor(`[data-test-stack-card="${testRealmURL}BlogPost/2"]`);
    await click('[data-test-edit-button]');

    assert.dom('[data-test-choose-card]').exists();
    assert.dom('[data-test-create-new]').exists();

    await click('[data-test-create-new]');
    await waitFor('[data-test-stack-card-index="1"]');

    assert
      .dom('[data-test-stack-card-index="1"] [data-test-field="firstName"]')
      .exists();
    await fillIn(
      '[data-test-stack-card-index="1"] [data-test-field="firstName"] [data-test-boxel-input]',
      'Alice'
    );

    await click('[data-test-stack-card-index="1"] [data-test-save-button]');
    await waitUntil(
      () => !document.querySelector('[data-test-stack-card-index="1"]')
    );
    assert.dom('[data-test-choose-card]').doesNotExist();
    assert.dom('[data-test-create-new]').doesNotExist();
    assert.dom('[data-test-field="authorBio"]').containsText('Alice');

    await click('[data-test-stack-card-index="0"] [data-test-save-button]');
    await waitFor(
      '.operator-mode [data-test-blog-post-isolated] [data-test-author="Alice"]'
    );
    assert
      .dom('.operator-mode [data-test-blog-post-isolated]')
      .hasText('Beginnings by Alice');
  });

  test('can remove the link for a linksTo field', async function (assert) {
    await setCardInOperatorModeState(`${testRealmURL}BlogPost/1`);
    await renderComponent(
      class TestDriver extends GlimmerComponent {
        <template>
          <OperatorMode @onClose={{noop}} />
          <CardPrerender />
        </template>
      }
    );

    await waitFor(`[data-test-stack-card="${testRealmURL}BlogPost/1"]`);
    await click('[data-test-edit-button]');

    assert.dom('[data-test-field="authorBio"]').containsText('Alien Bob');
    await click('[data-test-field="authorBio"] [data-test-remove-card]');
    await click('[data-test-save-button]');

    await waitFor('.operator-mode [data-test-blog-post-isolated]');
    assert
      .dom('.operator-mode [data-test-blog-post-isolated]')
      .hasText('Outer Space Journey by');
  });

  test('can add a card to a linksToMany field with existing values', async function (assert) {
    await setCardInOperatorModeState(`${testRealmURL}Person/burcu`);
    await renderComponent(
      class TestDriver extends GlimmerComponent {
        <template>
          <OperatorMode @onClose={{noop}} />
          <CardPrerender />
        </template>
      }
    );

    await waitFor(`[data-test-stack-card="${testRealmURL}Person/burcu"]`);
    await click('[data-test-edit-button]');

    assert.dom('[data-test-field="friends"]').containsText('Jackie Woody');
    assert.dom('[data-test-field="friends"] [data-test-add-new]').exists();

    await click('[data-test-links-to-many="friends"] [data-test-add-new]');
    await waitFor(`[data-test-card-catalog-item="${testRealmURL}Pet/mango"]`);
    await click(`[data-test-select="${testRealmURL}Pet/mango"]`);
    await click('[data-test-card-catalog-go-button]');

    await waitUntil(() => !document.querySelector('[card-catalog-modal]'));
    assert
      .dom('[data-test-field="friends"]')
      .containsText('Jackie Woody Mango');
  });

  test('can add a card to linksToMany field that has no existing values', async function (assert) {
    await setCardInOperatorModeState(`${testRealmURL}Person/fadhlan`);
    await renderComponent(
      class TestDriver extends GlimmerComponent {
        <template>
          <OperatorMode @onClose={{noop}} />
          <CardPrerender />
        </template>
      }
    );

    await waitFor(`[data-test-stack-card="${testRealmURL}Person/fadhlan"]`);
    await click('[data-test-edit-button]');

    assert.dom('[data-test-field="friends"] [data-test-pet]').doesNotExist();
    assert.dom('[data-test-add-new]').hasText('Add Pets');
    await click('[data-test-add-new]');
    await waitFor(`[data-test-card-catalog-item="${testRealmURL}Pet/mango"]`);
    await click(`[data-test-select="${testRealmURL}Pet/jackie"]`);
    await click('[data-test-card-catalog-go-button]');

    await waitUntil(() => !document.querySelector('[card-catalog-modal]'));
    assert.dom('[data-test-field="friends"]').containsText('Jackie');
  });

  test('can change the item selection in a linksToMany field', async function (assert) {
    await setCardInOperatorModeState(`${testRealmURL}Person/burcu`);
    await renderComponent(
      class TestDriver extends GlimmerComponent {
        <template>
          <OperatorMode @onClose={{noop}} />
          <CardPrerender />
        </template>
      }
    );

    await waitFor(`[data-test-stack-card="${testRealmURL}Person/burcu"]`);
    await click('[data-test-edit-button]');

    assert.dom('[data-test-field="friends"]').containsText('Jackie Woody');
    await click(
      '[data-test-links-to-many="friends"] [data-test-item="1"] [data-test-remove-card]'
    );

    assert.dom('[data-test-field="friends"]').containsText('Jackie');

    await click('[data-test-links-to-many="friends"] [data-test-add-new]');
    await waitFor(`[data-test-card-catalog-item="${testRealmURL}Pet/mango"]`);
    await click(`[data-test-select="${testRealmURL}Pet/mango"]`);
    await click('[data-test-card-catalog-go-button]');

    await waitUntil(() => !document.querySelector('[card-catalog-modal]'));
    assert.dom('[data-test-field="friends"]').containsText('Mango');
  });

  test('can create a new card to add to a linksToMany field from card chooser', async function (assert) {
    await setCardInOperatorModeState(`${testRealmURL}Person/fadhlan`);
    await renderComponent(
      class TestDriver extends GlimmerComponent {
        <template>
          <OperatorMode @onClose={{noop}} />
          <CardPrerender />
        </template>
      }
    );

    await waitFor(`[data-test-stack-card="${testRealmURL}Person/fadhlan"]`);
    await click('[data-test-edit-button]');

    assert.dom('[data-test-field="friends"] [data-test-pet]').doesNotExist();
    await click('[data-test-links-to-many="friends"] [data-test-add-new]');

    await waitFor(`[data-test-card-catalog-modal]`);
    assert
      .dom('[data-test-card-catalog-create-new-button]')
      .hasText('Create New Pet');
    await click('[data-test-card-catalog-create-new-button]');

    await waitFor(`[data-test-stack-card-index="1"]`);
    await fillIn(
      '[data-test-stack-card-index="1"] [data-test-field="name"] [data-test-boxel-input]',
      'Woodster'
    );
    await click('[data-test-stack-card-index="1"] [data-test-save-button]');
    await waitUntil(
      () => !document.querySelector('[data-test-stack-card-index="1"]')
    );
    assert.dom('[data-test-field="friends"]').containsText('Woodster');
  });

  test('does not create a new card to add to a linksToMany field from card chooser, if user cancel the edit view', async function (assert) {
    await setCardInOperatorModeState(`${testRealmURL}Person/burcu`);
    await renderComponent(
      class TestDriver extends GlimmerComponent {
        <template>
          <OperatorMode @onClose={{noop}} />
          <CardPrerender />
        </template>
      }
    );

    await waitFor(`[data-test-stack-card="${testRealmURL}Person/burcu"]`);
    await click('[data-test-edit-button]');

    assert.dom('[data-test-field="friends"]').containsText('Jackie Woody');
    await click('[data-test-links-to-many="friends"] [data-test-add-new]');

    await waitFor(`[data-test-card-catalog-modal]`);
    assert
      .dom('[data-test-card-catalog-create-new-button]')
      .hasText('Create New Pet');
    await click('[data-test-card-catalog-create-new-button]');

    await waitFor(`[data-test-stack-card-index="1"]`);
    await fillIn(
      '[data-test-stack-card-index="1"] [data-test-field="name"] [data-test-boxel-input]',
      'Woodster'
    );
    await click('[data-test-stack-card-index="1"] [data-test-cancel-button]');
    await click('[data-test-stack-card-index="1"] [data-test-close-button]');
    await waitUntil(
      () => !document.querySelector('[data-test-stack-card-index="1"]')
    );
    assert.dom('[data-test-field="friends"]').containsText('Jackie Woody');

    //Ensuring the card chooser modal doesn't get stuck
    await click('[data-test-links-to-many="friends"] [data-test-add-new]');
    await waitFor(`[data-test-card-catalog-modal]`);
    assert
      .dom('[data-test-card-catalog-create-new-button]')
      .hasText('Create New Pet');
  });

  test('can remove all items of a linksToMany field', async function (assert) {
    await setCardInOperatorModeState(`${testRealmURL}Person/burcu`);
    await renderComponent(
      class TestDriver extends GlimmerComponent {
        <template>
          <OperatorMode @onClose={{noop}} />
          <CardPrerender />
        </template>
      }
    );

    await waitFor(`[data-test-stack-card="${testRealmURL}Person/burcu"]`);
    assert.dom(`[data-test-plural-view-item]`).exists({ count: 2 });
    await click('[data-test-edit-button]');
    assert.dom('[data-test-field="friends"]').containsText('Jackie Woody');

    await click(
      '[data-test-links-to-many="friends"] [data-test-item="1"] [data-test-remove-card]'
    );
    await click(
      '[data-test-links-to-many="friends"] [data-test-item="0"] [data-test-remove-card]'
    );
    await click('[data-test-save-button]');

    await waitFor(`[data-test-person="Burcu"]`);
    assert
      .dom(`[data-test-stack-card="${testRealmURL}Person/burcu"]`)
      .doesNotContainText('Jackie');
    assert.dom(`[data-test-plural-view-item]`).doesNotExist();
  });

  skip('can create a specialized a new card to populate a linksTo field');
  skip('can create a specialized a new card to populate a linksToMany field');

  test('can close cards by clicking the header of a card deeper in the stack', async function (assert) {
    await setCardInOperatorModeState(`${testRealmURL}grid`);
    await renderComponent(
      class TestDriver extends GlimmerComponent {
        <template>
          <OperatorMode @onClose={{noop}} />
          <CardPrerender />
        </template>
      }
    );
    await waitFor(`[data-test-stack-card="${testRealmURL}grid"]`);
    await waitFor(`[data-test-cards-grid-item]`);
    await click(`[data-test-cards-grid-item="${testRealmURL}Person/fadhlan"]`);
    assert.dom(`[data-test-stack-card-index="1"]`).exists();
    await waitFor('[data-test-person]');

    await waitFor('[data-test-cards-grid-item]');
    await click('[data-test-cards-grid-item]');
    assert.dom(`[data-test-stack-card-index="2"]`).exists();
    await click('[data-test-stack-card-index="0"] [data-test-boxel-header]');
    assert.dom(`[data-test-stack-card-index="2"]`).doesNotExist();
    assert.dom(`[data-test-stack-card-index="1"]`).doesNotExist();
    assert.dom(`[data-test-stack-card-index="0"]`).exists();
  });

  test(`displays realm name as cards grid card title and card's display name as other card titles`, async function (assert) {
    await setCardInOperatorModeState(`${testRealmURL}grid`);
    await renderComponent(
      class TestDriver extends GlimmerComponent {
        <template>
          <OperatorMode @onClose={{noop}} />
          <CardPrerender />
        </template>
      }
    );
    await waitFor(`[data-test-stack-card="${testRealmURL}grid"]`);
    assert.dom(`[data-test-stack-card-header]`).containsText(realmName);

    await waitFor(`[data-test-cards-grid-item]`);
    await click(`[data-test-cards-grid-item="${testRealmURL}Person/fadhlan"]`);
    assert.dom(`[data-test-stack-card-index="1"]`).exists();
    let personCard = await loadCard(`${testRealmURL}Person/fadhlan`);
    assert
      .dom(
        `[data-test-stack-card="${testRealmURL}Person/fadhlan"] [data-test-boxel-header-title]`
      )
      .containsText(cardTypeDisplayName(personCard));

    assert.dom(`[data-test-cards-grid-cards]`).isNotVisible();
    assert.dom(`[data-test-create-new-card-button]`).isNotVisible();
  });

  test(`displays recently accessed card`, async function (assert) {
    await setCardInOperatorModeState(`${testRealmURL}grid`);
    await renderComponent(
      class TestDriver extends GlimmerComponent {
        <template>
          <OperatorMode @onClose={{noop}} />
          <CardPrerender />
        </template>
      }
    );
    await waitFor(`[data-test-stack-card="${testRealmURL}grid"]`);
    assert.dom(`[data-test-stack-card-header]`).containsText(realmName);

    await waitFor(`[data-test-cards-grid-item]`);
    await click(`[data-test-cards-grid-item="${testRealmURL}Person/fadhlan"]`);
    assert.dom(`[data-test-stack-card-index="1"]`).exists();
    let personCard = await loadCard(`${testRealmURL}Person/fadhlan`);
    assert
      .dom(
        `[data-test-stack-card="${testRealmURL}Person/fadhlan"] [data-test-boxel-header-title]`
      )
      .containsText(cardTypeDisplayName(personCard));

    assert.dom(`[data-test-cards-grid-cards]`).isNotVisible();
    assert.dom(`[data-test-create-new-card-button]`).isNotVisible();

    await focus(`[data-test-search-input]`);
    assert.dom(`[data-test-search-result="${testRealmURL}Person/fadhlan"]`);
    await click(`[data-test-search-sheet-cancel-button]`);
    await click(`[data-test-stack-card-index="1"] [data-test-close-button]`);

    await waitFor(`[data-test-cards-grid-item]`);
    await click(`[data-test-cards-grid-item="${testRealmURL}Person/burcu"]`);
    assert.dom(`[data-test-stack-card-index="1"]`).exists();

    await focus(`[data-test-search-input]`);
    assert
      .dom(
        `.search-sheet-content__recent-access__cards [data-test-search-result]`
      )
      .exists({ count: 2 });
    assert.dom(
      `.search-sheet-content__recent-access__cards [data-test-search-result-index=0] [data-test-search-result="${testRealmURL}Person/burcu"]`
    );
    assert.dom(
      `.search-sheet-content__recent-access__cards [data-test-search-result-index=1] [data-test-search-result="${testRealmURL}Person/fadhlan"]`
    );
  });

  test(`displays recently accessed card, maximum 10 cards`, async function (assert) {
    await setCardInOperatorModeState(`${testRealmURL}grid`);
    await renderComponent(
      class TestDriver extends GlimmerComponent {
        <template>
          <OperatorMode @onClose={{noop}} />
          <CardPrerender />
        </template>
      }
    );
    await waitFor(`[data-test-stack-card="${testRealmURL}grid"]`);
    assert.dom(`[data-test-stack-card-header]`).containsText(realmName);

    await waitFor(`[data-test-cards-grid-item]`);
    for (let i = 1; i <= 11; i++) {
      await click(`[data-test-cards-grid-item="${testRealmURL}Person/${i}"]`);
      await click(`[data-test-stack-card-index="1"] [data-test-close-button]`);
    }

    await focus(`[data-test-search-input]`);
    assert
      .dom(
        `.search-sheet-content__recent-access__cards [data-test-search-result]`
      )
      .exists({ count: 10 });
  });

  test(`can specify a card by URL in the card chooser`, async function (assert) {
    await setCardInOperatorModeState(`${testRealmURL}grid`);
    await renderComponent(
      class TestDriver extends GlimmerComponent {
        <template>
          <OperatorMode @onClose={{noop}} />
          <CardPrerender />
        </template>
      }
    );
    await waitFor(`[data-test-stack-card="${testRealmURL}grid"]`);
    await waitFor(`[data-test-cards-grid-item]`);
    await click(`[data-test-create-new-card-button]`);
    await waitFor(`[data-test-card-catalog-item]`);
    await fillIn(
      `[data-test-search-field] input`,
      `https://cardstack.com/base/types/room-objective`
    );
    await waitUntil(
      () =>
        (
          document.querySelector(`[data-test-card-catalog-go-button]`) as
            | HTMLButtonElement
            | undefined
        )?.disabled === false
    );
    await click(`[data-test-card-catalog-go-button]`);
    assert
      .dom(`[data-test-stack-card-index="1"] [data-test-field-component-card]`)
      .containsText('Objective', 'the card is rendered in the stack');
  });

  test(`error message is shown when invalid card URL is entered in card chooser`, async function (assert) {
    await setCardInOperatorModeState(`${testRealmURL}grid`);
    await renderComponent(
      class TestDriver extends GlimmerComponent {
        <template>
          <OperatorMode @onClose={{noop}} />
          <CardPrerender />
        </template>
      }
    );
    await waitFor(`[data-test-stack-card="${testRealmURL}grid"]`);
    await waitFor(`[data-test-cards-grid-item]`);
    await click(`[data-test-create-new-card-button]`);
    await waitFor(`[data-test-card-catalog-item]`);

    assert
      .dom(`[data-test-boxel-input-validation-state="Not a valid Card URL"]`)
      .doesNotExist('invalid state is not shown');

    await fillIn(
      `[data-test-search-field] input`,
      `https://cardstack.com/base/not-a-card`
    );
    await waitFor(`[data-test-boxel-input-validation-state="invalid"]`);
    assert
      .dom(`[data-test-boxel-input-error-message]`)
      .containsText('Not a valid search key');
    await fillIn(
      `[data-test-search-field] input`,
      `https://cardstack.com/base/types/room-objective`
    );
    assert
      .dom(`[data-test-boxel-input-validation-state="invalid"]`)
      .doesNotExist('invalid state is not shown');
  });

  test(`card selection and card URL field are mutually exclusive in card chooser`, async function (assert) {
    await setCardInOperatorModeState(`${testRealmURL}grid`);
    await renderComponent(
      class TestDriver extends GlimmerComponent {
        <template>
          <OperatorMode @onClose={{noop}} />
          <CardPrerender />
        </template>
      }
    );
    await waitFor(`[data-test-stack-card="${testRealmURL}grid"]`);
    await waitFor(`[data-test-cards-grid-item]`);
    await click(`[data-test-create-new-card-button]`);
    await waitFor(`[data-test-card-catalog-item]`);

    await click(
      `[data-test-card-catalog-item="https://cardstack.com/base/types/room-objective"] button`
    );
    assert
      .dom(
        `[data-test-card-catalog-item="https://cardstack.com/base/types/room-objective"].selected`
      )
      .exists('card is selected');

    await fillIn(
      `[data-test-search-field] input`,
      `https://cardstack.com/base/types/room-objective`
    );

    assert
      .dom(
        `[data-test-card-catalog-item="https://cardstack.com/base/types/room-objective"].selected`
      )
      .doesNotExist('card is not selected');

    await click(
      `[data-test-card-catalog-item="https://cardstack.com/base/types/room-objective"] button`
    );
    assert
      .dom(`[data-test-search-field] input`)
      .hasNoValue('card URL field is cleared');
  });

  test(`can add a card to the stack by URL from search sheet`, async function (assert) {
    await setCardInOperatorModeState(`${testRealmURL}grid`);
    await renderComponent(
      class TestDriver extends GlimmerComponent {
        <template>
          <OperatorMode @onClose={{noop}} />
          <CardPrerender />
        </template>
      }
    );
    await waitFor(`[data-test-stack-card="${testRealmURL}grid"]`);
    await waitFor(`[data-test-cards-grid-item]`);
    await focus(`[data-test-search-input]`);

    await fillIn(
      `[data-test-url-field] input`,
      `http://localhost:4202/test/mango`
    );
    await click(`[data-test-go-button]`);
    await waitFor(`[data-test-stack-card-index="1"]`);
    assert
      .dom(
        `[data-test-stack-card="http://localhost:4202/test/mango"] [data-test-field-component-card]`
      )
      .containsText('Mango', 'the card is rendered in the stack');
  });

  test(`error message is shown when invalid card URL is entered in search sheet`, async function (assert) {
    await setCardInOperatorModeState(`${testRealmURL}grid`);
    await renderComponent(
      class TestDriver extends GlimmerComponent {
        <template>
          <OperatorMode @onClose={{noop}} />
          <CardPrerender />
        </template>
      }
    );
    await waitFor(`[data-test-stack-card="${testRealmURL}grid"]`);
    await waitFor(`[data-test-cards-grid-item]`);
    await focus(`[data-test-search-input]`);

    assert
      .dom(`[data-test-boxel-input-validation-state="invalid"]`)
      .doesNotExist('invalid state is not shown');

    await fillIn(
      `[data-test-url-field] input`,
      `http://localhost:4202/test/not-a-card`
    );
    await click(`[data-test-go-button]`);
    await waitFor(`[data-test-boxel-input-validation-state="invalid"]`);
    assert
      .dom(`[data-test-boxel-input-error-message]`)
      .containsText('Not a valid Card URL');
    await fillIn(
      `[data-test-url-field] input`,
      `http://localhost:4202/test/mango`
    );
    assert
      .dom(`[data-test-boxel-input-validation-state="invalid"]`)
      .doesNotExist('invalid state is not shown');
  });

<<<<<<< HEAD
=======
  test(`can select one or more cards on cards-grid and unselect`, async function (assert) {
    await setCardInOperatorModeState(`${testRealmURL}grid`);
    await renderComponent(
      class TestDriver extends GlimmerComponent {
        <template>
          <OperatorMode @onClose={{noop}} />
          <CardPrerender />
        </template>
      }
    );
    await waitFor(`[data-test-stack-card="${testRealmURL}grid"]`);
    assert.dom(`[data-test-cards-grid-cards]`).exists();

    await waitFor(
      `[data-test-cards-grid-item="${testRealmURL}Person/fadhlan"]`
    );
    assert.dom('[data-test-overlay-selected]').doesNotExist();

    await click(`[data-test-overlay-select="${testRealmURL}Person/fadhlan"]`);
    assert
      .dom(`[data-test-overlay-selected="${testRealmURL}Person/fadhlan"]`)
      .exists();
    assert.dom('[data-test-overlay-selected]').exists({ count: 1 });

    await click(`[data-test-overlay-select="${testRealmURL}Pet/jackie"]`);
    await click(`[data-test-cards-grid-item="${testRealmURL}Author/1"]`);
    await click(`[data-test-cards-grid-item="${testRealmURL}BlogPost/2"]`);
    assert.dom('[data-test-overlay-selected]').exists({ count: 4 });

    await click(`[data-test-cards-grid-item="${testRealmURL}Pet/jackie"]`);
    assert.dom('[data-test-overlay-selected]').exists({ count: 3 });

    await click(`[data-test-cards-grid-item="${testRealmURL}Person/fadhlan"]`);
    await click(`[data-test-cards-grid-item="${testRealmURL}BlogPost/2"]`);
    await click(`[data-test-overlay-select="${testRealmURL}Author/1"]`);
    assert.dom('[data-test-overlay-selected]').doesNotExist();

    await click(`[data-test-cards-grid-item="${testRealmURL}Person/fadhlan"]`);
    assert.dom(`[data-test-stack-card-index="1"]`).exists();
  });

>>>>>>> 780a7d76
  test('displays realm name as header title when hovering realm icon', async function (assert) {
    await setCardInOperatorModeState(`${testRealmURL}Person/fadhlan`);
    await renderComponent(
      class TestDriver extends GlimmerComponent {
        <template>
          <OperatorMode @onClose={{noop}} />
          <CardPrerender />
        </template>
      }
    );

    await waitFor('[data-test-person]');
    assert.dom('[data-test-boxel-header-title]').hasText('Person');
    assert
      .dom(`[data-test-boxel-header-icon="https://example-icon.test"]`)
      .exists();
    await triggerEvent(`[data-test-boxel-header-icon]`, 'mouseenter');
    assert
      .dom('[data-test-boxel-header-title]')
      .hasText('In Operator Mode Workspace');
    await triggerEvent(`[data-test-boxel-header-icon]`, 'mouseleave');
    assert.dom('[data-test-boxel-header-title]').hasText('Person');
  });

  test(`it has an option to copy the card url`, async function (assert) {
    await setCardInOperatorModeState(`${testRealmURL}Person/burcu`);
    await renderComponent(
      class TestDriver extends GlimmerComponent {
        <template>
          <OperatorMode @onClose={{noop}} />
          <CardPrerender />
        </template>
      }
    );
    await click('[data-test-more-options-button]');
    await click('[data-test-boxel-menu-item-text="Copy Card URL"]');
    assert.dom('[data-test-boxel-menu-item]').doesNotExist();

    await click(
      '[data-test-addresses] > [data-test-boxel-card-container] > [data-test-field-component-card]'
    );

    await waitFor(
      `[data-test-stack-card='${testRealmURL}Person/burcu/address']`
    );
    await click(
      `[data-test-stack-card='${testRealmURL}Person/burcu/address'] [data-test-more-options-button]`
    );
    assert
      .dom('[data-test-boxel-menu-item-text="Copy Card URL"]')
      .hasAttribute('disabled');

    await click(`[data-test-boxel-menu-item]`);
    assert
      .dom('[data-test-boxel-menu-item]')
      .exists('can not copy url of a contained card');
  });

  test(`composite "contains one" field has an overlay header and click on the contains card will open it on the stack`, async function (assert) {
    await setCardInOperatorModeState(`${testRealmURL}Person/burcu`);
    await renderComponent(
      class TestDriver extends GlimmerComponent {
        <template>
          <OperatorMode @onClose={{noop}} />
          <CardPrerender />
        </template>
      }
    );

    assert
      .dom(
        '[data-test-overlay-card-display-name="Address"] [data-test-overlay-header]'
      )
      .includesText('Address');

    await click('[data-test-address]');

    assert.dom('[data-test-stack-card-index]').exists({ count: 2 });
    assert
      .dom('[data-test-stack-card-index="1"] [data-test-boxel-header-title]')
      .includesText('Address');
  });

  test(`"links to" field has an overlay header and click on the contains card will open it on the stack`, async function (assert) {
    await setCardInOperatorModeState(`${testRealmURL}BlogPost/1`);
    await renderComponent(
      class TestDriver extends GlimmerComponent {
        <template>
          <OperatorMode @onClose={{noop}} />
          <CardPrerender />
        </template>
      }
    );

    // Linked cards have the realm's icon in the overlaid header title
    assert
      .dom('[data-test-overlay-card-display-name="Author"] .header-icon img')
      .hasAttribute('src', 'https://example-icon.test');

    await click('[data-test-author');
    assert.dom('[data-test-stack-card-index]').exists({ count: 2 });
    assert
      .dom('[data-test-stack-card-index="1"] [data-test-boxel-header-title]')
      .includesText('Author');
  });
});<|MERGE_RESOLUTION|>--- conflicted
+++ resolved
@@ -1695,8 +1695,6 @@
       .doesNotExist('invalid state is not shown');
   });
 
-<<<<<<< HEAD
-=======
   test(`can select one or more cards on cards-grid and unselect`, async function (assert) {
     await setCardInOperatorModeState(`${testRealmURL}grid`);
     await renderComponent(
@@ -1738,7 +1736,6 @@
     assert.dom(`[data-test-stack-card-index="1"]`).exists();
   });
 
->>>>>>> 780a7d76
   test('displays realm name as header title when hovering realm icon', async function (assert) {
     await setCardInOperatorModeState(`${testRealmURL}Person/fadhlan`);
     await renderComponent(
