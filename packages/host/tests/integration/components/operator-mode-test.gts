import { module, test, skip } from 'qunit';
import GlimmerComponent from '@glimmer/component';
import { setupRenderingTest } from 'ember-qunit';
import {
  baseRealm,
  cardTypeDisplayName,
  LooseSingleCardDocument,
} from '@cardstack/runtime-common';
import { Realm } from '@cardstack/runtime-common/realm';
import { Loader } from '@cardstack/runtime-common/loader';
import OperatorMode from '@cardstack/host/components/operator-mode/container';
import CardPrerender from '@cardstack/host/components/card-prerender';
import { Card } from 'https://cardstack.com/base/card-api';
import { renderComponent } from '../../helpers/render-component';
import {
  testRealmURL,
  setupCardLogs,
  setupLocalIndexing,
  TestRealmAdapter,
  TestRealm,
} from '../../helpers';
import {
  waitFor,
  waitUntil,
  click,
  fillIn,
  focus,
  triggerEvent,
} from '@ember/test-helpers';
import type LoaderService from '@cardstack/host/services/loader-service';
import { shimExternals } from '@cardstack/host/lib/externals';
import OperatorModeStateService from '@cardstack/host/services/operator-mode-state-service';
import percySnapshot from '@percy/ember';

let cardApi: typeof import('https://cardstack.com/base/card-api');
const realmName = 'Operator Mode Workspace';
let setCardInOperatorModeState: (card: string) => Promise<void>;

module('Integration | operator-mode', function (hooks) {
  let adapter: TestRealmAdapter;
  let realm: Realm;
  setupRenderingTest(hooks);
  setupLocalIndexing(hooks);
  setupCardLogs(
    hooks,
    async () => await Loader.import(`${baseRealm.url}card-api`)
  );
  let noop = () => {};
  async function loadCard(url: string): Promise<Card> {
    let { createFromSerialized, recompute } = cardApi;
    let result = await realm.searchIndex.card(new URL(url));
    if (!result || result.type === 'error') {
      throw new Error(
        `cannot get instance ${url} from the index: ${
          result ? result.error.detail : 'not found'
        }`
      );
    }
    let card = await createFromSerialized<typeof Card>(
      result.doc.data,
      result.doc,
      new URL(url),
      {
        loader: Loader.getLoaderFor(createFromSerialized),
      }
    );
    await recompute(card, { loadFields: true });
    return card;
  }

  hooks.afterEach(async function () {
    await waitFor('[data-test-save-idle]');
  });

  hooks.beforeEach(async function () {
    localStorage.removeItem('recent-cards');
    Loader.addURLMapping(
      new URL(baseRealm.url),
      new URL('http://localhost:4201/base/')
    );

    shimExternals();

    let loader = (this.owner.lookup('service:loader-service') as LoaderService)
      .loader;
    cardApi = await loader.import(`${baseRealm.url}card-api`);

    //Generate 11 person card to test recent card menu in card sheet
    let personCards: Map<String, any> = new Map<String, any>();
    for (let i = 1; i <= 11; i++) {
      personCards.set(`Person/${i}.json`, {
        data: {
          type: 'card',
          id: `${testRealmURL}Person/${i}`,
          attributes: {
            firstName: `${i}`,
            address: {
              city: 'Bandung',
              country: 'Indonesia',
            },
          },
          relationships: {
            pet: {
              links: {
                self: `${testRealmURL}Pet/mango`,
              },
            },
          },
          meta: {
            adoptsFrom: {
              module: `${testRealmURL}person`,
              name: 'Person',
            },
          },
        },
      });
    }

    adapter = new TestRealmAdapter({
      'pet.gts': `
        import { contains, field, Component, Card } from "https://cardstack.com/base/card-api";
        import StringCard from "https://cardstack.com/base/string";

        export class Pet extends Card {
          static displayName = 'Pet';
          @field name = contains(StringCard);
          @field title = contains(StringCard, {
            computeVia: function (this: Pet) {
              return this.name;
            },
          });
          static embedded = class Embedded extends Component<typeof this> {
            <template>
              <h3 data-test-pet={{@model.name}}>
                <@fields.name/>
              </h3>
            </template>
          }
        }
      `,
      'shipping-info.gts': `
        import { contains, field, Component, Card } from "https://cardstack.com/base/card-api";
        import StringCard from "https://cardstack.com/base/string";
        export class ShippingInfo extends Card {
          static displayName = 'Shipping Info';
          @field preferredCarrier = contains(StringCard);
          @field remarks = contains(StringCard);
          @field title = contains(StringCard, {
            computeVia: function (this: ShippingInfo) {
              return this.preferredCarrier;
            },
          });
          static embedded = class Embedded extends Component<typeof this> {
            <template>
              <span data-test-preferredCarrier={{@model.preferredCarrier}}></span>
              <@fields.preferredCarrier/>
            </template>
          }
        }
      `,
      'address.gts': `
        import { contains, field, Component, Card } from "https://cardstack.com/base/card-api";
        import StringCard from "https://cardstack.com/base/string";
        import { ShippingInfo } from "./shipping-info";
        import { FieldContainer } from '@cardstack/boxel-ui';

        export class Address extends Card {
          static displayName = 'Address';
          @field city = contains(StringCard);
          @field country = contains(StringCard);
          @field shippingInfo = contains(ShippingInfo);
          static embedded = class Embedded extends Component<typeof this> {
            <template>
              <div data-test-address>
                <h3 data-test-city={{@model.city}}>
                  <@fields.city/>
                </h3>
                <h3 data-test-country={{@model.country}}>
                  <@fields.country/>
                </h3>
                <div data-test-shippingInfo-field><@fields.shippingInfo/></div>
              </div>
            </template>
          }

          static edit = class Edit extends Component<typeof this> {
            <template>
              <FieldContainer @label='city' @tag='label' data-test-boxel-input-city>
                <@fields.city />
              </FieldContainer>
              <FieldContainer @label='country' @tag='label' data-test-boxel-input-country>
                <@fields.country />
              </FieldContainer>
              <div data-test-shippingInfo-field><@fields.shippingInfo/></div>
            </template>
          };
        }
      `,
      'person.gts': `
        import { contains, linksTo, field, Component, Card, linksToMany } from "https://cardstack.com/base/card-api";
        import StringCard from "https://cardstack.com/base/string";
        import { Pet } from "./pet";
        import { Address } from "./address";

        export class Person extends Card {
          static displayName = 'Person';
          @field firstName = contains(StringCard);
          @field pet = linksTo(Pet);
          @field friends = linksToMany(Pet);
          @field firstLetterOfTheName = contains(StringCard, {
            computeVia: function (this: Chain) {
              return this.firstName[0];
            },
          });
          @field title = contains(StringCard, {
            computeVia: function (this: Person) {
              return this.firstName;
            },
          });
          @field address = contains(Address);
          static isolated = class Isolated extends Component<typeof this> {
            <template>
              <h2 data-test-person={{@model.firstName}}>
                <@fields.firstName/>
              </h2>
              <p data-test-first-letter-of-the-name={{@model.firstLetterOfTheName}}>
                <@fields.firstLetterOfTheName/>
              </p>
              Pet: <@fields.pet/>
              Friends: <@fields.friends/>
              <div data-test-addresses>Address: <@fields.address/></div>
            </template>
          }
        }
      `,
      'Pet/mango.json': {
        data: {
          type: 'card',
          id: `${testRealmURL}Pet/mango`,
          attributes: {
            name: 'Mango',
          },
          meta: {
            adoptsFrom: {
              module: `${testRealmURL}pet`,
              name: 'Pet',
            },
          },
        },
      },
      'Pet/jackie.json': {
        data: {
          type: 'card',
          id: `${testRealmURL}Pet/jackie`,
          attributes: {
            name: 'Jackie',
          },
          meta: {
            adoptsFrom: {
              module: `${testRealmURL}pet`,
              name: 'Pet',
            },
          },
        },
      },
      'Pet/woody.json': {
        data: {
          type: 'card',
          id: `${testRealmURL}Pet/woody`,
          attributes: {
            name: 'Woody',
          },
          meta: {
            adoptsFrom: {
              module: `${testRealmURL}pet`,
              name: 'Pet',
            },
          },
        },
      },
      'Person/fadhlan.json': {
        data: {
          type: 'card',
          id: `${testRealmURL}Person/fadhlan`,
          attributes: {
            firstName: 'Fadhlan',
            address: {
              city: 'Bandung',
              country: 'Indonesia',
              shippingInfo: {
                preferredCarrier: 'DHL',
                remarks: `Don't let bob deliver the package--he's always bringing it to the wrong address`,
              },
            },
          },
          relationships: {
            pet: {
              links: {
                self: `${testRealmURL}Pet/mango`,
              },
            },
          },
          meta: {
            adoptsFrom: {
              module: `${testRealmURL}person`,
              name: 'Person',
            },
          },
        },
      },
      'Person/burcu.json': {
        data: {
          type: 'card',
          id: `${testRealmURL}Person/burcu`,
          attributes: {
            firstName: 'Burcu',
          },
          relationships: {
            'friends.0': {
              links: {
                self: `${testRealmURL}Pet/jackie`,
              },
            },
            'friends.1': {
              links: {
                self: `${testRealmURL}Pet/woody`,
              },
            },
          },
          meta: {
            adoptsFrom: {
              module: `${testRealmURL}person`,
              name: 'Person',
            },
          },
        },
      },
      'grid.json': {
        data: {
          type: 'card',
          attributes: {},
          meta: {
            adoptsFrom: {
              module: 'https://cardstack.com/base/cards-grid',
              name: 'CardsGrid',
            },
          },
        },
      },
      'blog-post.gts': `
        import StringCard from 'https://cardstack.com/base/string';
        import TextAreaCard from 'https://cardstack.com/base/text-area';
        import {
          Card,
          field,
          contains,
          linksTo,
          Component,
        } from 'https://cardstack.com/base/card-api';
        import { Author } from './author';

        export class BlogPost extends Card {
          static displayName = 'Blog Post';
          @field title = contains(StringCard);
          @field slug = contains(StringCard);
          @field body = contains(TextAreaCard);
          @field authorBio = linksTo(Author);
          static embedded = class Embedded extends Component<typeof this> {
            <template>
              <@fields.title /> by <@fields.authorBio />
            </template>
          };
          static isolated = class Isolated extends Component<typeof this> {
            <template>
              <div data-test-blog-post-isolated>
                <@fields.title /> by <@fields.authorBio />
              </div>
            </template>
          };
        }
      `,
      'author.gts': `
        import StringCard from 'https://cardstack.com/base/string';
        import {
          Component,
          Card,
          field,
          contains,
        } from 'https://cardstack.com/base/card-api';

        export class Author extends Card {
          static displayName = 'Author';
          @field firstName = contains(StringCard);
          @field lastName = contains(StringCard);
          @field title = contains(StringCard, {
            computeVia: function (this: Author) {
              return [this.firstName, this.lastName].filter(Boolean).join(' ');
            },
          });
          static embedded = class Embedded extends Component<typeof this> {
            <template>
              <span data-test-author="{{@model.firstName}}">
                <@fields.firstName /> <@fields.lastName />
              </span>
            </template>
          };
        }
      `,
      'publishing-packet.gts': `
        import TextAreaCard from 'https://cardstack.com/base/text-area';
        import {
          Card,
          field,
          contains,
          linksTo,
        } from 'https://cardstack.com/base/card-api';
        import { BlogPost } from './blog-post';

        export class PublishingPacket extends Card {
          static displayName = 'Publishing Packet';
          @field blogPost = linksTo(BlogPost);
          @field socialBlurb = contains(TextAreaCard);
        }
      `,
      'CatalogEntry/publishing-packet.json': {
        data: {
          type: 'card',
          attributes: {
            title: 'Publishing Packet',
            description: 'Catalog entry for PublishingPacket',
            ref: {
              module: `${testRealmURL}publishing-packet`,
              name: 'PublishingPacket',
            },
            demo: {
              socialBlurb: null,
            },
          },
          relationships: {
            'demo.blogPost': {
              links: {
                self: '../BlogPost/1',
              },
            },
          },
          meta: {
            fields: {
              demo: {
                adoptsFrom: {
                  module: `../publishing-packet`,
                  name: 'PublishingPacket',
                },
              },
            },
            adoptsFrom: {
              module: 'https://cardstack.com/base/catalog-entry',
              name: 'CatalogEntry',
            },
          },
        },
      },
      'BlogPost/1.json': {
        data: {
          type: 'card',
          attributes: {
            title: 'Outer Space Journey',
            body: 'Hello world',
          },
          relationships: {
            authorBio: {
              links: {
                self: '../Author/1',
              },
            },
          },
          meta: {
            adoptsFrom: {
              module: '../blog-post',
              name: 'BlogPost',
            },
          },
        },
      },
      'BlogPost/2.json': {
        data: {
          type: 'card',
          attributes: {
            title: 'Beginnings',
          },
          relationships: {
            authorBio: {
              links: {
                self: null,
              },
            },
          },
          meta: {
            adoptsFrom: {
              module: '../blog-post',
              name: 'BlogPost',
            },
          },
        },
      },
      'Author/1.json': {
        data: {
          type: 'card',
          attributes: {
            firstName: 'Alien',
            lastName: 'Bob',
          },
          meta: {
            adoptsFrom: {
              module: '../author',
              name: 'Author',
            },
          },
        },
      },
      'Author/2.json': {
        data: {
          type: 'card',
          attributes: {
            firstName: 'R2-D2',
          },
          meta: {
            adoptsFrom: {
              module: '../author',
              name: 'Author',
            },
          },
        },
      },
      '.realm.json': `{ "name": "${realmName}", "iconURL": "https://example-icon.test" }`,
      ...Object.fromEntries(personCards),
    });
    realm = await TestRealm.createWithAdapter(adapter, this.owner);
    loader.registerURLHandler(new URL(realm.url), realm.handle.bind(realm));
    await realm.ready;

    setCardInOperatorModeState = async (cardURL: string) => {
      let operatorModeStateService = this.owner.lookup(
        'service:operator-mode-state-service'
      ) as OperatorModeStateService;

      await operatorModeStateService.restore({
        stacks: [
          [
            {
              type: 'card',
              id: cardURL,
              format: 'isolated',
            },
          ],
        ],
      });
    };
  });

  test('it loads a card and renders its isolated view', async function (assert) {
    await setCardInOperatorModeState(`${testRealmURL}Person/fadhlan`);
    await renderComponent(
      class TestDriver extends GlimmerComponent {
        <template>
          <OperatorMode @onClose={{noop}} />
          <CardPrerender />
        </template>
      }
    );

    await waitFor('[data-test-person]');
    assert.dom('[data-test-boxel-header-title]').hasText('Person');
    assert
      .dom(`[data-test-boxel-header-icon="https://example-icon.test"]`)
      .exists();
    assert.dom('[data-test-person]').hasText('Fadhlan');
    assert.dom('[data-test-first-letter-of-the-name]').hasText('F');
    assert.dom('[data-test-city]').hasText('Bandung');
    assert.dom('[data-test-country]').hasText('Indonesia');
    assert.dom('[data-test-stack-card]').exists({ count: 1 });
    await waitFor('[data-test-pet="Mango"]');
    await click('[data-test-pet="Mango"]');
    assert.dom('[data-test-stack-card]').exists({ count: 2 });
    assert.dom('[data-test-stack-card-index="1"]').includesText('Mango');
  });

  test('it auto saves the field value', async function (assert) {
    await setCardInOperatorModeState(`${testRealmURL}Person/fadhlan`);

    await renderComponent(
      class TestDriver extends GlimmerComponent {
        <template>
          <OperatorMode @onClose={{noop}} />
          <CardPrerender />
        </template>
      }
    );
    await waitFor('[data-test-person]');
    await click('[data-test-edit-button]');
    await fillIn('[data-test-boxel-input]', 'EditedName');

    await waitFor(`[data-test-last-saved]`);
    let fileRef = await adapter.openFile('Person/fadhlan.json');
    let json = JSON.parse(
      fileRef?.content as string
    ) as LooseSingleCardDocument;
    assert.strictEqual(json.data.attributes?.firstName, 'EditedName');

    await setCardInOperatorModeState(`${testRealmURL}Person/fadhlan`);

    await waitFor('[data-test-person="EditedName"]');
    assert.dom('[data-test-person]').hasText('EditedName');
    assert.dom('[data-test-first-letter-of-the-name]').hasText('E');
  });

  test('it auto saves changes made to nested contains card', async function (assert) {
    await setCardInOperatorModeState(`${testRealmURL}Person/fadhlan`);
    await renderComponent(
      class TestDriver extends GlimmerComponent {
        <template>
          <OperatorMode @onClose={{noop}} />
          <CardPrerender />
        </template>
      }
    );

    await waitFor('[data-test-person]');
    await click(
      '[data-test-shippinginfo-field] [data-test-field-component-card]'
    );
    await waitFor('[data-test-stack-card-index="2"]');
    await click(`[data-test-stack-card-index="2"] [data-test-edit-button]`);

    await fillIn(`[data-test-field="preferredCarrier"] input`, `FedEx`);
    await waitFor(`[data-test-last-saved]`);
    let fileRef = await adapter.openFile('Person/fadhlan.json');
    let json = JSON.parse(
      fileRef?.content as string
    ) as LooseSingleCardDocument;
    assert.strictEqual(
      json.data.attributes?.address?.shippingInfo?.preferredCarrier,
      'FedEx'
    );

    await setCardInOperatorModeState(`${testRealmURL}Person/fadhlan`);
    await waitFor('[data-test-preferredcarrier]');
    assert.dom('data-test-preferredcarrier="FedEx"');
  });

  test('displays add card button if user closes the only card in the stack and opens a card from card chooser', async function (assert) {
    await setCardInOperatorModeState(`${testRealmURL}Person/fadhlan`);

    await renderComponent(
      class TestDriver extends GlimmerComponent {
        <template>
          <OperatorMode @onClose={{noop}} />
          <CardPrerender />
        </template>
      }
    );
    await waitFor('[data-test-person]');
    assert.dom('[data-test-person]').isVisible();

    await click('[aria-label="Close"]');
    await waitUntil(
      () => {
        return !document.querySelector('.operator-mode-card-stack__card__item');
      },
      { timeout: 3000 }
    );
    assert.dom('[data-test-person]').isNotVisible();
    assert.dom('[data-test-add-card-button]').isVisible();

    await click('[data-test-add-card-button]');
    assert.dom('[data-test-card-catalog-modal]').isVisible();

    await waitFor(`[data-test-select="${testRealmURL}Person/fadhlan"]`);

    await percySnapshot(assert);

    await click(`[data-test-select="${testRealmURL}Person/fadhlan"]`);
    await click('[data-test-card-catalog-go-button]');
    assert
      .dom(`[data-test-stack-card="${testRealmURL}Person/fadhlan"]`)
      .isVisible();
  });

  test('displays cards on cards-grid', async function (assert) {
    await setCardInOperatorModeState(`${testRealmURL}grid`);

    await renderComponent(
      class TestDriver extends GlimmerComponent {
        <template>
          <OperatorMode @onClose={{noop}} />
          <CardPrerender />
        </template>
      }
    );

    await waitFor(`[data-test-stack-card="${testRealmURL}grid"]`);
    await waitFor(`[data-test-cards-grid-item]`);

    await percySnapshot(assert);

    assert.dom(`[data-test-stack-card-index="0"]`).exists();
    assert.dom(`[data-test-cards-grid-item]`).exists();
    assert
      .dom(
        `[data-test-cards-grid-item="${testRealmURL}BlogPost/1"] [data-test-cards-grid-item-thumbnail-text]`
      )
      .hasText('Blog Post');
    assert
      .dom(
        `[data-test-cards-grid-item="${testRealmURL}BlogPost/1"] [data-test-cards-grid-item-title]`
      )
      .hasText('Outer Space Journey');
    assert
      .dom(
        `[data-test-cards-grid-item="${testRealmURL}BlogPost/1"] [data-test-cards-grid-item-display-name]`
      )
      .hasText('Blog Post');
  });

  test('can create a card using the cards-grid', async function (assert) {
    await setCardInOperatorModeState(`${testRealmURL}grid`);
    await renderComponent(
      class TestDriver extends GlimmerComponent {
        <template>
          <OperatorMode @onClose={{noop}} />
          <CardPrerender />
        </template>
      }
    );

    await waitFor(`[data-test-stack-card="${testRealmURL}grid"]`);
    assert.dom(`[data-test-stack-card-index="0"]`).exists();

    await click('[data-test-create-new-card-button]');
    assert
      .dom('[data-test-card-catalog-modal] [data-test-boxel-header-title]')
      .containsText('Choose a CatalogEntry card');
    await waitFor(
      `[data-test-card-catalog-item="${testRealmURL}CatalogEntry/publishing-packet"]`
    );
    assert.dom('[data-test-card-catalog-item]').exists({ count: 2 });

    await click(
      `[data-test-select="${testRealmURL}CatalogEntry/publishing-packet"]`
    );
    await click('[data-test-card-catalog-go-button]');
    await waitFor('[data-test-stack-card-index="1"]');
    assert
      .dom('[data-test-stack-card-index="1"] [data-test-field="blogPost"]')
      .exists();

    await fillIn(`[data-test-field="title"] input`, 'New Post');
    await waitFor(`[data-test-last-saved]`);
    await setCardInOperatorModeState(`${testRealmURL}PublishingPacket/1`);

    await waitFor(`[data-test-stack-card="${testRealmURL}PublishingPacket/1"]`);
    assert
      .dom(`[data-test-stack-card="${testRealmURL}PublishingPacket/1"]`)
      .exists();
  });

  test('can open a card from the cards-grid and close it', async function (assert) {
    await setCardInOperatorModeState(`${testRealmURL}grid`);
    await renderComponent(
      class TestDriver extends GlimmerComponent {
        <template>
          <OperatorMode @onClose={{noop}} />
          <CardPrerender />
        </template>
      }
    );

    await waitFor(`[data-test-stack-card="${testRealmURL}grid"]`);
    await waitFor(`[data-test-stack-card-index]`);
    assert.dom(`[data-test-stack-card-index="0"]`).exists();

    await waitFor(`[data-test-cards-grid-item]`);
    await click(`[data-test-cards-grid-item="${testRealmURL}Person/burcu"]`);

    assert.dom(`[data-test-stack-card-index="1"]`).exists(); // Opens card on the stack
    assert
      .dom(`[data-test-stack-card-index="1"] [data-test-boxel-header-title]`)
      .includesText('Person');

    await click('[data-test-stack-card-index="1"] [data-test-close-button]');
    assert.dom(`[data-test-stack-card-index="1"]`).doesNotExist();
  });

  test('create new card editor opens in the stack at each nesting level', async function (assert) {
    await setCardInOperatorModeState(`${testRealmURL}grid`);
    await renderComponent(
      class TestDriver extends GlimmerComponent {
        <template>
          <OperatorMode @onClose={{noop}} />
          <CardPrerender />
        </template>
      }
    );

    await waitFor(`[data-test-stack-card="${testRealmURL}grid"]`);
    assert.dom(`[data-test-stack-card-index="0"]`).exists();

    await click('[data-test-create-new-card-button]');
    await waitFor(
      `[data-test-card-catalog-item="${testRealmURL}CatalogEntry/publishing-packet"]`
    );
    assert
      .dom('[data-test-card-catalog-modal] [data-test-boxel-header-title]')
      .containsText('Choose a CatalogEntry card');
    assert.dom('[data-test-card-catalog-item]').exists({ count: 2 });

    await click(
      `[data-test-select="${testRealmURL}CatalogEntry/publishing-packet"]`
    );
    await click('[data-test-card-catalog-go-button]');
    await waitFor('[data-test-stack-card-index="1"]');
    assert
      .dom('[data-test-stack-card-index="1"] [data-test-field="blogPost"]')
      .exists();

    await click('[data-test-create-new]');

    await waitFor(`[data-test-stack-card-index="2"]`);
    assert.dom('[data-test-stack-card-index]').exists({ count: 3 });
    assert
      .dom('[data-test-stack-card-index="2"] [data-test-field="authorBio"]')
      .exists();

    await click(
      '[data-test-stack-card-index="2"] [data-test-field="authorBio"] [data-test-create-new]'
    );
    await waitFor(`[data-test-stack-card-index="3"]`);

    assert
      .dom('[data-test-field="firstName"] [data-test-boxel-input]')
      .exists();
    await fillIn(
      '[data-test-field="firstName"] [data-test-boxel-input]',
      'Alice'
    );
    await waitFor(
      `[data-test-stack-card-index="3"][data-test-stack-card="${testRealmURL}Author/3"]`
    );
    await fillIn(
      '[data-test-field="lastName"] [data-test-boxel-input]',
      'Enwunder'
    );
    await waitFor(`[data-test-last-saved]`);

    await click('[data-test-stack-card-index="3"] [data-test-close-button]');
    await waitUntil(
      () => !document.querySelector('[data-test-stack-card-index="3"]')
    );

    assert
      .dom('[data-test-stack-card-index="2"] [data-test-field="authorBio"]')
      .containsText('Alice Enwunder');

    await fillIn(
      '[data-test-stack-card-index="2"] [data-test-field="title"] [data-test-boxel-input]',
      'Mad As a Hatter'
    );
    await waitFor(`[data-test-last-saved]`);
    await click('[data-test-stack-card-index="2"] [data-test-close-button]');
    await waitUntil(
      () => !document.querySelector('[data-test-stack-card-index="2"]')
    );

    assert
      .dom('[data-test-stack-card-index="1"] [data-test-field="blogPost"]')
      .containsText('Mad As a Hatter by Alice Enwunder');
    assert
      .dom(`[data-test-stack-card="${testRealmURL}PublishingPacket/1"]`)
      .doesNotExist();

    await waitFor(
      `[data-test-stack-card-index="1"][data-test-stack-card="${testRealmURL}PublishingPacket/1"]`
    );
    let saveTime = document
      .querySelector('[data-test-last-saved]')!
      .getAttribute('data-test-last-saved');
    await fillIn(
      '[data-test-stack-card-index="1"] [data-test-field="socialBlurb"] [data-test-boxel-input]',
      `Everyone knows that Alice ran the show in the Brady household. But when Alice’s past comes to light, things get rather topsy turvy…`
    );
    await waitUntil(
      () =>
        document
          .querySelector('[data-test-last-saved]')!
          .getAttribute('data-test-last-saved') !== saveTime
    );
    let fileRef = await adapter.openFile(`PublishingPacket/1.json`);
    let json = JSON.parse(
      fileRef?.content as string
    ) as LooseSingleCardDocument;
    assert.strictEqual(
      json.data.attributes!.socialBlurb,
      `Everyone knows that Alice ran the show in the Brady household. But when Alice’s past comes to light, things get rather topsy turvy…`
    );

    await click('[data-test-stack-card-index="1"] [data-test-edit-button]');
    await waitUntil(() => !document.querySelector('[data-test-last-saved]'));
    assert
      .dom(`[data-test-stack-card="${testRealmURL}PublishingPacket/1"]`)
      .containsText(
        'Everyone knows that Alice ran the show in the Brady household.'
      );
  });

  test('can open a nested contained card field in the stack', async function (assert) {
    await setCardInOperatorModeState(`${testRealmURL}Person/fadhlan`);
    await renderComponent(
      class TestDriver extends GlimmerComponent {
        <template>
          <OperatorMode @onClose={{noop}} />
          <CardPrerender />
        </template>
      }
    );

    await waitFor('[data-test-person]');
    await click(
      '[data-test-shippinginfo-field] [data-test-field-component-card]'
    );
    await waitFor('[data-test-stack-card-index="2"]');

    assert
      .dom(
        `[data-test-stack-card-index="1"][data-test-stack-card="${testRealmURL}Person/fadhlan/address"]`
      )
      .exists('Address contained card stack item exists');
    assert
      .dom(
        `[data-test-stack-card-index="2"][data-test-stack-card="${testRealmURL}Person/fadhlan/address/shippingInfo"]`
      )
      .exists('Shipping Info contained card stack item exists');
    assert
      .dom(
        `[data-test-stack-card-index="2"][data-test-stack-card="${testRealmURL}Person/fadhlan/address/shippingInfo"]`
      )
      .containsText(
        `Don't let bob deliver the package--he's always bringing it to the wrong address`
      );
  });

  test('contained card action headers', async function (assert) {
    await setCardInOperatorModeState(`${testRealmURL}Person/fadhlan`);
    await renderComponent(
      class TestDriver extends GlimmerComponent {
        <template>
          <OperatorMode @onClose={{noop}} />
          <CardPrerender />
        </template>
      }
    );

    await waitFor('[data-test-person]');

    assert
      .dom('[data-test-embedded-card-edit-button]')
      .doesNotExist(
        "Contained card header has no 'edit' button when parent card is not in edit mode"
      );

    await click('[data-test-edit-button]');

    await click(
      '[data-test-overlay-card-display-name="Address"] [data-test-embedded-card-edit-button]'
    );

    assert
      .dom(`[data-test-stack-card-index="1"] .card.edit`)
      .exists('Address card opened in edit mode');

    await click('[data-test-stack-card-index="1"] [data-test-close-button]');
    await click(
      '[data-test-overlay-card-display-name="Address"] [data-test-embedded-card-options-button]'
    );
    await click('[data-test-boxel-menu-item-text="View card"]');

    assert
      .dom(`[data-test-stack-card-index="1"]`)
      .exists(
        'Address card opened in view mode after clicking on View Card in options menu'
      );
  });

  test('can edit a nested contained card field', async function (assert) {
    await setCardInOperatorModeState(`${testRealmURL}Person/fadhlan`);
    await renderComponent(
      class TestDriver extends GlimmerComponent {
        <template>
          <OperatorMode @onClose={{noop}} />
          <CardPrerender />
        </template>
      }
    );

    await waitFor('[data-test-person]');
    await click(
      '[data-test-shippinginfo-field] [data-test-field-component-card]'
    );
    await waitFor('[data-test-stack-card-index="2"]');
    await click(`[data-test-stack-card-index="2"] [data-test-edit-button]`);

    // the entire chain of contained fields and the parent card should be put into edit mode
    assert
      .dom(
        `[data-test-stack-card-index="0"][data-test-stack-card="${testRealmURL}Person/fadhlan"] > .card.edit`
      )
      .exists('Person card is in edit mode');
    assert
      .dom(
        `[data-test-stack-card-index="1"][data-test-stack-card="${testRealmURL}Person/fadhlan/address"] > .card.edit`
      )
      .exists('Address contained card header in edit mode');
    assert
      .dom(
        `[data-test-stack-card-index="2"][data-test-stack-card="${testRealmURL}Person/fadhlan/address/shippingInfo"] > .card.edit`
      )
      .exists('Shipping Info contained card header in edit mode');

    await fillIn(`[data-test-field="preferredCarrier"] input`, `FedEx`);
    await waitFor('[data-test-last-saved]');
    await click(' [data-test-stack-card-index="2"] [data-test-edit-button]');
    await waitUntil(() => !document.querySelector('[data-test-last-saved]'));

    // all the nested contains fields are popped from the stack
    await waitUntil(
      () =>
        !document.querySelector('[data-test-stack-card-index="1"]') &&
        !document.querySelector('[data-test-stack-card-index="2"]')
    );
    assert
      .dom('.operator-mode [data-test-preferredCarrier="FedEx"]')
      .exists('changed contained card reflected in parent card');
    assert
      .dom(
        `[data-test-stack-card-index="0"][data-test-stack-card="${testRealmURL}Person/fadhlan"] > .card.edit`
      )
      .doesNotExist('Person card is not in edit mode');

    let fileRef = await adapter.openFile('Person/fadhlan.json');
    let json = JSON.parse(
      fileRef?.content as string
    ) as LooseSingleCardDocument;
    assert.strictEqual(
      json.data.attributes?.address.shippingInfo.preferredCarrier,
      'FedEx'
    );
  });

  test('can choose a card for a linksTo field that has an existing value', async function (assert) {
    await setCardInOperatorModeState(`${testRealmURL}BlogPost/1`);
    await renderComponent(
      class TestDriver extends GlimmerComponent {
        <template>
          <OperatorMode @onClose={{noop}} />
          <CardPrerender />
        </template>
      }
    );

    await waitFor(`[data-test-stack-card="${testRealmURL}BlogPost/1"]`);
    await click('[data-test-edit-button]');
    assert.dom('[data-test-field="authorBio"]').containsText('Alien Bob');
    assert.dom('[data-test-choose-card]').doesNotExist();
    assert.dom('[data-test-create-new]').doesNotExist();

    await click('[data-test-remove-card]');
    assert.dom('[data-test-choose-card]').exists();
    assert.dom('[data-test-create-new]').exists();

    await click('[data-test-choose-card]');
    await waitFor(`[data-test-card-catalog-item="${testRealmURL}Author/2"]`);
    await click(`[data-test-select="${testRealmURL}Author/2"]`);
    await click('[data-test-card-catalog-go-button]');

    await waitFor(`.operator-mode [data-test-author="R2-D2"]`);
    assert.dom('[data-test-field="authorBio"]').containsText('R2-D2');
  });

  test('can choose a card for a linksTo field that has no existing value', async function (assert) {
    await setCardInOperatorModeState(`${testRealmURL}BlogPost/2`);
    await renderComponent(
      class TestDriver extends GlimmerComponent {
        <template>
          <OperatorMode @onClose={{noop}} />
          <CardPrerender />
        </template>
      }
    );

    await waitFor(`[data-test-stack-card="${testRealmURL}BlogPost/2"]`);
    await click('[data-test-edit-button]');

    assert.dom('[data-test-choose-card]').exists();
    assert.dom('[data-test-create-new]').exists();

    await click('[data-test-choose-card]');
    await waitFor(`[data-test-card-catalog-item="${testRealmURL}Author/2"]`);
    await click(`[data-test-select="${testRealmURL}Author/2"]`);
    await click('[data-test-card-catalog-go-button]');

    await waitUntil(() => !document.querySelector('[card-catalog-modal]'));
    assert.dom('[data-test-field="authorBio"]').containsText('R2-D2');

    await click('[data-test-edit-button]');
    await waitFor('.operator-mode [data-test-blog-post-isolated]');

    assert
      .dom('.operator-mode [data-test-blog-post-isolated]')
      .hasText('Beginnings by R2-D2');
  });

  test('can create a new card to populate a linksTo field', async function (assert) {
    await setCardInOperatorModeState(`${testRealmURL}BlogPost/2`);
    await renderComponent(
      class TestDriver extends GlimmerComponent {
        <template>
          <OperatorMode @onClose={{noop}} />
          <CardPrerender />
        </template>
      }
    );

    await waitFor(`[data-test-stack-card="${testRealmURL}BlogPost/2"]`);
    await click('[data-test-edit-button]');

    assert.dom('[data-test-choose-card]').exists();
    assert.dom('[data-test-create-new]').exists();

    await click('[data-test-create-new]');
    await waitFor('[data-test-stack-card-index="1"]');

    assert
      .dom('[data-test-stack-card-index="1"] [data-test-field="firstName"]')
      .exists();
    await fillIn(
      '[data-test-stack-card-index="1"] [data-test-field="firstName"] [data-test-boxel-input]',
      'Alice'
    );

    await waitFor(
      `[data-test-stack-card-index="1"][data-test-stack-card="${testRealmURL}Author/3"]`
    );

    await click('[data-test-stack-card-index="1"] [data-test-close-button]');
    await waitUntil(
      () => !document.querySelector('[data-test-stack-card-index="1"]')
    );
    await waitFor('[data-test-last-saved]');
    assert.dom('[data-test-choose-card]').doesNotExist();
    assert.dom('[data-test-create-new]').doesNotExist();
    assert.dom('[data-test-field="authorBio"]').containsText('Alice');

    await click('[data-test-stack-card-index="0"] [data-test-edit-button]');
    await waitFor('[data-test-save-idle]');
    assert.dom('[data-test-blog-post-isolated]').hasText('Beginnings by Alice');
  });

  test('can remove the link for a linksTo field', async function (assert) {
    await setCardInOperatorModeState(`${testRealmURL}BlogPost/1`);
    await renderComponent(
      class TestDriver extends GlimmerComponent {
        <template>
          <OperatorMode @onClose={{noop}} />
          <CardPrerender />
        </template>
      }
    );

    await waitFor(`[data-test-stack-card="${testRealmURL}BlogPost/1"]`);
    await click('[data-test-edit-button]');

    assert.dom('[data-test-field="authorBio"]').containsText('Alien Bob');
    await click('[data-test-field="authorBio"] [data-test-remove-card]');
    await click('[data-test-edit-button]');
    await waitFor('[data-test-save-idle]');

    await waitFor('.operator-mode [data-test-blog-post-isolated]');
    assert
      .dom('.operator-mode [data-test-blog-post-isolated]')
      .hasText('Outer Space Journey by');
  });

  test('can add a card to a linksToMany field with existing values', async function (assert) {
    await setCardInOperatorModeState(`${testRealmURL}Person/burcu`);
    await renderComponent(
      class TestDriver extends GlimmerComponent {
        <template>
          <OperatorMode @onClose={{noop}} />
          <CardPrerender />
        </template>
      }
    );

    await waitFor(`[data-test-stack-card="${testRealmURL}Person/burcu"]`);
    await click('[data-test-edit-button]');

    assert.dom('[data-test-field="friends"]').containsText('Jackie Woody');
    assert.dom('[data-test-field="friends"] [data-test-add-new]').exists();

    await click('[data-test-links-to-many="friends"] [data-test-add-new]');
    await waitFor(`[data-test-card-catalog-item="${testRealmURL}Pet/mango"]`);
    await click(`[data-test-select="${testRealmURL}Pet/mango"]`);
    await click('[data-test-card-catalog-go-button]');

    await waitUntil(() => !document.querySelector('[card-catalog-modal]'));
    assert
      .dom('[data-test-field="friends"]')
      .containsText('Jackie Woody Mango');
  });

  test('can add a card to linksToMany field that has no existing values', async function (assert) {
    await setCardInOperatorModeState(`${testRealmURL}Person/fadhlan`);
    await renderComponent(
      class TestDriver extends GlimmerComponent {
        <template>
          <OperatorMode @onClose={{noop}} />
          <CardPrerender />
        </template>
      }
    );

    await waitFor(`[data-test-stack-card="${testRealmURL}Person/fadhlan"]`);
    await click('[data-test-edit-button]');

    assert.dom('[data-test-field="friends"] [data-test-pet]').doesNotExist();
    assert.dom('[data-test-add-new]').hasText('Add Pets');
    await click('[data-test-add-new]');
    await waitFor(`[data-test-card-catalog-item="${testRealmURL}Pet/mango"]`);
    await click(`[data-test-select="${testRealmURL}Pet/jackie"]`);
    await click('[data-test-card-catalog-go-button]');

    await waitUntil(() => !document.querySelector('[card-catalog-modal]'));
    assert.dom('[data-test-field="friends"]').containsText('Jackie');
  });

  test('can change the item selection in a linksToMany field', async function (assert) {
    await setCardInOperatorModeState(`${testRealmURL}Person/burcu`);
    await renderComponent(
      class TestDriver extends GlimmerComponent {
        <template>
          <OperatorMode @onClose={{noop}} />
          <CardPrerender />
        </template>
      }
    );

    await waitFor(`[data-test-stack-card="${testRealmURL}Person/burcu"]`);
    await click('[data-test-edit-button]');

    assert.dom('[data-test-field="friends"]').containsText('Jackie Woody');
    await click(
      '[data-test-links-to-many="friends"] [data-test-item="1"] [data-test-remove-card]'
    );

    assert.dom('[data-test-field="friends"]').containsText('Jackie');

    await click('[data-test-links-to-many="friends"] [data-test-add-new]');
    await waitFor(`[data-test-card-catalog-item="${testRealmURL}Pet/mango"]`);
    await click(`[data-test-select="${testRealmURL}Pet/mango"]`);
    await click('[data-test-card-catalog-go-button]');

    await waitUntil(() => !document.querySelector('[card-catalog-modal]'));
    assert.dom('[data-test-field="friends"]').containsText('Mango');
  });

  test('can create a new card to add to a linksToMany field from card chooser', async function (assert) {
    await setCardInOperatorModeState(`${testRealmURL}Person/fadhlan`);
    await renderComponent(
      class TestDriver extends GlimmerComponent {
        <template>
          <OperatorMode @onClose={{noop}} />
          <CardPrerender />
        </template>
      }
    );

    await waitFor(`[data-test-stack-card="${testRealmURL}Person/fadhlan"]`);
    await click('[data-test-edit-button]');

    assert.dom('[data-test-field="friends"] [data-test-pet]').doesNotExist();
    await click('[data-test-links-to-many="friends"] [data-test-add-new]');

    await waitFor(`[data-test-card-catalog-modal]`);
    assert
      .dom('[data-test-card-catalog-create-new-button]')
      .hasText('Create New Pet');
    await click('[data-test-card-catalog-create-new-button]');

    await waitFor(`[data-test-stack-card-index="1"]`);
    await fillIn(
      '[data-test-stack-card-index="1"] [data-test-field="name"] [data-test-boxel-input]',
      'Woodster'
    );
    await waitFor(
      `[data-test-stack-card-index="1"][data-test-stack-card="${testRealmURL}Pet/1"]`
    );
    await click('[data-test-stack-card-index="1"] [data-test-close-button]');
    await waitUntil(
      () => !document.querySelector('[data-test-stack-card-index="1"]')
    );
    assert.dom('[data-test-field="friends"]').containsText('Woodster');
  });

  test('does not create a new card to add to a linksToMany field from card chooser, if user cancel the edit view', async function (assert) {
    await setCardInOperatorModeState(`${testRealmURL}Person/burcu`);
    await renderComponent(
      class TestDriver extends GlimmerComponent {
        <template>
          <OperatorMode @onClose={{noop}} />
          <CardPrerender />
        </template>
      }
    );

    await waitFor(`[data-test-stack-card="${testRealmURL}Person/burcu"]`);
    await click('[data-test-edit-button]');

    assert.dom('[data-test-field="friends"]').containsText('Jackie Woody');
    await click('[data-test-links-to-many="friends"] [data-test-add-new]');

    await waitFor(`[data-test-card-catalog-modal]`);
    assert
      .dom('[data-test-card-catalog-create-new-button]')
      .hasText('Create New Pet');
    await click('[data-test-card-catalog-create-new-button]');

    await waitFor(`[data-test-stack-card-index="1"]`);
    await fillIn(
      '[data-test-stack-card-index="1"] [data-test-field="name"] [data-test-boxel-input]',
      'Woodster'
    );
<<<<<<< HEAD
    await waitFor(
      `[data-test-stack-card-index="1"][data-test-stack-card="${testRealmURL}Pet/1"]`
    );
=======
    await click('[data-test-stack-card-index="1"] [data-test-cancel-button]');
>>>>>>> e22d9998
    await click('[data-test-stack-card-index="1"] [data-test-close-button]');
    await waitUntil(
      () => !document.querySelector('[data-test-stack-card-index="1"]')
    );
    assert.dom('[data-test-field="friends"]').containsText('Jackie Woody');

    //Ensuring the card chooser modal doesn't get stuck
    await click('[data-test-links-to-many="friends"] [data-test-add-new]');
    await waitFor(`[data-test-card-catalog-modal]`);
    assert
      .dom('[data-test-card-catalog-create-new-button]')
      .hasText('Create New Pet');
  });

  test('can remove all items of a linksToMany field', async function (assert) {
    await setCardInOperatorModeState(`${testRealmURL}Person/burcu`);
    await renderComponent(
      class TestDriver extends GlimmerComponent {
        <template>
          <OperatorMode @onClose={{noop}} />
          <CardPrerender />
        </template>
      }
    );

    await waitFor(`[data-test-stack-card="${testRealmURL}Person/burcu"]`);
    assert.dom(`[data-test-plural-view-item]`).exists({ count: 2 });
    await click('[data-test-edit-button]');
    assert.dom('[data-test-field="friends"]').containsText('Jackie Woody');

    await click(
      '[data-test-links-to-many="friends"] [data-test-item="1"] [data-test-remove-card]'
    );
    await waitFor('[data-test-last-saved]');
    await click(
      '[data-test-links-to-many="friends"] [data-test-item="0"] [data-test-remove-card]'
    );
    let saveTime = document
      .querySelector('[data-test-last-saved]')!
      .getAttribute('data-test-last-saved');
    await waitUntil(
      () =>
        document
          .querySelector('[data-test-last-saved]')!
          .getAttribute('data-test-last-saved') !== saveTime
    );
    await click('[data-test-edit-button]');
    await waitFor('[data-test-save-idle]');

    await waitFor(`[data-test-person="Burcu"]`);
    assert
      .dom(`[data-test-stack-card="${testRealmURL}Person/burcu"]`)
      .doesNotContainText('Jackie');
    assert.dom(`[data-test-plural-view-item]`).doesNotExist();
  });

  skip('can create a specialized a new card to populate a linksTo field');
  skip('can create a specialized a new card to populate a linksToMany field');

  test('can close cards by clicking the header of a card deeper in the stack', async function (assert) {
    await setCardInOperatorModeState(`${testRealmURL}grid`);
    await renderComponent(
      class TestDriver extends GlimmerComponent {
        <template>
          <OperatorMode @onClose={{noop}} />
          <CardPrerender />
        </template>
      }
    );
    await waitFor(`[data-test-stack-card="${testRealmURL}grid"]`);
    await waitFor(`[data-test-cards-grid-item]`);
    await click(`[data-test-cards-grid-item="${testRealmURL}Person/fadhlan"]`);
    assert.dom(`[data-test-stack-card-index="1"]`).exists();
    await waitFor('[data-test-person]');

    await waitFor('[data-test-cards-grid-item]');
    await click('[data-test-cards-grid-item]');
    assert.dom(`[data-test-stack-card-index="2"]`).exists();
    await click('[data-test-stack-card-index="0"] [data-test-boxel-header]');
    assert.dom(`[data-test-stack-card-index="2"]`).doesNotExist();
    assert.dom(`[data-test-stack-card-index="1"]`).doesNotExist();
    assert.dom(`[data-test-stack-card-index="0"]`).exists();
  });

  test(`displays realm name as cards grid card title and card's display name as other card titles`, async function (assert) {
    await setCardInOperatorModeState(`${testRealmURL}grid`);
    await renderComponent(
      class TestDriver extends GlimmerComponent {
        <template>
          <OperatorMode @onClose={{noop}} />
          <CardPrerender />
        </template>
      }
    );
    await waitFor(`[data-test-stack-card="${testRealmURL}grid"]`);
    assert.dom(`[data-test-stack-card-header]`).containsText(realmName);

    await waitFor(`[data-test-cards-grid-item]`);
    await click(`[data-test-cards-grid-item="${testRealmURL}Person/fadhlan"]`);
    assert.dom(`[data-test-stack-card-index="1"]`).exists();
    let personCard = await loadCard(`${testRealmURL}Person/fadhlan`);
    assert
      .dom(
        `[data-test-stack-card="${testRealmURL}Person/fadhlan"] [data-test-boxel-header-title]`
      )
      .containsText(cardTypeDisplayName(personCard));

    assert.dom(`[data-test-cards-grid-cards]`).isNotVisible();
    assert.dom(`[data-test-create-new-card-button]`).isNotVisible();
  });

  test(`displays recently accessed card`, async function (assert) {
    await setCardInOperatorModeState(`${testRealmURL}grid`);
    await renderComponent(
      class TestDriver extends GlimmerComponent {
        <template>
          <OperatorMode @onClose={{noop}} />
          <CardPrerender />
        </template>
      }
    );
    await waitFor(`[data-test-stack-card="${testRealmURL}grid"]`);
    assert.dom(`[data-test-stack-card-header]`).containsText(realmName);

    await waitFor(`[data-test-cards-grid-item]`);
    await click(`[data-test-cards-grid-item="${testRealmURL}Person/fadhlan"]`);
    assert.dom(`[data-test-stack-card-index="1"]`).exists();
    let personCard = await loadCard(`${testRealmURL}Person/fadhlan`);
    assert
      .dom(
        `[data-test-stack-card="${testRealmURL}Person/fadhlan"] [data-test-boxel-header-title]`
      )
      .containsText(cardTypeDisplayName(personCard));

    assert.dom(`[data-test-cards-grid-cards]`).isNotVisible();
    assert.dom(`[data-test-create-new-card-button]`).isNotVisible();

    await focus(`[data-test-search-input]`);
    assert.dom(`[data-test-search-result="${testRealmURL}Person/fadhlan"]`);
    await click(`[data-test-search-sheet-cancel-button]`);
    await click(`[data-test-stack-card-index="1"] [data-test-close-button]`);

    await waitFor(`[data-test-cards-grid-item]`);
    await click(`[data-test-cards-grid-item="${testRealmURL}Person/burcu"]`);
    assert.dom(`[data-test-stack-card-index="1"]`).exists();

    await focus(`[data-test-search-input]`);
    assert
      .dom(
        `.search-sheet-content__recent-access__cards [data-test-search-result]`
      )
      .exists({ count: 2 });
    assert.dom(
      `.search-sheet-content__recent-access__cards [data-test-search-result-index=0] [data-test-search-result="${testRealmURL}Person/burcu"]`
    );
    assert.dom(
      `.search-sheet-content__recent-access__cards [data-test-search-result-index=1] [data-test-search-result="${testRealmURL}Person/fadhlan"]`
    );
  });

  test(`displays recently accessed card, maximum 10 cards`, async function (assert) {
    await setCardInOperatorModeState(`${testRealmURL}grid`);
    await renderComponent(
      class TestDriver extends GlimmerComponent {
        <template>
          <OperatorMode @onClose={{noop}} />
          <CardPrerender />
        </template>
      }
    );
    await waitFor(`[data-test-stack-card="${testRealmURL}grid"]`);
    assert.dom(`[data-test-stack-card-header]`).containsText(realmName);

    await waitFor(`[data-test-cards-grid-item]`);
    for (let i = 1; i <= 11; i++) {
      await click(`[data-test-cards-grid-item="${testRealmURL}Person/${i}"]`);
      await click(`[data-test-stack-card-index="1"] [data-test-close-button]`);
    }

    await focus(`[data-test-search-input]`);
    assert
      .dom(
        `.search-sheet-content__recent-access__cards [data-test-search-result]`
      )
      .exists({ count: 10 });
  });

  test(`can specify a card by URL in the card chooser`, async function (assert) {
    await setCardInOperatorModeState(`${testRealmURL}grid`);
    await renderComponent(
      class TestDriver extends GlimmerComponent {
        <template>
          <OperatorMode @onClose={{noop}} />
          <CardPrerender />
        </template>
      }
    );
    await waitFor(`[data-test-stack-card="${testRealmURL}grid"]`);
    await waitFor(`[data-test-cards-grid-item]`);
    await click(`[data-test-create-new-card-button]`);
    await waitFor(`[data-test-card-catalog-item]`);
    await fillIn(
      `[data-test-search-field] input`,
      `https://cardstack.com/base/types/room-objective`
    );
    await waitUntil(
      () =>
        (
          document.querySelector(`[data-test-card-catalog-go-button]`) as
            | HTMLButtonElement
            | undefined
        )?.disabled === false
    );
    await click(`[data-test-card-catalog-go-button]`);
    assert
      .dom(`[data-test-stack-card-index="1"] [data-test-field-component-card]`)
      .containsText('Objective', 'the card is rendered in the stack');
  });

  test(`error message is shown when invalid card URL is entered in card chooser`, async function (assert) {
    await setCardInOperatorModeState(`${testRealmURL}grid`);
    await renderComponent(
      class TestDriver extends GlimmerComponent {
        <template>
          <OperatorMode @onClose={{noop}} />
          <CardPrerender />
        </template>
      }
    );
    await waitFor(`[data-test-stack-card="${testRealmURL}grid"]`);
    await waitFor(`[data-test-cards-grid-item]`);
    await click(`[data-test-create-new-card-button]`);
    await waitFor(`[data-test-card-catalog-item]`);

    assert
      .dom(`[data-test-boxel-input-validation-state="Not a valid Card URL"]`)
      .doesNotExist('invalid state is not shown');

    await fillIn(
      `[data-test-search-field] input`,
      `https://cardstack.com/base/not-a-card`
    );
    await waitFor(`[data-test-boxel-input-validation-state="invalid"]`);
    assert
      .dom(`[data-test-boxel-input-error-message]`)
      .containsText('Not a valid search key');
    await fillIn(
      `[data-test-search-field] input`,
      `https://cardstack.com/base/types/room-objective`
    );
    assert
      .dom(`[data-test-boxel-input-validation-state="invalid"]`)
      .doesNotExist('invalid state is not shown');
  });

  test(`card selection and card URL field are mutually exclusive in card chooser`, async function (assert) {
    await setCardInOperatorModeState(`${testRealmURL}grid`);
    await renderComponent(
      class TestDriver extends GlimmerComponent {
        <template>
          <OperatorMode @onClose={{noop}} />
          <CardPrerender />
        </template>
      }
    );
    await waitFor(`[data-test-stack-card="${testRealmURL}grid"]`);
    await waitFor(`[data-test-cards-grid-item]`);
    await click(`[data-test-create-new-card-button]`);
    await waitFor(`[data-test-card-catalog-item]`);

    await click(
      `[data-test-card-catalog-item="https://cardstack.com/base/types/room-objective"] button`
    );
    assert
      .dom(
        `[data-test-card-catalog-item="https://cardstack.com/base/types/room-objective"].selected`
      )
      .exists('card is selected');

    await fillIn(
      `[data-test-search-field] input`,
      `https://cardstack.com/base/types/room-objective`
    );

    assert
      .dom(
        `[data-test-card-catalog-item="https://cardstack.com/base/types/room-objective"].selected`
      )
      .doesNotExist('card is not selected');

    await click(
      `[data-test-card-catalog-item="https://cardstack.com/base/types/room-objective"] button`
    );
    assert
      .dom(`[data-test-search-field] input`)
      .hasNoValue('card URL field is cleared');
  });

  test(`can add a card to the stack by URL from search sheet`, async function (assert) {
    await setCardInOperatorModeState(`${testRealmURL}grid`);
    await renderComponent(
      class TestDriver extends GlimmerComponent {
        <template>
          <OperatorMode @onClose={{noop}} />
          <CardPrerender />
        </template>
      }
    );
    await waitFor(`[data-test-stack-card="${testRealmURL}grid"]`);
    await waitFor(`[data-test-cards-grid-item]`);
    await focus(`[data-test-search-input]`);

    await fillIn(
      `[data-test-url-field] input`,
      `http://localhost:4202/test/mango`
    );
    await click(`[data-test-go-button]`);
    await waitFor(`[data-test-stack-card-index="1"]`);
    assert
      .dom(
        `[data-test-stack-card="http://localhost:4202/test/mango"] [data-test-field-component-card]`
      )
      .containsText('Mango', 'the card is rendered in the stack');
  });

  test(`error message is shown when invalid card URL is entered in search sheet`, async function (assert) {
    await setCardInOperatorModeState(`${testRealmURL}grid`);
    await renderComponent(
      class TestDriver extends GlimmerComponent {
        <template>
          <OperatorMode @onClose={{noop}} />
          <CardPrerender />
        </template>
      }
    );
    await waitFor(`[data-test-stack-card="${testRealmURL}grid"]`);
    await waitFor(`[data-test-cards-grid-item]`);
    await focus(`[data-test-search-input]`);

    assert
      .dom(`[data-test-boxel-input-validation-state="invalid"]`)
      .doesNotExist('invalid state is not shown');

    await fillIn(
      `[data-test-url-field] input`,
      `http://localhost:4202/test/not-a-card`
    );
    await click(`[data-test-go-button]`);
    await waitFor(`[data-test-boxel-input-validation-state="invalid"]`);
    assert
      .dom(`[data-test-boxel-input-error-message]`)
      .containsText('Not a valid Card URL');
    await fillIn(
      `[data-test-url-field] input`,
      `http://localhost:4202/test/mango`
    );
    assert
      .dom(`[data-test-boxel-input-validation-state="invalid"]`)
      .doesNotExist('invalid state is not shown');
  });

  test(`can select one or more cards on cards-grid and unselect`, async function (assert) {
    await setCardInOperatorModeState(`${testRealmURL}grid`);
    await renderComponent(
      class TestDriver extends GlimmerComponent {
        <template>
          <OperatorMode @onClose={{noop}} />
          <CardPrerender />
        </template>
      }
    );
    await waitFor(`[data-test-stack-card="${testRealmURL}grid"]`);
    assert.dom(`[data-test-cards-grid-cards]`).exists();

    await waitFor(
      `[data-test-cards-grid-item="${testRealmURL}Person/fadhlan"]`
    );
    assert.dom('[data-test-overlay-selected]').doesNotExist();

    await click(`[data-test-overlay-select="${testRealmURL}Person/fadhlan"]`);
    assert
      .dom(`[data-test-overlay-selected="${testRealmURL}Person/fadhlan"]`)
      .exists();
    assert.dom('[data-test-overlay-selected]').exists({ count: 1 });

    await click(`[data-test-overlay-select="${testRealmURL}Pet/jackie"]`);
    await click(`[data-test-cards-grid-item="${testRealmURL}Author/1"]`);
    await click(`[data-test-cards-grid-item="${testRealmURL}BlogPost/2"]`);
    assert.dom('[data-test-overlay-selected]').exists({ count: 4 });

    await click(`[data-test-cards-grid-item="${testRealmURL}Pet/jackie"]`);
    assert.dom('[data-test-overlay-selected]').exists({ count: 3 });

    await click(`[data-test-cards-grid-item="${testRealmURL}Person/fadhlan"]`);
    await click(`[data-test-cards-grid-item="${testRealmURL}BlogPost/2"]`);
    await click(`[data-test-overlay-select="${testRealmURL}Author/1"]`);
    assert.dom('[data-test-overlay-selected]').doesNotExist();

    await click(`[data-test-cards-grid-item="${testRealmURL}Person/fadhlan"]`);
    assert.dom(`[data-test-stack-card-index="1"]`).exists();
  });

  test('displays realm name as header title when hovering realm icon', async function (assert) {
    await setCardInOperatorModeState(`${testRealmURL}Person/fadhlan`);
    await renderComponent(
      class TestDriver extends GlimmerComponent {
        <template>
          <OperatorMode @onClose={{noop}} />
          <CardPrerender />
        </template>
      }
    );

    await waitFor('[data-test-person]');
    assert.dom('[data-test-boxel-header-title]').hasText('Person');
    assert
      .dom(`[data-test-boxel-header-icon="https://example-icon.test"]`)
      .exists();
    await triggerEvent(`[data-test-boxel-header-icon]`, 'mouseenter');
    assert
      .dom('[data-test-boxel-header-title]')
      .hasText('In Operator Mode Workspace');
    await triggerEvent(`[data-test-boxel-header-icon]`, 'mouseleave');
    assert.dom('[data-test-boxel-header-title]').hasText('Person');
  });

  test(`it has an option to copy the card url`, async function (assert) {
    await setCardInOperatorModeState(`${testRealmURL}Person/burcu`);
    await renderComponent(
      class TestDriver extends GlimmerComponent {
        <template>
          <OperatorMode @onClose={{noop}} />
          <CardPrerender />
        </template>
      }
    );
    await click('[data-test-more-options-button]');
    await click('[data-test-boxel-menu-item-text="Copy Card URL"]');
    assert.dom('[data-test-boxel-menu-item]').doesNotExist();

    await click(
      '[data-test-addresses] > [data-test-boxel-card-container] > [data-test-field-component-card]'
    );

    await waitFor(
      `[data-test-stack-card='${testRealmURL}Person/burcu/address']`
    );
    await click(
      `[data-test-stack-card='${testRealmURL}Person/burcu/address'] [data-test-more-options-button]`
    );
    assert
      .dom('[data-test-boxel-menu-item-text="Copy Card URL"]')
      .hasAttribute('disabled');

    await click(`[data-test-boxel-menu-item]`);
    assert
      .dom('[data-test-boxel-menu-item]')
      .exists('can not copy url of a contained card');
  });

  test(`composite "contains one" field has an overlay header and click on the contains card will open it on the stack`, async function (assert) {
    await setCardInOperatorModeState(`${testRealmURL}Person/burcu`);
    await renderComponent(
      class TestDriver extends GlimmerComponent {
        <template>
          <OperatorMode @onClose={{noop}} />
          <CardPrerender />
        </template>
      }
    );

    assert
      .dom(
        '[data-test-overlay-card-display-name="Address"] [data-test-overlay-header]'
      )
      .includesText('Address');

    await click('[data-test-address]');

    assert.dom('[data-test-stack-card-index]').exists({ count: 2 });
    assert
      .dom('[data-test-stack-card-index="1"] [data-test-boxel-header-title]')
      .includesText('Address');
  });

  test(`"links to" field has an overlay header and click on the contains card will open it on the stack`, async function (assert) {
    await setCardInOperatorModeState(`${testRealmURL}BlogPost/1`);
    await renderComponent(
      class TestDriver extends GlimmerComponent {
        <template>
          <OperatorMode @onClose={{noop}} />
          <CardPrerender />
        </template>
      }
    );

    // Linked cards have the realm's icon in the overlaid header title
    assert
      .dom('[data-test-overlay-card-display-name="Author"] .header-icon img')
      .hasAttribute('src', 'https://example-icon.test');

    await click('[data-test-author');
    assert.dom('[data-test-stack-card-index]').exists({ count: 2 });
    assert
      .dom('[data-test-stack-card-index="1"] [data-test-boxel-header-title]')
      .includesText('Author');
  });
});<|MERGE_RESOLUTION|>--- conflicted
+++ resolved
@@ -1337,13 +1337,9 @@
       '[data-test-stack-card-index="1"] [data-test-field="name"] [data-test-boxel-input]',
       'Woodster'
     );
-<<<<<<< HEAD
     await waitFor(
       `[data-test-stack-card-index="1"][data-test-stack-card="${testRealmURL}Pet/1"]`
     );
-=======
-    await click('[data-test-stack-card-index="1"] [data-test-cancel-button]');
->>>>>>> e22d9998
     await click('[data-test-stack-card-index="1"] [data-test-close-button]');
     await waitUntil(
       () => !document.querySelector('[data-test-stack-card-index="1"]')
