import { module, test, skip } from 'qunit';
import GlimmerComponent from '@glimmer/component';
import { setupRenderingTest } from 'ember-qunit';
import { baseRealm, cardTypeDisplayName } from '@cardstack/runtime-common';
import { Realm } from '@cardstack/runtime-common/realm';
import { Loader } from '@cardstack/runtime-common/loader';
import OperatorMode from '@cardstack/host/components/operator-mode/container';
import CardPrerender from '@cardstack/host/components/card-prerender';
import { Card } from 'https://cardstack.com/base/card-api';
import { renderComponent } from '../../helpers/render-component';
import {
  testRealmURL,
  setupCardLogs,
  setupLocalIndexing,
  TestRealmAdapter,
  TestRealm,
} from '../../helpers';
import {
  waitFor,
  waitUntil,
  click,
  fillIn,
  focus,
  triggerEvent,
} from '@ember/test-helpers';
import type LoaderService from '@cardstack/host/services/loader-service';
import OperatorModeStateService from '@cardstack/host/services/operator-mode-state-service';
import percySnapshot from '@percy/ember';

let cardApi: typeof import('https://cardstack.com/base/card-api');
const realmName = 'Operator Mode Workspace';
let setCardInOperatorModeState: (card: string) => Promise<void>;

let loader: Loader;

module('Integration | operator-mode', function (hooks) {
  let adapter: TestRealmAdapter;
  let realm: Realm;
  setupRenderingTest(hooks);

  hooks.beforeEach(function () {
    loader = (this.owner.lookup('service:loader-service') as LoaderService)
      .loader;
  });

  setupLocalIndexing(hooks);
  setupCardLogs(
    hooks,
    async () => await loader.import(`${baseRealm.url}card-api`)
  );
  let noop = () => {};
  async function loadCard(url: string): Promise<Card> {
    let { createFromSerialized, recompute } = cardApi;
    let result = await realm.searchIndex.card(new URL(url));
    if (!result || result.type === 'error') {
      throw new Error(
        `cannot get instance ${url} from the index: ${
          result ? result.error.detail : 'not found'
        }`
      );
    }
    let card = await createFromSerialized<typeof Card>(
      result.doc.data,
      result.doc,
      new URL(url),
      loader
    );
    await recompute(card, { loadFields: true });
    return card;
  }

  hooks.beforeEach(async function () {
    localStorage.removeItem('recent-cards');
    cardApi = await loader.import(`${baseRealm.url}card-api`);

    //Generate 11 person card to test recent card menu in card sheet
    let personCards: Map<String, any> = new Map<String, any>();
    for (let i = 1; i <= 11; i++) {
      personCards.set(`Person/${i}.json`, {
        data: {
          type: 'card',
          id: `${testRealmURL}Person/${i}`,
          attributes: {
            firstName: `${i}`,
            address: {
              city: 'Bandung',
              country: 'Indonesia',
            },
          },
          relationships: {
            pet: {
              links: {
                self: `${testRealmURL}Pet/mango`,
              },
            },
          },
          meta: {
            adoptsFrom: {
              module: `${testRealmURL}person`,
              name: 'Person',
            },
          },
        },
      });
    }

    adapter = new TestRealmAdapter({
      'pet.gts': `
        import { contains, field, Component, Card } from "https://cardstack.com/base/card-api";
        import StringCard from "https://cardstack.com/base/string";

        export class Pet extends Card {
          static displayName = 'Pet';
          @field name = contains(StringCard);
          @field title = contains(StringCard, {
            computeVia: function (this: Pet) {
              return this.name;
            },
          });
          static embedded = class Embedded extends Component<typeof this> {
            <template>
              <h3 data-test-pet={{@model.name}}>
                <@fields.name/>
              </h3>
            </template>
          }
        }
      `,
      'shipping-info.gts': `
        import { contains, field, Component, Card } from "https://cardstack.com/base/card-api";
        import StringCard from "https://cardstack.com/base/string";
        export class ShippingInfo extends Card {
          static displayName = 'Shipping Info';
          @field preferredCarrier = contains(StringCard);
          @field remarks = contains(StringCard);
          @field title = contains(StringCard, {
            computeVia: function (this: ShippingInfo) {
              return this.preferredCarrier;
            },
          });
          static embedded = class Embedded extends Component<typeof this> {
            <template>
              <span data-test-preferredCarrier={{@model.preferredCarrier}}></span>
              <@fields.preferredCarrier/>
            </template>
          }
        }
      `,
      'address.gts': `
        import { contains, field, Component, Card } from "https://cardstack.com/base/card-api";
        import StringCard from "https://cardstack.com/base/string";
        import { ShippingInfo } from "./shipping-info";
        import { FieldContainer } from '@cardstack/boxel-ui';

        export class Address extends Card {
          static displayName = 'Address';
          @field city = contains(StringCard);
          @field country = contains(StringCard);
          @field shippingInfo = contains(ShippingInfo);
          static embedded = class Embedded extends Component<typeof this> {
            <template>
              <div data-test-address>
                <h3 data-test-city={{@model.city}}>
                  <@fields.city/>
                </h3>
                <h3 data-test-country={{@model.country}}>
                  <@fields.country/>
                </h3>
                <div data-test-shippingInfo-field><@fields.shippingInfo/></div>
              </div>
            </template>
          }

          static edit = class Edit extends Component<typeof this> {
            <template>
              <FieldContainer @label='city' @tag='label' data-test-boxel-input-city>
                <@fields.city />
              </FieldContainer>
              <FieldContainer @label='country' @tag='label' data-test-boxel-input-country>
                <@fields.country />
              </FieldContainer>
              <div data-test-shippingInfo-field><@fields.shippingInfo/></div>
            </template>
          };
        }
      `,
      'person.gts': `
        import { contains, linksTo, field, Component, Card, linksToMany } from "https://cardstack.com/base/card-api";
        import StringCard from "https://cardstack.com/base/string";
        import { Pet } from "./pet";
        import { Address } from "./address";

        export class Person extends Card {
          static displayName = 'Person';
          @field firstName = contains(StringCard);
          @field pet = linksTo(Pet);
          @field friends = linksToMany(Pet);
          @field firstLetterOfTheName = contains(StringCard, {
            computeVia: function (this: Chain) {
              return this.firstName[0];
            },
          });
          @field title = contains(StringCard, {
            computeVia: function (this: Person) {
              return this.firstName;
            },
          });
          @field address = contains(Address);
          static isolated = class Isolated extends Component<typeof this> {
            <template>
              <h2 data-test-person={{@model.firstName}}>
                <@fields.firstName/>
              </h2>
              <p data-test-first-letter-of-the-name={{@model.firstLetterOfTheName}}>
                <@fields.firstLetterOfTheName/>
              </p>
              Pet: <@fields.pet/>
              Friends: <@fields.friends/>
              <div data-test-addresses>Address: <@fields.address/></div>
            </template>
          }
        }
      `,
      'Pet/mango.json': {
        data: {
          type: 'card',
          id: `${testRealmURL}Pet/mango`,
          attributes: {
            name: 'Mango',
          },
          meta: {
            adoptsFrom: {
              module: `${testRealmURL}pet`,
              name: 'Pet',
            },
          },
        },
      },
      'Pet/jackie.json': {
        data: {
          type: 'card',
          id: `${testRealmURL}Pet/jackie`,
          attributes: {
            name: 'Jackie',
          },
          meta: {
            adoptsFrom: {
              module: `${testRealmURL}pet`,
              name: 'Pet',
            },
          },
        },
      },
      'Pet/woody.json': {
        data: {
          type: 'card',
          id: `${testRealmURL}Pet/woody`,
          attributes: {
            name: 'Woody',
          },
          meta: {
            adoptsFrom: {
              module: `${testRealmURL}pet`,
              name: 'Pet',
            },
          },
        },
      },
      'Person/fadhlan.json': {
        data: {
          type: 'card',
          id: `${testRealmURL}Person/fadhlan`,
          attributes: {
            firstName: 'Fadhlan',
            address: {
              city: 'Bandung',
              country: 'Indonesia',
              shippingInfo: {
                preferredCarrier: 'DHL',
                remarks: `Don't let bob deliver the package--he's always bringing it to the wrong address`,
              },
            },
          },
          relationships: {
            pet: {
              links: {
                self: `${testRealmURL}Pet/mango`,
              },
            },
          },
          meta: {
            adoptsFrom: {
              module: `${testRealmURL}person`,
              name: 'Person',
            },
          },
        },
      },
      'Person/burcu.json': {
        data: {
          type: 'card',
          id: `${testRealmURL}Person/burcu`,
          attributes: {
            firstName: 'Burcu',
          },
          relationships: {
            'friends.0': {
              links: {
                self: `${testRealmURL}Pet/jackie`,
              },
            },
            'friends.1': {
              links: {
                self: `${testRealmURL}Pet/woody`,
              },
            },
          },
          meta: {
            adoptsFrom: {
              module: `${testRealmURL}person`,
              name: 'Person',
            },
          },
        },
      },
      'grid.json': {
        data: {
          type: 'card',
          attributes: {},
          meta: {
            adoptsFrom: {
              module: 'https://cardstack.com/base/cards-grid',
              name: 'CardsGrid',
            },
          },
        },
      },
      'blog-post.gts': `
        import StringCard from 'https://cardstack.com/base/string';
        import TextAreaCard from 'https://cardstack.com/base/text-area';
        import {
          Card,
          field,
          contains,
          linksTo,
          Component,
        } from 'https://cardstack.com/base/card-api';
        import { Author } from './author';

        export class BlogPost extends Card {
          static displayName = 'Blog Post';
          @field title = contains(StringCard);
          @field slug = contains(StringCard);
          @field body = contains(TextAreaCard);
          @field authorBio = linksTo(Author);
          static embedded = class Embedded extends Component<typeof this> {
            <template>
              <@fields.title /> by <@fields.authorBio />
            </template>
          };
          static isolated = class Isolated extends Component<typeof this> {
            <template>
              <div data-test-blog-post-isolated>
                <@fields.title /> by <@fields.authorBio />
              </div>
            </template>
          };
        }
      `,
      'author.gts': `
        import StringCard from 'https://cardstack.com/base/string';
        import {
          Component,
          Card,
          field,
          contains,
        } from 'https://cardstack.com/base/card-api';

        export class Author extends Card {
          static displayName = 'Author';
          @field firstName = contains(StringCard);
          @field lastName = contains(StringCard);
          @field title = contains(StringCard, {
            computeVia: function (this: Author) {
              return [this.firstName, this.lastName].filter(Boolean).join(' ');
            },
          });
          static embedded = class Embedded extends Component<typeof this> {
            <template>
              <span data-test-author="{{@model.firstName}}">
                <@fields.firstName /> <@fields.lastName />
              </span>
            </template>
          };
        }
      `,
      'publishing-packet.gts': `
        import TextAreaCard from 'https://cardstack.com/base/text-area';
        import {
          Card,
          field,
          contains,
          linksTo,
        } from 'https://cardstack.com/base/card-api';
        import { BlogPost } from './blog-post';

        export class PublishingPacket extends Card {
          static displayName = 'Publishing Packet';
          @field blogPost = linksTo(BlogPost);
          @field socialBlurb = contains(TextAreaCard);
        }
      `,
      'CatalogEntry/publishing-packet.json': {
        data: {
          type: 'card',
          attributes: {
            title: 'Publishing Packet',
            description: 'Catalog entry for PublishingPacket',
            ref: {
              module: `${testRealmURL}publishing-packet`,
              name: 'PublishingPacket',
            },
            demo: {
              socialBlurb: null,
            },
          },
          relationships: {
            'demo.blogPost': {
              links: {
                self: '../BlogPost/1',
              },
            },
          },
          meta: {
            fields: {
              demo: {
                adoptsFrom: {
                  module: `../publishing-packet`,
                  name: 'PublishingPacket',
                },
              },
            },
            adoptsFrom: {
              module: 'https://cardstack.com/base/catalog-entry',
              name: 'CatalogEntry',
            },
          },
        },
      },
      'BlogPost/1.json': {
        data: {
          type: 'card',
          attributes: {
            title: 'Outer Space Journey',
            body: 'Hello world',
          },
          relationships: {
            authorBio: {
              links: {
                self: '../Author/1',
              },
            },
          },
          meta: {
            adoptsFrom: {
              module: '../blog-post',
              name: 'BlogPost',
            },
          },
        },
      },
      'BlogPost/2.json': {
        data: {
          type: 'card',
          attributes: {
            title: 'Beginnings',
          },
          relationships: {
            authorBio: {
              links: {
                self: null,
              },
            },
          },
          meta: {
            adoptsFrom: {
              module: '../blog-post',
              name: 'BlogPost',
            },
          },
        },
      },
      'Author/1.json': {
        data: {
          type: 'card',
          attributes: {
            firstName: 'Alien',
            lastName: 'Bob',
          },
          meta: {
            adoptsFrom: {
              module: '../author',
              name: 'Author',
            },
          },
        },
      },
      'Author/2.json': {
        data: {
          type: 'card',
          attributes: {
            firstName: 'R2-D2',
          },
          meta: {
            adoptsFrom: {
              module: '../author',
              name: 'Author',
            },
          },
        },
      },
      '.realm.json': `{ "name": "${realmName}", "iconURL": "https://example-icon.test" }`,
      ...Object.fromEntries(personCards),
    });
<<<<<<< HEAD
    realm = await TestRealm.createWithAdapter(adapter, this.owner);
    loader.registerURLHandler(realm.maybeHandle.bind(realm));
=======
    realm = await TestRealm.createWithAdapter(adapter, loader, this.owner);
    loader.registerURLHandler(new URL(realm.url), realm.handle.bind(realm));
>>>>>>> fbbe59ca
    await realm.ready;

    setCardInOperatorModeState = async (cardURL: string) => {
      let operatorModeStateService = this.owner.lookup(
        'service:operator-mode-state-service'
      ) as OperatorModeStateService;

      await operatorModeStateService.restore({
        stacks: [
          [
            {
              type: 'card',
              id: cardURL,
              format: 'isolated',
            },
          ],
        ],
      });
    };
  });

  test('it loads a card and renders its isolated view', async function (assert) {
    await setCardInOperatorModeState(`${testRealmURL}Person/fadhlan`);
    await renderComponent(
      class TestDriver extends GlimmerComponent {
        <template>
          <OperatorMode @onClose={{noop}} />
          <CardPrerender />
        </template>
      }
    );

    await waitFor('[data-test-person]');
    assert.dom('[data-test-boxel-header-title]').hasText('Person');
    assert
      .dom(`[data-test-boxel-header-icon="https://example-icon.test"]`)
      .exists();
    assert.dom('[data-test-person]').hasText('Fadhlan');
    assert.dom('[data-test-first-letter-of-the-name]').hasText('F');
    assert.dom('[data-test-city]').hasText('Bandung');
    assert.dom('[data-test-country]').hasText('Indonesia');
    assert.dom('[data-test-stack-card]').exists({ count: 1 });
    await waitFor('[data-test-pet="Mango"]');
    await click('[data-test-pet="Mango"]');
    assert.dom('[data-test-stack-card]').exists({ count: 2 });
    assert.dom('[data-test-stack-card-index="1"]').includesText('Mango');
  });

  test("it doesn't change the field value if user clicks cancel in edit view", async function (assert) {
    await setCardInOperatorModeState(`${testRealmURL}Person/fadhlan`);

    await renderComponent(
      class TestDriver extends GlimmerComponent {
        <template>
          <OperatorMode @onClose={{noop}} />
          <CardPrerender />
        </template>
      }
    );
    await waitFor('[data-test-person]');
    await click('[data-test-edit-button]');
    await fillIn('[data-test-boxel-input]', 'EditedName');
    await fillIn(
      '[data-test-boxel-input-city] [data-test-boxel-input]',
      'EditedCity'
    );
    await fillIn(
      '[data-test-boxel-input-country] [data-test-boxel-input]',
      'EditedCountry'
    );

    await click('[aria-label="Cancel"]');
    assert.dom('[data-test-person]').hasText('Fadhlan');
    assert.dom('[data-test-first-letter-of-the-name]').hasText('F');
    assert.dom('[data-test-city]').hasText('Bandung');
    assert.dom('[data-test-country]').hasText('Indonesia');
  });

  test('it changes the field value if user clicks save in edit view', async function (assert) {
    await setCardInOperatorModeState(`${testRealmURL}Person/fadhlan`);

    await renderComponent(
      class TestDriver extends GlimmerComponent {
        <template>
          <OperatorMode @onClose={{noop}} />
          <CardPrerender />
        </template>
      }
    );
    await waitFor('[data-test-person]');
    await click('[data-test-edit-button]');
    await fillIn('[data-test-boxel-input]', 'EditedName');
    await fillIn(
      '[data-test-boxel-input-city] [data-test-boxel-input]',
      'EditedCity'
    );
    await fillIn(
      '[data-test-boxel-input-country] [data-test-boxel-input]',
      'EditedCountry'
    );
    await click('[aria-label="Save"]');

    await waitFor('[data-test-person="EditedName"]');
    await waitFor('[data-test-city="EditedCity"]');
    await waitFor('[data-test-country="EditedCountry"]');
    assert.dom('[data-test-person]').hasText('EditedName');
    assert.dom('[data-test-first-letter-of-the-name]').hasText('E');

    await waitFor('[data-test-city="EditedCity"]');
    assert.dom('[data-test-city]').hasText('EditedCity');
    assert.dom('[data-test-country]').hasText('EditedCountry');
  });

  test('displays add card button if user closes the only card in the stack and opens a card from card chooser', async function (assert) {
    await setCardInOperatorModeState(`${testRealmURL}Person/fadhlan`);

    await renderComponent(
      class TestDriver extends GlimmerComponent {
        <template>
          <OperatorMode @onClose={{noop}} />
          <CardPrerender />
        </template>
      }
    );
    await waitFor('[data-test-person]');
    assert.dom('[data-test-person]').isVisible();

    await click('[aria-label="Close"]');
    await waitUntil(
      () => {
        return !document.querySelector('.operator-mode-card-stack__card__item');
      },
      { timeout: 3000 }
    );
    assert.dom('[data-test-person]').isNotVisible();
    assert.dom('[data-test-add-card-button]').isVisible();

    await click('[data-test-add-card-button]');
    assert.dom('[data-test-card-catalog-modal]').isVisible();

    await waitFor(`[data-test-select="${testRealmURL}Person/fadhlan"]`);

    await percySnapshot(assert);

    await click(`[data-test-select="${testRealmURL}Person/fadhlan"]`);
    await click('[data-test-card-catalog-go-button]');
    assert
      .dom(`[data-test-stack-card="${testRealmURL}Person/fadhlan"]`)
      .isVisible();
  });

  test('displays cards on cards-grid', async function (assert) {
    await setCardInOperatorModeState(`${testRealmURL}grid`);

    await renderComponent(
      class TestDriver extends GlimmerComponent {
        <template>
          <OperatorMode @onClose={{noop}} />
          <CardPrerender />
        </template>
      }
    );

    await waitFor(`[data-test-stack-card="${testRealmURL}grid"]`);
    await waitFor(`[data-test-cards-grid-item]`);

    await percySnapshot(assert);

    assert.dom(`[data-test-stack-card-index="0"]`).exists();
    assert.dom(`[data-test-cards-grid-item]`).exists();
    assert
      .dom(
        `[data-test-cards-grid-item="${testRealmURL}BlogPost/1"] [data-test-cards-grid-item-thumbnail-text]`
      )
      .hasText('Blog Post');
    assert
      .dom(
        `[data-test-cards-grid-item="${testRealmURL}BlogPost/1"] [data-test-cards-grid-item-title]`
      )
      .hasText('Outer Space Journey');
    assert
      .dom(
        `[data-test-cards-grid-item="${testRealmURL}BlogPost/1"] [data-test-cards-grid-item-display-name]`
      )
      .hasText('Blog Post');
  });

  test('can create a card using the cards-grid', async function (assert) {
    await setCardInOperatorModeState(`${testRealmURL}grid`);
    await renderComponent(
      class TestDriver extends GlimmerComponent {
        <template>
          <OperatorMode @onClose={{noop}} />
          <CardPrerender />
        </template>
      }
    );

    await waitFor(`[data-test-stack-card="${testRealmURL}grid"]`);
    assert.dom(`[data-test-stack-card-index="0"]`).exists();

    await click('[data-test-create-new-card-button]');
    assert
      .dom('[data-test-card-catalog-modal] [data-test-boxel-header-title]')
      .containsText('Choose a CatalogEntry card');
    await waitFor(
      `[data-test-card-catalog-item="${testRealmURL}CatalogEntry/publishing-packet"]`
    );
    assert.dom('[data-test-card-catalog-item]').exists({ count: 2 });

    await click(
      `[data-test-select="${testRealmURL}CatalogEntry/publishing-packet"]`
    );
    await click('[data-test-card-catalog-go-button]');
    await waitFor('[data-test-stack-card-index="1"]');
    assert
      .dom('[data-test-stack-card-index="1"] [data-test-field="blogPost"]')
      .exists();

    await click('[data-test-save-button]');
    await waitFor(`[data-test-stack-card="${testRealmURL}PublishingPacket/1"]`);
    assert
      .dom(`[data-test-stack-card="${testRealmURL}PublishingPacket/1"]`)
      .exists();
  });

  test('can open a card from the cards-grid and close it', async function (assert) {
    await setCardInOperatorModeState(`${testRealmURL}grid`);
    await renderComponent(
      class TestDriver extends GlimmerComponent {
        <template>
          <OperatorMode @onClose={{noop}} />
          <CardPrerender />
        </template>
      }
    );

    await waitFor(`[data-test-stack-card="${testRealmURL}grid"]`);
    await waitFor(`[data-test-stack-card-index]`);
    assert.dom(`[data-test-stack-card-index="0"]`).exists();

    await waitFor(`[data-test-cards-grid-item]`);
    await click(`[data-test-cards-grid-item="${testRealmURL}Person/burcu"]`);

    assert.dom(`[data-test-stack-card-index="1"]`).exists(); // Opens card on the stack
    assert
      .dom(`[data-test-stack-card-index="1"] [data-test-boxel-header-title]`)
      .includesText('Person');

    await click('[data-test-stack-card-index="1"] [data-test-close-button]');
    assert.dom(`[data-test-stack-card-index="1"]`).doesNotExist();
  });

  test('create new card editor opens in the stack at each nesting level', async function (assert) {
    await setCardInOperatorModeState(`${testRealmURL}grid`);
    await renderComponent(
      class TestDriver extends GlimmerComponent {
        <template>
          <OperatorMode @onClose={{noop}} />
          <CardPrerender />
        </template>
      }
    );

    await waitFor(`[data-test-stack-card="${testRealmURL}grid"]`);
    assert.dom(`[data-test-stack-card-index="0"]`).exists();

    await click('[data-test-create-new-card-button]');
    await waitFor(
      `[data-test-card-catalog-item="${testRealmURL}CatalogEntry/publishing-packet"]`
    );
    assert
      .dom('[data-test-card-catalog-modal] [data-test-boxel-header-title]')
      .containsText('Choose a CatalogEntry card');
    assert.dom('[data-test-card-catalog-item]').exists({ count: 2 });

    await click(
      `[data-test-select="${testRealmURL}CatalogEntry/publishing-packet"]`
    );
    await click('[data-test-card-catalog-go-button]');
    await waitFor('[data-test-stack-card-index="1"]');
    assert
      .dom('[data-test-stack-card-index="1"] [data-test-field="blogPost"]')
      .exists();

    await click('[data-test-create-new]');

    await waitFor(`[data-test-stack-card-index="2"]`);
    assert.dom('[data-test-stack-card-index]').exists({ count: 3 });
    assert
      .dom('[data-test-stack-card-index="2"] [data-test-field="authorBio"]')
      .exists();

    await click(
      '[data-test-stack-card-index="2"] [data-test-field="authorBio"] [data-test-create-new]'
    );
    await waitFor(`[data-test-stack-card-index="3"]`);

    assert
      .dom('[data-test-field="firstName"] [data-test-boxel-input]')
      .exists();
    await fillIn(
      '[data-test-field="firstName"] [data-test-boxel-input]',
      'Alice'
    );
    await fillIn(
      '[data-test-field="lastName"] [data-test-boxel-input]',
      'Enwunder'
    );

    await click('[data-test-stack-card-index="3"] [data-test-save-button]');
    await waitUntil(
      () => !document.querySelector('[data-test-stack-card-index="3"]')
    );

    assert
      .dom('[data-test-stack-card-index="2"] [data-test-field="authorBio"]')
      .containsText('Alice Enwunder');

    await fillIn(
      '[data-test-stack-card-index="2"] [data-test-field="title"] [data-test-boxel-input]',
      'Mad As a Hatter'
    );
    await click('[data-test-stack-card-index="2"] [data-test-save-button]');
    await waitUntil(
      () => !document.querySelector('[data-test-stack-card-index="2"]')
    );

    assert
      .dom('[data-test-stack-card-index="1"] [data-test-field="blogPost"]')
      .containsText('Mad As a Hatter by Alice Enwunder');
    assert
      .dom(`[data-test-stack-card="${testRealmURL}PublishingPacket/1"]`)
      .doesNotExist();

    await fillIn(
      '[data-test-stack-card-index="1"] [data-test-field="socialBlurb"] [data-test-boxel-input]',
      `Everyone knows that Alice ran the show in the Brady household. But when Alice’s past comes to light, things get rather topsy turvy…`
    );
    await click('[data-test-stack-card-index="1"] [data-test-save-button]');
    await waitFor(`[data-test-stack-card="${testRealmURL}PublishingPacket/1"]`);

    assert
      .dom(`[data-test-stack-card="${testRealmURL}PublishingPacket/1"]`)
      .containsText(
        'Everyone knows that Alice ran the show in the Brady household.'
      );
  });

  test('can open a nested contained card field in the stack', async function (assert) {
    await setCardInOperatorModeState(`${testRealmURL}Person/fadhlan`);
    await renderComponent(
      class TestDriver extends GlimmerComponent {
        <template>
          <OperatorMode @onClose={{noop}} />
          <CardPrerender />
        </template>
      }
    );

    await waitFor('[data-test-person]');
    await click(
      '[data-test-shippinginfo-field] [data-test-field-component-card]'
    );
    await waitFor('[data-test-stack-card-index="2"]');

    assert
      .dom(
        `[data-test-stack-card-index="1"][data-test-stack-card="${testRealmURL}Person/fadhlan/address"]`
      )
      .exists('Address contained card stack item exists');
    assert
      .dom(
        `[data-test-stack-card-index="2"][data-test-stack-card="${testRealmURL}Person/fadhlan/address/shippingInfo"]`
      )
      .exists('Shipping Info contained card stack item exists');
    assert
      .dom(
        `[data-test-stack-card-index="2"][data-test-stack-card="${testRealmURL}Person/fadhlan/address/shippingInfo"]`
      )
      .containsText(
        `Don't let bob deliver the package--he's always bringing it to the wrong address`
      );
  });

  test('contained card action headers', async function (assert) {
    await setCardInOperatorModeState(`${testRealmURL}Person/fadhlan`);
    await renderComponent(
      class TestDriver extends GlimmerComponent {
        <template>
          <OperatorMode @onClose={{noop}} />
          <CardPrerender />
        </template>
      }
    );

    await waitFor('[data-test-person]');

    assert
      .dom('[data-test-embedded-card-edit-button]')
      .doesNotExist(
        "Contained card header has no 'edit' button when parent card is not in edit mode"
      );

    await click('[data-test-edit-button]');

    await click(
      '[data-test-overlay-card-display-name="Address"] [data-test-embedded-card-edit-button]'
    );

    assert
      .dom(`[data-test-stack-card-index="1"] .card.edit`)
      .exists('Address card opened in edit mode');

    await click('[data-test-stack-card-index="1"] [data-test-close-button]');
    await click(
      '[data-test-overlay-card-display-name="Address"] [data-test-embedded-card-options-button]'
    );
    await click('[data-test-boxel-menu-item-text="View card"]');

    assert
      .dom(`[data-test-stack-card-index="1"]`)
      .exists(
        'Address card opened in view mode after clicking on View Card in options menu'
      );
  });

  test('can edit a nested contained card field', async function (assert) {
    await setCardInOperatorModeState(`${testRealmURL}Person/fadhlan`);
    await renderComponent(
      class TestDriver extends GlimmerComponent {
        <template>
          <OperatorMode @onClose={{noop}} />
          <CardPrerender />
        </template>
      }
    );

    await waitFor('[data-test-person]');
    await click(
      '[data-test-shippinginfo-field] [data-test-field-component-card]'
    );
    await waitFor('[data-test-stack-card-index="2"]');
    await click(`[data-test-stack-card-index="2"] [data-test-edit-button]`);

    // the entire chain of contained fields and the parent card should be put into edit mode
    assert
      .dom(
        `[data-test-stack-card-index="0"][data-test-stack-card="${testRealmURL}Person/fadhlan"] > .card.edit`
      )
      .exists('Person card is in edit mode');
    assert
      .dom(
        `[data-test-stack-card-index="1"][data-test-stack-card="${testRealmURL}Person/fadhlan/address"] > .card.edit`
      )
      .exists('Address contained card header in edit mode');
    assert
      .dom(
        `[data-test-stack-card-index="2"][data-test-stack-card="${testRealmURL}Person/fadhlan/address/shippingInfo"] > .card.edit`
      )
      .exists('Shipping Info contained card header in edit mode');

    await fillIn(`[data-test-field="preferredCarrier"] input`, `FedEx`);
    await click('[data-test-stack-card-index="2"] [data-test-save-button]');

    // all the nested contains fields are popped from the stack
    await waitUntil(
      () =>
        !document.querySelector('[data-test-stack-card-index="1"]') &&
        !document.querySelector('[data-test-stack-card-index="2"]')
    );
    assert
      .dom('.operator-mode [data-test-preferredCarrier="FedEx"]')
      .exists('changed contained card reflected in parent card');
    assert
      .dom(
        `[data-test-stack-card-index="0"][data-test-stack-card="${testRealmURL}Person/fadhlan"] > .card.edit`
      )
      .doesNotExist('Person card is not in edit mode');
  });

  test('can cancel editing of a nested contained card field', async function (assert) {
    await setCardInOperatorModeState(`${testRealmURL}Person/fadhlan`);
    await renderComponent(
      class TestDriver extends GlimmerComponent {
        <template>
          <OperatorMode @onClose={{noop}} />
          <CardPrerender />
        </template>
      }
    );

    await waitFor('[data-test-person]');
    await click(
      '[data-test-shippinginfo-field] [data-test-field-component-card]'
    );
    await waitFor('[data-test-stack-card-index="2"]');
    await click(`[data-test-stack-card-index="2"] [data-test-edit-button]`);

    await fillIn(`[data-test-field="preferredCarrier"] input`, `FedEx`);
    await click('[data-test-stack-card-index="2"] [data-test-cancel-button]');

    // the entire chain of contained fields and the parent card should be put into edit mode
    assert
      .dom(
        `[data-test-stack-card-index="0"][data-test-stack-card="${testRealmURL}Person/fadhlan"] > .card`
      )
      .exists('Person card is in stack');
    assert
      .dom(
        `[data-test-stack-card-index="0"][data-test-stack-card="${testRealmURL}Person/fadhlan"] > .card.edit`
      )
      .doesNotExist('Person card is not in edit mode');
    assert
      .dom(
        `[data-test-stack-card-index="1"][data-test-stack-card="${testRealmURL}Person/fadhlan/address"] > .card`
      )
      .exists('Address contained card is in stack');
    assert
      .dom(
        `[data-test-stack-card-index="1"][data-test-stack-card="${testRealmURL}Person/fadhlan/address"] > .card.edit`
      )
      .doesNotExist('Address contained card header is not in edit mode');
    assert
      .dom(
        `[data-test-stack-card-index="2"][data-test-stack-card="${testRealmURL}Person/fadhlan/address/shippingInfo"] > .card`
      )
      .exists('Shipping Info contained card is in stack');
    assert
      .dom(
        `[data-test-stack-card-index="2"][data-test-stack-card="${testRealmURL}Person/fadhlan/address/shippingInfo"] > .card.edit`
      )
      .doesNotExist('Shipping Info contained card header is not in edit mode');
    assert
      .dom('.operator-mode [data-test-preferredCarrier="DHL"]')
      .exists('changed field is reverted');
  });

  test('can choose a card for a linksTo field that has an existing value', async function (assert) {
    await setCardInOperatorModeState(`${testRealmURL}BlogPost/1`);
    await renderComponent(
      class TestDriver extends GlimmerComponent {
        <template>
          <OperatorMode @onClose={{noop}} />
          <CardPrerender />
        </template>
      }
    );

    await waitFor(`[data-test-stack-card="${testRealmURL}BlogPost/1"]`);
    await click('[data-test-edit-button]');
    assert.dom('[data-test-field="authorBio"]').containsText('Alien Bob');
    assert.dom('[data-test-choose-card]').doesNotExist();
    assert.dom('[data-test-create-new]').doesNotExist();

    await click('[data-test-remove-card]');
    assert.dom('[data-test-choose-card]').exists();
    assert.dom('[data-test-create-new]').exists();

    await click('[data-test-choose-card]');
    await waitFor(`[data-test-card-catalog-item="${testRealmURL}Author/2"]`);
    await click(`[data-test-select="${testRealmURL}Author/2"]`);
    await click('[data-test-card-catalog-go-button]');

    await waitFor(`.operator-mode [data-test-author="R2-D2"]`);
    assert.dom('[data-test-field="authorBio"]').containsText('R2-D2');
  });

  test('can choose a card for a linksTo field that has no existing value', async function (assert) {
    await setCardInOperatorModeState(`${testRealmURL}BlogPost/2`);
    await renderComponent(
      class TestDriver extends GlimmerComponent {
        <template>
          <OperatorMode @onClose={{noop}} />
          <CardPrerender />
        </template>
      }
    );

    await waitFor(`[data-test-stack-card="${testRealmURL}BlogPost/2"]`);
    await click('[data-test-edit-button]');

    assert.dom('[data-test-choose-card]').exists();
    assert.dom('[data-test-create-new]').exists();

    await click('[data-test-choose-card]');
    await waitFor(`[data-test-card-catalog-item="${testRealmURL}Author/2"]`);
    await click(`[data-test-select="${testRealmURL}Author/2"]`);
    await click('[data-test-card-catalog-go-button]');

    await waitUntil(() => !document.querySelector('[card-catalog-modal]'));
    assert.dom('[data-test-field="authorBio"]').containsText('R2-D2');

    await click('[data-test-save-button]');
    await waitFor('.operator-mode [data-test-blog-post-isolated]');

    assert
      .dom('.operator-mode [data-test-blog-post-isolated]')
      .hasText('Beginnings by R2-D2');
  });

  test('can create a new card to populate a linksTo field', async function (assert) {
    await setCardInOperatorModeState(`${testRealmURL}BlogPost/2`);
    await renderComponent(
      class TestDriver extends GlimmerComponent {
        <template>
          <OperatorMode @onClose={{noop}} />
          <CardPrerender />
        </template>
      }
    );

    await waitFor(`[data-test-stack-card="${testRealmURL}BlogPost/2"]`);
    await click('[data-test-edit-button]');

    assert.dom('[data-test-choose-card]').exists();
    assert.dom('[data-test-create-new]').exists();

    await click('[data-test-create-new]');
    await waitFor('[data-test-stack-card-index="1"]');

    assert
      .dom('[data-test-stack-card-index="1"] [data-test-field="firstName"]')
      .exists();
    await fillIn(
      '[data-test-stack-card-index="1"] [data-test-field="firstName"] [data-test-boxel-input]',
      'Alice'
    );

    await click('[data-test-stack-card-index="1"] [data-test-save-button]');
    await waitUntil(
      () => !document.querySelector('[data-test-stack-card-index="1"]')
    );
    assert.dom('[data-test-choose-card]').doesNotExist();
    assert.dom('[data-test-create-new]').doesNotExist();
    assert.dom('[data-test-field="authorBio"]').containsText('Alice');

    await click('[data-test-stack-card-index="0"] [data-test-save-button]');
    await waitFor(
      '.operator-mode [data-test-blog-post-isolated] [data-test-author="Alice"]'
    );
    assert
      .dom('.operator-mode [data-test-blog-post-isolated]')
      .hasText('Beginnings by Alice');
  });

  test('can remove the link for a linksTo field', async function (assert) {
    await setCardInOperatorModeState(`${testRealmURL}BlogPost/1`);
    await renderComponent(
      class TestDriver extends GlimmerComponent {
        <template>
          <OperatorMode @onClose={{noop}} />
          <CardPrerender />
        </template>
      }
    );

    await waitFor(`[data-test-stack-card="${testRealmURL}BlogPost/1"]`);
    await click('[data-test-edit-button]');

    assert.dom('[data-test-field="authorBio"]').containsText('Alien Bob');
    await click('[data-test-field="authorBio"] [data-test-remove-card]');
    await click('[data-test-save-button]');

    await waitFor('.operator-mode [data-test-blog-post-isolated]');
    assert
      .dom('.operator-mode [data-test-blog-post-isolated]')
      .hasText('Outer Space Journey by');
  });

  test('can add a card to a linksToMany field with existing values', async function (assert) {
    await setCardInOperatorModeState(`${testRealmURL}Person/burcu`);
    await renderComponent(
      class TestDriver extends GlimmerComponent {
        <template>
          <OperatorMode @onClose={{noop}} />
          <CardPrerender />
        </template>
      }
    );

    await waitFor(`[data-test-stack-card="${testRealmURL}Person/burcu"]`);
    await click('[data-test-edit-button]');

    assert.dom('[data-test-field="friends"]').containsText('Jackie Woody');
    assert.dom('[data-test-field="friends"] [data-test-add-new]').exists();

    await click('[data-test-links-to-many="friends"] [data-test-add-new]');
    await waitFor(`[data-test-card-catalog-item="${testRealmURL}Pet/mango"]`);
    await click(`[data-test-select="${testRealmURL}Pet/mango"]`);
    await click('[data-test-card-catalog-go-button]');

    await waitUntil(() => !document.querySelector('[card-catalog-modal]'));
    assert
      .dom('[data-test-field="friends"]')
      .containsText('Jackie Woody Mango');
  });

  test('can add a card to linksToMany field that has no existing values', async function (assert) {
    await setCardInOperatorModeState(`${testRealmURL}Person/fadhlan`);
    await renderComponent(
      class TestDriver extends GlimmerComponent {
        <template>
          <OperatorMode @onClose={{noop}} />
          <CardPrerender />
        </template>
      }
    );

    await waitFor(`[data-test-stack-card="${testRealmURL}Person/fadhlan"]`);
    await click('[data-test-edit-button]');

    assert.dom('[data-test-field="friends"] [data-test-pet]').doesNotExist();
    assert.dom('[data-test-add-new]').hasText('Add Pets');
    await click('[data-test-add-new]');
    await waitFor(`[data-test-card-catalog-item="${testRealmURL}Pet/mango"]`);
    await click(`[data-test-select="${testRealmURL}Pet/jackie"]`);
    await click('[data-test-card-catalog-go-button]');

    await waitUntil(() => !document.querySelector('[card-catalog-modal]'));
    assert.dom('[data-test-field="friends"]').containsText('Jackie');
  });

  test('can change the item selection in a linksToMany field', async function (assert) {
    await setCardInOperatorModeState(`${testRealmURL}Person/burcu`);
    await renderComponent(
      class TestDriver extends GlimmerComponent {
        <template>
          <OperatorMode @onClose={{noop}} />
          <CardPrerender />
        </template>
      }
    );

    await waitFor(`[data-test-stack-card="${testRealmURL}Person/burcu"]`);
    await click('[data-test-edit-button]');

    assert.dom('[data-test-field="friends"]').containsText('Jackie Woody');
    await click(
      '[data-test-links-to-many="friends"] [data-test-item="1"] [data-test-remove-card]'
    );

    assert.dom('[data-test-field="friends"]').containsText('Jackie');

    await click('[data-test-links-to-many="friends"] [data-test-add-new]');
    await waitFor(`[data-test-card-catalog-item="${testRealmURL}Pet/mango"]`);
    await click(`[data-test-select="${testRealmURL}Pet/mango"]`);
    await click('[data-test-card-catalog-go-button]');

    await waitUntil(() => !document.querySelector('[card-catalog-modal]'));
    assert.dom('[data-test-field="friends"]').containsText('Mango');
  });

  test('can create a new card to add to a linksToMany field from card chooser', async function (assert) {
    await setCardInOperatorModeState(`${testRealmURL}Person/fadhlan`);
    await renderComponent(
      class TestDriver extends GlimmerComponent {
        <template>
          <OperatorMode @onClose={{noop}} />
          <CardPrerender />
        </template>
      }
    );

    await waitFor(`[data-test-stack-card="${testRealmURL}Person/fadhlan"]`);
    await click('[data-test-edit-button]');

    assert.dom('[data-test-field="friends"] [data-test-pet]').doesNotExist();
    await click('[data-test-links-to-many="friends"] [data-test-add-new]');

    await waitFor(`[data-test-card-catalog-modal]`);
    assert
      .dom('[data-test-card-catalog-create-new-button]')
      .hasText('Create New Pet');
    await click('[data-test-card-catalog-create-new-button]');

    await waitFor(`[data-test-stack-card-index="1"]`);
    await fillIn(
      '[data-test-stack-card-index="1"] [data-test-field="name"] [data-test-boxel-input]',
      'Woodster'
    );
    await click('[data-test-stack-card-index="1"] [data-test-save-button]');
    await waitUntil(
      () => !document.querySelector('[data-test-stack-card-index="1"]')
    );
    assert.dom('[data-test-field="friends"]').containsText('Woodster');
  });

  test('does not create a new card to add to a linksToMany field from card chooser, if user cancel the edit view', async function (assert) {
    await setCardInOperatorModeState(`${testRealmURL}Person/burcu`);
    await renderComponent(
      class TestDriver extends GlimmerComponent {
        <template>
          <OperatorMode @onClose={{noop}} />
          <CardPrerender />
        </template>
      }
    );

    await waitFor(`[data-test-stack-card="${testRealmURL}Person/burcu"]`);
    await click('[data-test-edit-button]');

    assert.dom('[data-test-field="friends"]').containsText('Jackie Woody');
    await click('[data-test-links-to-many="friends"] [data-test-add-new]');

    await waitFor(`[data-test-card-catalog-modal]`);
    assert
      .dom('[data-test-card-catalog-create-new-button]')
      .hasText('Create New Pet');
    await click('[data-test-card-catalog-create-new-button]');

    await waitFor(`[data-test-stack-card-index="1"]`);
    await fillIn(
      '[data-test-stack-card-index="1"] [data-test-field="name"] [data-test-boxel-input]',
      'Woodster'
    );
    await click('[data-test-stack-card-index="1"] [data-test-cancel-button]');
    await click('[data-test-stack-card-index="1"] [data-test-close-button]');
    await waitUntil(
      () => !document.querySelector('[data-test-stack-card-index="1"]')
    );
    assert.dom('[data-test-field="friends"]').containsText('Jackie Woody');

    //Ensuring the card chooser modal doesn't get stuck
    await click('[data-test-links-to-many="friends"] [data-test-add-new]');
    await waitFor(`[data-test-card-catalog-modal]`);
    assert
      .dom('[data-test-card-catalog-create-new-button]')
      .hasText('Create New Pet');
  });

  test('can remove all items of a linksToMany field', async function (assert) {
    await setCardInOperatorModeState(`${testRealmURL}Person/burcu`);
    await renderComponent(
      class TestDriver extends GlimmerComponent {
        <template>
          <OperatorMode @onClose={{noop}} />
          <CardPrerender />
        </template>
      }
    );

    await waitFor(`[data-test-stack-card="${testRealmURL}Person/burcu"]`);
    assert.dom(`[data-test-plural-view-item]`).exists({ count: 2 });
    await click('[data-test-edit-button]');
    assert.dom('[data-test-field="friends"]').containsText('Jackie Woody');

    await click(
      '[data-test-links-to-many="friends"] [data-test-item="1"] [data-test-remove-card]'
    );
    await click(
      '[data-test-links-to-many="friends"] [data-test-item="0"] [data-test-remove-card]'
    );
    await click('[data-test-save-button]');

    await waitFor(`[data-test-person="Burcu"]`);
    assert
      .dom(`[data-test-stack-card="${testRealmURL}Person/burcu"]`)
      .doesNotContainText('Jackie');
    assert.dom(`[data-test-plural-view-item]`).doesNotExist();
  });

  skip('can create a specialized a new card to populate a linksTo field');
  skip('can create a specialized a new card to populate a linksToMany field');

  test('can close cards by clicking the header of a card deeper in the stack', async function (assert) {
    await setCardInOperatorModeState(`${testRealmURL}grid`);
    await renderComponent(
      class TestDriver extends GlimmerComponent {
        <template>
          <OperatorMode @onClose={{noop}} />
          <CardPrerender />
        </template>
      }
    );
    await waitFor(`[data-test-stack-card="${testRealmURL}grid"]`);
    await waitFor(`[data-test-cards-grid-item]`);
    await click(`[data-test-cards-grid-item="${testRealmURL}Person/fadhlan"]`);
    assert.dom(`[data-test-stack-card-index="1"]`).exists();
    await waitFor('[data-test-person]');

    await waitFor('[data-test-cards-grid-item]');
    await click('[data-test-cards-grid-item]');
    assert.dom(`[data-test-stack-card-index="2"]`).exists();
    await click('[data-test-stack-card-index="0"] [data-test-boxel-header]');
    assert.dom(`[data-test-stack-card-index="2"]`).doesNotExist();
    assert.dom(`[data-test-stack-card-index="1"]`).doesNotExist();
    assert.dom(`[data-test-stack-card-index="0"]`).exists();
  });

  test(`displays realm name as cards grid card title and card's display name as other card titles`, async function (assert) {
    await setCardInOperatorModeState(`${testRealmURL}grid`);
    await renderComponent(
      class TestDriver extends GlimmerComponent {
        <template>
          <OperatorMode @onClose={{noop}} />
          <CardPrerender />
        </template>
      }
    );
    await waitFor(`[data-test-stack-card="${testRealmURL}grid"]`);
    assert.dom(`[data-test-stack-card-header]`).containsText(realmName);

    await waitFor(`[data-test-cards-grid-item]`);
    await click(`[data-test-cards-grid-item="${testRealmURL}Person/fadhlan"]`);
    assert.dom(`[data-test-stack-card-index="1"]`).exists();
    let personCard = await loadCard(`${testRealmURL}Person/fadhlan`);
    assert
      .dom(
        `[data-test-stack-card="${testRealmURL}Person/fadhlan"] [data-test-boxel-header-title]`
      )
      .containsText(cardTypeDisplayName(personCard));

    assert.dom(`[data-test-cards-grid-cards]`).isNotVisible();
    assert.dom(`[data-test-create-new-card-button]`).isNotVisible();
  });

  test(`displays recently accessed card`, async function (assert) {
    await setCardInOperatorModeState(`${testRealmURL}grid`);
    await renderComponent(
      class TestDriver extends GlimmerComponent {
        <template>
          <OperatorMode @onClose={{noop}} />
          <CardPrerender />
        </template>
      }
    );
    await waitFor(`[data-test-stack-card="${testRealmURL}grid"]`);
    assert.dom(`[data-test-stack-card-header]`).containsText(realmName);

    await waitFor(`[data-test-cards-grid-item]`);
    await click(`[data-test-cards-grid-item="${testRealmURL}Person/fadhlan"]`);
    assert.dom(`[data-test-stack-card-index="1"]`).exists();
    let personCard = await loadCard(`${testRealmURL}Person/fadhlan`);
    assert
      .dom(
        `[data-test-stack-card="${testRealmURL}Person/fadhlan"] [data-test-boxel-header-title]`
      )
      .containsText(cardTypeDisplayName(personCard));

    assert.dom(`[data-test-cards-grid-cards]`).isNotVisible();
    assert.dom(`[data-test-create-new-card-button]`).isNotVisible();

    await focus(`[data-test-search-input]`);
    assert.dom(`[data-test-search-result="${testRealmURL}Person/fadhlan"]`);
    await click(`[data-test-search-sheet-cancel-button]`);
    await click(`[data-test-stack-card-index="1"] [data-test-close-button]`);

    await waitFor(`[data-test-cards-grid-item]`);
    await click(`[data-test-cards-grid-item="${testRealmURL}Person/burcu"]`);
    assert.dom(`[data-test-stack-card-index="1"]`).exists();

    await focus(`[data-test-search-input]`);
    assert
      .dom(
        `.search-sheet-content__recent-access__cards [data-test-search-result]`
      )
      .exists({ count: 2 });
    assert.dom(
      `.search-sheet-content__recent-access__cards [data-test-search-result-index=0] [data-test-search-result="${testRealmURL}Person/burcu"]`
    );
    assert.dom(
      `.search-sheet-content__recent-access__cards [data-test-search-result-index=1] [data-test-search-result="${testRealmURL}Person/fadhlan"]`
    );
  });

  test(`displays recently accessed card, maximum 10 cards`, async function (assert) {
    await setCardInOperatorModeState(`${testRealmURL}grid`);
    await renderComponent(
      class TestDriver extends GlimmerComponent {
        <template>
          <OperatorMode @onClose={{noop}} />
          <CardPrerender />
        </template>
      }
    );
    await waitFor(`[data-test-stack-card="${testRealmURL}grid"]`);
    assert.dom(`[data-test-stack-card-header]`).containsText(realmName);

    await waitFor(`[data-test-cards-grid-item]`);
    for (let i = 1; i <= 11; i++) {
      await click(`[data-test-cards-grid-item="${testRealmURL}Person/${i}"]`);
      await click(`[data-test-stack-card-index="1"] [data-test-close-button]`);
    }

    await focus(`[data-test-search-input]`);
    assert
      .dom(
        `.search-sheet-content__recent-access__cards [data-test-search-result]`
      )
      .exists({ count: 10 });
  });

  test(`can specify a card by URL in the card chooser`, async function (assert) {
    await setCardInOperatorModeState(`${testRealmURL}grid`);
    await renderComponent(
      class TestDriver extends GlimmerComponent {
        <template>
          <OperatorMode @onClose={{noop}} />
          <CardPrerender />
        </template>
      }
    );
    await waitFor(`[data-test-stack-card="${testRealmURL}grid"]`);
    await waitFor(`[data-test-cards-grid-item]`);
    await click(`[data-test-create-new-card-button]`);
    await waitFor(`[data-test-card-catalog-item]`);
    await fillIn(
      `[data-test-search-field] input`,
      `https://cardstack.com/base/types/room-objective`
    );
    await waitUntil(
      () =>
        (
          document.querySelector(`[data-test-card-catalog-go-button]`) as
            | HTMLButtonElement
            | undefined
        )?.disabled === false
    );
    await click(`[data-test-card-catalog-go-button]`);
    assert
      .dom(`[data-test-stack-card-index="1"] [data-test-field-component-card]`)
      .containsText('Objective', 'the card is rendered in the stack');
  });

  test(`error message is shown when invalid card URL is entered in card chooser`, async function (assert) {
    await setCardInOperatorModeState(`${testRealmURL}grid`);
    await renderComponent(
      class TestDriver extends GlimmerComponent {
        <template>
          <OperatorMode @onClose={{noop}} />
          <CardPrerender />
        </template>
      }
    );
    await waitFor(`[data-test-stack-card="${testRealmURL}grid"]`);
    await waitFor(`[data-test-cards-grid-item]`);
    await click(`[data-test-create-new-card-button]`);
    await waitFor(`[data-test-card-catalog-item]`);

    assert
      .dom(`[data-test-boxel-input-validation-state="Not a valid Card URL"]`)
      .doesNotExist('invalid state is not shown');

    await fillIn(
      `[data-test-search-field] input`,
      `https://cardstack.com/base/not-a-card`
    );
    await waitFor(`[data-test-boxel-input-validation-state="invalid"]`);
    assert
      .dom(`[data-test-boxel-input-error-message]`)
      .containsText('Not a valid search key');
    await fillIn(
      `[data-test-search-field] input`,
      `https://cardstack.com/base/types/room-objective`
    );
    assert
      .dom(`[data-test-boxel-input-validation-state="invalid"]`)
      .doesNotExist('invalid state is not shown');
  });

  test(`card selection and card URL field are mutually exclusive in card chooser`, async function (assert) {
    await setCardInOperatorModeState(`${testRealmURL}grid`);
    await renderComponent(
      class TestDriver extends GlimmerComponent {
        <template>
          <OperatorMode @onClose={{noop}} />
          <CardPrerender />
        </template>
      }
    );
    await waitFor(`[data-test-stack-card="${testRealmURL}grid"]`);
    await waitFor(`[data-test-cards-grid-item]`);
    await click(`[data-test-create-new-card-button]`);
    await waitFor(`[data-test-card-catalog-item]`);

    await click(
      `[data-test-card-catalog-item="https://cardstack.com/base/types/room-objective"] button`
    );
    assert
      .dom(
        `[data-test-card-catalog-item="https://cardstack.com/base/types/room-objective"].selected`
      )
      .exists('card is selected');

    await fillIn(
      `[data-test-search-field] input`,
      `https://cardstack.com/base/types/room-objective`
    );

    assert
      .dom(
        `[data-test-card-catalog-item="https://cardstack.com/base/types/room-objective"].selected`
      )
      .doesNotExist('card is not selected');

    await click(
      `[data-test-card-catalog-item="https://cardstack.com/base/types/room-objective"] button`
    );
    assert
      .dom(`[data-test-search-field] input`)
      .hasNoValue('card URL field is cleared');
  });

  test(`can add a card to the stack by URL from search sheet`, async function (assert) {
    await setCardInOperatorModeState(`${testRealmURL}grid`);
    await renderComponent(
      class TestDriver extends GlimmerComponent {
        <template>
          <OperatorMode @onClose={{noop}} />
          <CardPrerender />
        </template>
      }
    );
    await waitFor(`[data-test-stack-card="${testRealmURL}grid"]`);
    await waitFor(`[data-test-cards-grid-item]`);
    await focus(`[data-test-search-input]`);

    await fillIn(
      `[data-test-url-field] input`,
      `http://localhost:4202/test/mango`
    );
    await click(`[data-test-go-button]`);
    await waitFor(`[data-test-stack-card-index="1"]`);
    assert
      .dom(
        `[data-test-stack-card="http://localhost:4202/test/mango"] [data-test-field-component-card]`
      )
      .containsText('Mango', 'the card is rendered in the stack');
  });

  test(`error message is shown when invalid card URL is entered in search sheet`, async function (assert) {
    await setCardInOperatorModeState(`${testRealmURL}grid`);
    await renderComponent(
      class TestDriver extends GlimmerComponent {
        <template>
          <OperatorMode @onClose={{noop}} />
          <CardPrerender />
        </template>
      }
    );
    await waitFor(`[data-test-stack-card="${testRealmURL}grid"]`);
    await waitFor(`[data-test-cards-grid-item]`);
    await focus(`[data-test-search-input]`);

    assert
      .dom(`[data-test-boxel-input-validation-state="invalid"]`)
      .doesNotExist('invalid state is not shown');

    await fillIn(
      `[data-test-url-field] input`,
      `http://localhost:4202/test/not-a-card`
    );
    await click(`[data-test-go-button]`);
    await waitFor(`[data-test-boxel-input-validation-state="invalid"]`);
    assert
      .dom(`[data-test-boxel-input-error-message]`)
      .containsText('Not a valid Card URL');
    await fillIn(
      `[data-test-url-field] input`,
      `http://localhost:4202/test/mango`
    );
    assert
      .dom(`[data-test-boxel-input-validation-state="invalid"]`)
      .doesNotExist('invalid state is not shown');
  });

  test(`can select one or more cards on cards-grid and unselect`, async function (assert) {
    await setCardInOperatorModeState(`${testRealmURL}grid`);
    await renderComponent(
      class TestDriver extends GlimmerComponent {
        <template>
          <OperatorMode @onClose={{noop}} />
          <CardPrerender />
        </template>
      }
    );
    await waitFor(`[data-test-stack-card="${testRealmURL}grid"]`);
    assert.dom(`[data-test-cards-grid-cards]`).exists();

    await waitFor(
      `[data-test-cards-grid-item="${testRealmURL}Person/fadhlan"]`
    );
    assert.dom('[data-test-overlay-selected]').doesNotExist();

    await click(`[data-test-overlay-select="${testRealmURL}Person/fadhlan"]`);
    assert
      .dom(`[data-test-overlay-selected="${testRealmURL}Person/fadhlan"]`)
      .exists();
    assert.dom('[data-test-overlay-selected]').exists({ count: 1 });

    await click(`[data-test-overlay-select="${testRealmURL}Pet/jackie"]`);
    await click(`[data-test-cards-grid-item="${testRealmURL}Author/1"]`);
    await click(`[data-test-cards-grid-item="${testRealmURL}BlogPost/2"]`);
    assert.dom('[data-test-overlay-selected]').exists({ count: 4 });

    await click(`[data-test-cards-grid-item="${testRealmURL}Pet/jackie"]`);
    assert.dom('[data-test-overlay-selected]').exists({ count: 3 });

    await click(`[data-test-cards-grid-item="${testRealmURL}Person/fadhlan"]`);
    await click(`[data-test-cards-grid-item="${testRealmURL}BlogPost/2"]`);
    await click(`[data-test-overlay-select="${testRealmURL}Author/1"]`);
    assert.dom('[data-test-overlay-selected]').doesNotExist();

    await click(`[data-test-cards-grid-item="${testRealmURL}Person/fadhlan"]`);
    assert.dom(`[data-test-stack-card-index="1"]`).exists();
  });

  test('displays realm name as header title when hovering realm icon', async function (assert) {
    await setCardInOperatorModeState(`${testRealmURL}Person/fadhlan`);
    await renderComponent(
      class TestDriver extends GlimmerComponent {
        <template>
          <OperatorMode @onClose={{noop}} />
          <CardPrerender />
        </template>
      }
    );

    await waitFor('[data-test-person]');
    assert.dom('[data-test-boxel-header-title]').hasText('Person');
    assert
      .dom(`[data-test-boxel-header-icon="https://example-icon.test"]`)
      .exists();
    await triggerEvent(`[data-test-boxel-header-icon]`, 'mouseenter');
    assert
      .dom('[data-test-boxel-header-title]')
      .hasText('In Operator Mode Workspace');
    await triggerEvent(`[data-test-boxel-header-icon]`, 'mouseleave');
    assert.dom('[data-test-boxel-header-title]').hasText('Person');
  });

  test(`it has an option to copy the card url`, async function (assert) {
    await setCardInOperatorModeState(`${testRealmURL}Person/burcu`);
    await renderComponent(
      class TestDriver extends GlimmerComponent {
        <template>
          <OperatorMode @onClose={{noop}} />
          <CardPrerender />
        </template>
      }
    );
    await click('[data-test-more-options-button]');
    await click('[data-test-boxel-menu-item-text="Copy Card URL"]');
    assert.dom('[data-test-boxel-menu-item]').doesNotExist();

    await click(
      '[data-test-addresses] > [data-test-boxel-card-container] > [data-test-field-component-card]'
    );

    await waitFor(
      `[data-test-stack-card='${testRealmURL}Person/burcu/address']`
    );
    await click(
      `[data-test-stack-card='${testRealmURL}Person/burcu/address'] [data-test-more-options-button]`
    );
    assert
      .dom('[data-test-boxel-menu-item-text="Copy Card URL"]')
      .hasAttribute('disabled');

    await click(`[data-test-boxel-menu-item]`);
    assert
      .dom('[data-test-boxel-menu-item]')
      .exists('can not copy url of a contained card');
  });

  test(`composite "contains one" field has an overlay header and click on the contains card will open it on the stack`, async function (assert) {
    await setCardInOperatorModeState(`${testRealmURL}Person/burcu`);
    await renderComponent(
      class TestDriver extends GlimmerComponent {
        <template>
          <OperatorMode @onClose={{noop}} />
          <CardPrerender />
        </template>
      }
    );

    assert
      .dom(
        '[data-test-overlay-card-display-name="Address"] [data-test-overlay-header]'
      )
      .includesText('Address');

    await click('[data-test-address]');

    assert.dom('[data-test-stack-card-index]').exists({ count: 2 });
    assert
      .dom('[data-test-stack-card-index="1"] [data-test-boxel-header-title]')
      .includesText('Address');
  });

  test(`"links to" field has an overlay header and click on the contains card will open it on the stack`, async function (assert) {
    await setCardInOperatorModeState(`${testRealmURL}BlogPost/1`);
    await renderComponent(
      class TestDriver extends GlimmerComponent {
        <template>
          <OperatorMode @onClose={{noop}} />
          <CardPrerender />
        </template>
      }
    );

    // Linked cards have the realm's icon in the overlaid header title
    assert
      .dom('[data-test-overlay-card-display-name="Author"] .header-icon img')
      .hasAttribute('src', 'https://example-icon.test');

    await click('[data-test-author');
    assert.dom('[data-test-stack-card-index]').exists({ count: 2 });
    assert
      .dom('[data-test-stack-card-index="1"] [data-test-boxel-header-title]')
      .includesText('Author');
  });
});<|MERGE_RESOLUTION|>--- conflicted
+++ resolved
@@ -522,13 +522,8 @@
       '.realm.json': `{ "name": "${realmName}", "iconURL": "https://example-icon.test" }`,
       ...Object.fromEntries(personCards),
     });
-<<<<<<< HEAD
-    realm = await TestRealm.createWithAdapter(adapter, this.owner);
+    realm = await TestRealm.createWithAdapter(adapter, loader, this.owner);
     loader.registerURLHandler(realm.maybeHandle.bind(realm));
-=======
-    realm = await TestRealm.createWithAdapter(adapter, loader, this.owner);
-    loader.registerURLHandler(new URL(realm.url), realm.handle.bind(realm));
->>>>>>> fbbe59ca
     await realm.ready;
 
     setCardInOperatorModeState = async (cardURL: string) => {
