import { module, test, skip } from 'qunit';
import GlimmerComponent from '@glimmer/component';
import { setupRenderingTest } from 'ember-qunit';
import { baseRealm, cardTypeDisplayName } from '@cardstack/runtime-common';
import { Realm } from '@cardstack/runtime-common/realm';
import { Loader } from '@cardstack/runtime-common/loader';
import OperatorMode from '@cardstack/host/components/operator-mode/container';
import CardPrerender from '@cardstack/host/components/card-prerender';
import { Card } from 'https://cardstack.com/base/card-api';
import { renderComponent } from '../../helpers/render-component';
import {
  testRealmURL,
  setupCardLogs,
  setupLocalIndexing,
  setupServerSentEvents,
  setupOnSave,
  TestRealmAdapter,
  TestRealm,
  type TestContextWithSave,
} from '../../helpers';
import {
  waitFor,
  waitUntil,
  click,
  fillIn,
  focus,
  triggerEvent,
} from '@ember/test-helpers';
import type LoaderService from '@cardstack/host/services/loader-service';
import OperatorModeStateService from '@cardstack/host/services/operator-mode-state-service';
import percySnapshot from '@percy/ember';

let cardApi: typeof import('https://cardstack.com/base/card-api');
const realmName = 'Operator Mode Workspace';
let setCardInOperatorModeState: (card: string) => Promise<void>;

let loader: Loader;

module('Integration | operator-mode', function (hooks) {
  let adapter: TestRealmAdapter;
  let realm: Realm;
  setupRenderingTest(hooks);

  hooks.beforeEach(function () {
    loader = (this.owner.lookup('service:loader-service') as LoaderService)
      .loader;
  });

  setupLocalIndexing(hooks);
  setupOnSave(hooks);
  setupCardLogs(
    hooks,
    async () => await loader.import(`${baseRealm.url}card-api`),
  );
  setupServerSentEvents(hooks);
  let noop = () => {};
  async function loadCard(url: string): Promise<Card> {
    let { createFromSerialized, recompute } = cardApi;
    let result = await realm.searchIndex.card(new URL(url));
    if (!result || result.type === 'error') {
      throw new Error(
        `cannot get instance ${url} from the index: ${
          result ? result.error.detail : 'not found'
        }`,
      );
    }
    let card = await createFromSerialized<typeof Card>(
      result.doc.data,
      result.doc,
      new URL(url),
      loader,
    );
    await recompute(card, { loadFields: true });
    return card;
  }

  hooks.afterEach(async function () {
    localStorage.removeItem('recent-cards');
  });

  hooks.beforeEach(async function () {
    localStorage.removeItem('recent-cards');
    cardApi = await loader.import(`${baseRealm.url}card-api`);

    //Generate 11 person card to test recent card menu in card sheet
    let personCards: Map<String, any> = new Map<String, any>();
    for (let i = 1; i <= 11; i++) {
      personCards.set(`Person/${i}.json`, {
        data: {
          type: 'card',
          id: `${testRealmURL}Person/${i}`,
          attributes: {
            firstName: `${i}`,
            address: {
              city: 'Bandung',
              country: 'Indonesia',
            },
          },
          relationships: {
            pet: {
              links: {
                self: `${testRealmURL}Pet/mango`,
              },
            },
          },
          meta: {
            adoptsFrom: {
              module: `${testRealmURL}person`,
              name: 'Person',
            },
          },
        },
      });
    }

    adapter = new TestRealmAdapter({
      'pet.gts': `
        import { contains, field, Component, Card } from "https://cardstack.com/base/card-api";
        import StringCard from "https://cardstack.com/base/string";

        export class Pet extends Card {
          static displayName = 'Pet';
          @field name = contains(StringCard);
          @field title = contains(StringCard, {
            computeVia: function (this: Pet) {
              return this.name;
            },
          });
          static embedded = class Embedded extends Component<typeof this> {
            <template>
              <h3 data-test-pet={{@model.name}}>
                <@fields.name/>
              </h3>
            </template>
          }
        }
      `,
      'shipping-info.gts': `
        import { contains, field, Component, Card } from "https://cardstack.com/base/card-api";
        import StringCard from "https://cardstack.com/base/string";
        export class ShippingInfo extends Card {
          static displayName = 'Shipping Info';
          @field preferredCarrier = contains(StringCard);
          @field remarks = contains(StringCard);
          @field title = contains(StringCard, {
            computeVia: function (this: ShippingInfo) {
              return this.preferredCarrier;
            },
          });
          static embedded = class Embedded extends Component<typeof this> {
            <template>
              <span data-test-preferredCarrier={{@model.preferredCarrier}}></span>
              <@fields.preferredCarrier/>
            </template>
          }
        }
      `,
      'address.gts': `
        import { contains, field, Component, Card } from "https://cardstack.com/base/card-api";
        import StringCard from "https://cardstack.com/base/string";
        import { ShippingInfo } from "./shipping-info";
        import { FieldContainer } from '@cardstack/boxel-ui';

        export class Address extends Card {
          static displayName = 'Address';
          @field city = contains(StringCard);
          @field country = contains(StringCard);
          @field shippingInfo = contains(ShippingInfo);
          static embedded = class Embedded extends Component<typeof this> {
            <template>
              <div data-test-address>
                <h3 data-test-city={{@model.city}}>
                  <@fields.city/>
                </h3>
                <h3 data-test-country={{@model.country}}>
                  <@fields.country/>
                </h3>
                <div data-test-shippingInfo-field><@fields.shippingInfo/></div>
              </div>
            </template>
          }

          static edit = class Edit extends Component<typeof this> {
            <template>
              <FieldContainer @label='city' @tag='label' data-test-boxel-input-city>
                <@fields.city />
              </FieldContainer>
              <FieldContainer @label='country' @tag='label' data-test-boxel-input-country>
                <@fields.country />
              </FieldContainer>
              <div data-test-shippingInfo-field><@fields.shippingInfo/></div>
            </template>
          };
        }
      `,
      'person.gts': `
        import { contains, linksTo, field, Component, Card, linksToMany } from "https://cardstack.com/base/card-api";
        import StringCard from "https://cardstack.com/base/string";
        import { Pet } from "./pet";
        import { Address } from "./address";

        export class Person extends Card {
          static displayName = 'Person';
          @field firstName = contains(StringCard);
          @field pet = linksTo(Pet);
          @field friends = linksToMany(Pet);
          @field firstLetterOfTheName = contains(StringCard, {
            computeVia: function (this: Chain) {
              return this.firstName[0];
            },
          });
          @field title = contains(StringCard, {
            computeVia: function (this: Person) {
              return this.firstName;
            },
          });
          @field address = contains(Address);
          static isolated = class Isolated extends Component<typeof this> {
            <template>
              <h2 data-test-person={{@model.firstName}}>
                <@fields.firstName/>
              </h2>
              <p data-test-first-letter-of-the-name={{@model.firstLetterOfTheName}}>
                <@fields.firstLetterOfTheName/>
              </p>
              Pet: <@fields.pet/>
              Friends: <@fields.friends/>
              <div data-test-addresses>Address: <@fields.address/></div>
            </template>
          }
        }
      `,
      'Pet/mango.json': {
        data: {
          type: 'card',
          id: `${testRealmURL}Pet/mango`,
          attributes: {
            name: 'Mango',
          },
          meta: {
            adoptsFrom: {
              module: `${testRealmURL}pet`,
              name: 'Pet',
            },
          },
        },
      },
      'Pet/jackie.json': {
        data: {
          type: 'card',
          id: `${testRealmURL}Pet/jackie`,
          attributes: {
            name: 'Jackie',
          },
          meta: {
            adoptsFrom: {
              module: `${testRealmURL}pet`,
              name: 'Pet',
            },
          },
        },
      },
      'Pet/woody.json': {
        data: {
          type: 'card',
          id: `${testRealmURL}Pet/woody`,
          attributes: {
            name: 'Woody',
          },
          meta: {
            adoptsFrom: {
              module: `${testRealmURL}pet`,
              name: 'Pet',
            },
          },
        },
      },
      'Person/fadhlan.json': {
        data: {
          type: 'card',
          id: `${testRealmURL}Person/fadhlan`,
          attributes: {
            firstName: 'Fadhlan',
            address: {
              city: 'Bandung',
              country: 'Indonesia',
              shippingInfo: {
                preferredCarrier: 'DHL',
                remarks: `Don't let bob deliver the package--he's always bringing it to the wrong address`,
              },
            },
          },
          relationships: {
            pet: {
              links: {
                self: `${testRealmURL}Pet/mango`,
              },
            },
          },
          meta: {
            adoptsFrom: {
              module: `${testRealmURL}person`,
              name: 'Person',
            },
          },
        },
      },
      'Person/burcu.json': {
        data: {
          type: 'card',
          id: `${testRealmURL}Person/burcu`,
          attributes: {
            firstName: 'Burcu',
          },
          relationships: {
            'friends.0': {
              links: {
                self: `${testRealmURL}Pet/jackie`,
              },
            },
            'friends.1': {
              links: {
                self: `${testRealmURL}Pet/woody`,
              },
            },
          },
          meta: {
            adoptsFrom: {
              module: `${testRealmURL}person`,
              name: 'Person',
            },
          },
        },
      },
      'grid.json': {
        data: {
          type: 'card',
          attributes: {},
          meta: {
            adoptsFrom: {
              module: 'https://cardstack.com/base/cards-grid',
              name: 'CardsGrid',
            },
          },
        },
      },
      'blog-post.gts': `
        import StringCard from 'https://cardstack.com/base/string';
        import TextAreaCard from 'https://cardstack.com/base/text-area';
        import {
          Card,
          field,
          contains,
          linksTo,
          Component,
        } from 'https://cardstack.com/base/card-api';
        import { Author } from './author';

        export class BlogPost extends Card {
          static displayName = 'Blog Post';
          @field title = contains(StringCard);
          @field slug = contains(StringCard);
          @field body = contains(TextAreaCard);
          @field authorBio = linksTo(Author);
          static embedded = class Embedded extends Component<typeof this> {
            <template>
              <@fields.title /> by <@fields.authorBio />
            </template>
          };
          static isolated = class Isolated extends Component<typeof this> {
            <template>
              <div data-test-blog-post-isolated>
                <@fields.title /> by <@fields.authorBio />
              </div>
            </template>
          };
        }
      `,
      'author.gts': `
        import StringCard from 'https://cardstack.com/base/string';
        import {
          Component,
          Card,
          field,
          contains,
        } from 'https://cardstack.com/base/card-api';

        export class Author extends Card {
          static displayName = 'Author';
          @field firstName = contains(StringCard);
          @field lastName = contains(StringCard);
          @field title = contains(StringCard, {
            computeVia: function (this: Author) {
              return [this.firstName, this.lastName].filter(Boolean).join(' ');
            },
          });
          static embedded = class Embedded extends Component<typeof this> {
            <template>
              <span data-test-author="{{@model.firstName}}">
                <@fields.firstName /> <@fields.lastName />
              </span>
            </template>
          };
        }
      `,
      'publishing-packet.gts': `
        import TextAreaCard from 'https://cardstack.com/base/text-area';
        import {
          Card,
          field,
          contains,
          linksTo,
        } from 'https://cardstack.com/base/card-api';
        import { BlogPost } from './blog-post';

        export class PublishingPacket extends Card {
          static displayName = 'Publishing Packet';
          @field blogPost = linksTo(BlogPost);
          @field socialBlurb = contains(TextAreaCard);
        }
      `,
      'CatalogEntry/publishing-packet.json': {
        data: {
          type: 'card',
          attributes: {
            title: 'Publishing Packet',
            description: 'Catalog entry for PublishingPacket',
            ref: {
              module: `${testRealmURL}publishing-packet`,
              name: 'PublishingPacket',
            },
            demo: {
              socialBlurb: null,
            },
          },
          relationships: {
            'demo.blogPost': {
              links: {
                self: '../BlogPost/1',
              },
            },
          },
          meta: {
            fields: {
              demo: {
                adoptsFrom: {
                  module: `../publishing-packet`,
                  name: 'PublishingPacket',
                },
              },
            },
            adoptsFrom: {
              module: 'https://cardstack.com/base/catalog-entry',
              name: 'CatalogEntry',
            },
          },
        },
      },
      'BlogPost/1.json': {
        data: {
          type: 'card',
          attributes: {
            title: 'Outer Space Journey',
            body: 'Hello world',
          },
          relationships: {
            authorBio: {
              links: {
                self: '../Author/1',
              },
            },
          },
          meta: {
            adoptsFrom: {
              module: '../blog-post',
              name: 'BlogPost',
            },
          },
        },
      },
      'BlogPost/2.json': {
        data: {
          type: 'card',
          attributes: {
            title: 'Beginnings',
          },
          relationships: {
            authorBio: {
              links: {
                self: null,
              },
            },
          },
          meta: {
            adoptsFrom: {
              module: '../blog-post',
              name: 'BlogPost',
            },
          },
        },
      },
      'Author/1.json': {
        data: {
          type: 'card',
          attributes: {
            firstName: 'Alien',
            lastName: 'Bob',
          },
          meta: {
            adoptsFrom: {
              module: '../author',
              name: 'Author',
            },
          },
        },
      },
      'Author/2.json': {
        data: {
          type: 'card',
          attributes: {
            firstName: 'R2-D2',
          },
          meta: {
            adoptsFrom: {
              module: '../author',
              name: 'Author',
            },
          },
        },
      },
      'Author/mark.json': {
        data: {
          type: 'card',
          attributes: {
            firstName: 'Mark',
            lastName: 'Jackson',
          },
          meta: {
            adoptsFrom: {
              module: '../author',
              name: 'Author',
            },
          },
        },
      },
      '.realm.json': `{ "name": "${realmName}", "iconURL": "https://example-icon.test" }`,
      ...Object.fromEntries(personCards),
    });
    realm = await TestRealm.createWithAdapter(adapter, loader, this.owner);
    await realm.ready;

    setCardInOperatorModeState = async (cardURL: string) => {
      let operatorModeStateService = this.owner.lookup(
        'service:operator-mode-state-service',
      ) as OperatorModeStateService;

      await operatorModeStateService.restore({
        stacks: [
          [
            {
              type: 'card',
              id: cardURL,
              format: 'isolated',
            },
          ],
        ],
      });
    };
  });

  test('it loads a card and renders its isolated view', async function (assert) {
    await setCardInOperatorModeState(`${testRealmURL}Person/fadhlan`);
    await renderComponent(
      class TestDriver extends GlimmerComponent {
        <template>
          <OperatorMode @onClose={{noop}} />
          <CardPrerender />
        </template>
      },
    );

    await waitFor('[data-test-person]');
    assert.dom('[data-test-boxel-header-title]').hasText('Person');
    assert
      .dom(`[data-test-boxel-header-icon="https://example-icon.test"]`)
      .exists();
    assert.dom('[data-test-person]').hasText('Fadhlan');
    assert.dom('[data-test-first-letter-of-the-name]').hasText('F');
    assert.dom('[data-test-city]').hasText('Bandung');
    assert.dom('[data-test-country]').hasText('Indonesia');
    assert.dom('[data-test-stack-card]').exists({ count: 1 });
    await waitFor('[data-test-pet="Mango"]');
    await click('[data-test-pet="Mango"]');
    assert.dom('[data-test-stack-card]').exists({ count: 2 });
    assert.dom('[data-test-stack-card-index="1"]').includesText('Mango');
  });

  test<TestContextWithSave>('it auto saves the field value', async function (assert) {
    assert.expect(3);
    await setCardInOperatorModeState(`${testRealmURL}Person/fadhlan`);

    await renderComponent(
      class TestDriver extends GlimmerComponent {
        <template>
          <OperatorMode @onClose={{noop}} />
          <CardPrerender />
        </template>
      },
    );
    await waitFor('[data-test-person]');
    await click('[data-test-edit-button]');
    this.onSave((json) => {
      assert.strictEqual(json.data.attributes?.firstName, 'EditedName');
    });
    await fillIn('[data-test-boxel-input]', 'EditedName');
    await setCardInOperatorModeState(`${testRealmURL}Person/fadhlan`);

    await waitFor('[data-test-person="EditedName"]');
    assert.dom('[data-test-person]').hasText('EditedName');
    assert.dom('[data-test-first-letter-of-the-name]').hasText('E');
  });

  test<TestContextWithSave>('it auto saves changes made to nested contains card', async function (assert) {
    assert.expect(2);
    await setCardInOperatorModeState(`${testRealmURL}Person/fadhlan`);
    await renderComponent(
      class TestDriver extends GlimmerComponent {
        <template>
          <OperatorMode @onClose={{noop}} />
          <CardPrerender />
        </template>
      },
    );

    await waitFor('[data-test-person]');
    await click(
      '[data-test-shippinginfo-field] [data-test-field-component-card]',
    );
    await waitFor('[data-test-stack-card-index="2"]');
    await click(`[data-test-stack-card-index="2"] [data-test-edit-button]`);

    this.onSave((json) => {
      assert.strictEqual(
        json.data.attributes?.address?.shippingInfo?.preferredCarrier,
        'FedEx',
      );
    });

    await fillIn(`[data-test-field="preferredCarrier"] input`, `FedEx`);
    await setCardInOperatorModeState(`${testRealmURL}Person/fadhlan`);
    await waitFor('[data-test-preferredcarrier]');
    assert.dom('[data-test-preferredcarrier="FedEx"]').exists();
  });

  test('displays add card button if user closes the only card in the stack and opens a card from card chooser', async function (assert) {
    await setCardInOperatorModeState(`${testRealmURL}Person/fadhlan`);

    await renderComponent(
      class TestDriver extends GlimmerComponent {
        <template>
          <OperatorMode @onClose={{noop}} />
          <CardPrerender />
        </template>
      },
    );
    await waitFor('[data-test-person]');
    assert.dom('[data-test-person]').isVisible();

    await click('[data-test-close-button]');
    await waitUntil(() => !document.querySelector('[data-test-stack-card]'));
    assert.dom('[data-test-person]').isNotVisible();
    assert.dom('[data-test-add-card-button]').isVisible();

    await click('[data-test-add-card-button]');
    assert.dom('[data-test-card-catalog-modal]').isVisible();

    await waitFor(`[data-test-select="${testRealmURL}Person/fadhlan"]`);

    await percySnapshot(assert);

    await click(`[data-test-select="${testRealmURL}Person/fadhlan"]`);
    await click('[data-test-card-catalog-go-button]');
    assert
      .dom(`[data-test-stack-card="${testRealmURL}Person/fadhlan"]`)
      .isVisible();
  });

  test('displays cards on cards-grid', async function (assert) {
    await setCardInOperatorModeState(`${testRealmURL}grid`);

    await renderComponent(
      class TestDriver extends GlimmerComponent {
        <template>
          <OperatorMode @onClose={{noop}} />
          <CardPrerender />
        </template>
      },
    );

    await waitFor(`[data-test-stack-card="${testRealmURL}grid"]`);
    await waitFor(`[data-test-cards-grid-item]`);

    await percySnapshot(assert);

    assert.dom(`[data-test-stack-card-index="0"]`).exists();
    assert.dom(`[data-test-cards-grid-item]`).exists();
    assert
      .dom(
        `[data-test-cards-grid-item="${testRealmURL}BlogPost/1"] [data-test-cards-grid-item-thumbnail-text]`,
      )
      .hasText('Blog Post');
    assert
      .dom(
        `[data-test-cards-grid-item="${testRealmURL}BlogPost/1"] [data-test-cards-grid-item-title]`,
      )
      .hasText('Outer Space Journey');
    assert
      .dom(
        `[data-test-cards-grid-item="${testRealmURL}BlogPost/1"] [data-test-cards-grid-item-display-name]`,
      )
      .hasText('Blog Post');
  });

  test('can create a card using the cards-grid', async function (assert) {
    await setCardInOperatorModeState(`${testRealmURL}grid`);
    await renderComponent(
      class TestDriver extends GlimmerComponent {
        <template>
          <OperatorMode @onClose={{noop}} />
          <CardPrerender />
        </template>
      },
    );

    await waitFor(`[data-test-stack-card="${testRealmURL}grid"]`);
    assert.dom(`[data-test-stack-card-index="0"]`).exists();

    await click('[data-test-create-new-card-button]');
    assert
      .dom('[data-test-card-catalog-modal] [data-test-boxel-header-title]')
      .containsText('Choose a CatalogEntry card');
    await waitFor(
      `[data-test-card-catalog-item="${testRealmURL}CatalogEntry/publishing-packet"]`,
    );
    assert.dom('[data-test-card-catalog-item]').exists({ count: 2 });

    await click(
      `[data-test-select="${testRealmURL}CatalogEntry/publishing-packet"]`,
    );
    await click('[data-test-card-catalog-go-button]');
    await waitFor('[data-test-stack-card-index="1"]');
    assert
      .dom('[data-test-stack-card-index="1"] [data-test-field="blogPost"]')
      .exists();

    await fillIn(`[data-test-field="title"] input`, 'New Post');
    await setCardInOperatorModeState(`${testRealmURL}PublishingPacket/1`);

    await waitFor(`[data-test-stack-card="${testRealmURL}PublishingPacket/1"]`);
    assert
      .dom(`[data-test-stack-card="${testRealmURL}PublishingPacket/1"]`)
      .exists();
  });

  test('can open a card from the cards-grid and close it', async function (assert) {
    await setCardInOperatorModeState(`${testRealmURL}grid`);
    await renderComponent(
      class TestDriver extends GlimmerComponent {
        <template>
          <OperatorMode @onClose={{noop}} />
          <CardPrerender />
        </template>
      },
    );

    await waitFor(`[data-test-stack-card="${testRealmURL}grid"]`);
    await waitFor(`[data-test-stack-card-index]`);
    assert.dom(`[data-test-stack-card-index="0"]`).exists();

    await waitFor(`[data-test-cards-grid-item]`);
    await click(`[data-test-cards-grid-item="${testRealmURL}Person/burcu"]`);

    assert.dom(`[data-test-stack-card-index="1"]`).exists(); // Opens card on the stack
    assert
      .dom(`[data-test-stack-card-index="1"] [data-test-boxel-header-title]`)
      .includesText('Person');

    await click('[data-test-stack-card-index="1"] [data-test-close-button]');
    assert.dom(`[data-test-stack-card-index="1"]`).doesNotExist();
  });

  test<TestContextWithSave>('create new card editor opens in the stack at each nesting level', async function (assert) {
    assert.expect(11);
    await setCardInOperatorModeState(`${testRealmURL}grid`);
    await renderComponent(
      class TestDriver extends GlimmerComponent {
        <template>
          <OperatorMode @onClose={{noop}} />
          <CardPrerender />
        </template>
      },
    );

    await waitFor(`[data-test-stack-card="${testRealmURL}grid"]`);
    assert.dom(`[data-test-stack-card-index="0"]`).exists();

    await click('[data-test-create-new-card-button]');
    await waitFor(
      `[data-test-card-catalog-item="${testRealmURL}CatalogEntry/publishing-packet"]`,
    );
    assert
      .dom('[data-test-card-catalog-modal] [data-test-boxel-header-title]')
      .containsText('Choose a CatalogEntry card');
    assert.dom('[data-test-card-catalog-item]').exists({ count: 2 });

    await click(
      `[data-test-select="${testRealmURL}CatalogEntry/publishing-packet"]`,
    );
    await click('[data-test-card-catalog-go-button]');
    await waitFor('[data-test-stack-card-index="1"]');
    assert
      .dom('[data-test-stack-card-index="1"] [data-test-field="blogPost"]')
      .exists();

    await click('[data-test-create-new]');

    await waitFor(`[data-test-stack-card-index="2"]`);
    assert.dom('[data-test-stack-card-index]').exists({ count: 3 });
    assert
      .dom('[data-test-stack-card-index="2"] [data-test-field="authorBio"]')
      .exists();

    await click(
      '[data-test-stack-card-index="2"] [data-test-field="authorBio"] [data-test-create-new]',
    );
    await waitFor(`[data-test-stack-card-index="3"]`);

    assert
      .dom('[data-test-field="firstName"] [data-test-boxel-input]')
      .exists();
    await fillIn(
      '[data-test-field="firstName"] [data-test-boxel-input]',
      'Alice',
    );
    await waitFor(
      `[data-test-stack-card-index="3"][data-test-stack-card="${testRealmURL}Author/3"]`,
    );
    await fillIn(
      '[data-test-field="lastName"] [data-test-boxel-input]',
      'Enwunder',
    );

    await click('[data-test-stack-card-index="3"] [data-test-close-button]');
    await waitUntil(
      () => !document.querySelector('[data-test-stack-card-index="3"]'),
    );

    assert
      .dom('[data-test-stack-card-index="2"] [data-test-field="authorBio"]')
      .containsText('Alice Enwunder');

    await fillIn(
      '[data-test-stack-card-index="2"] [data-test-field="title"] [data-test-boxel-input]',
      'Mad As a Hatter',
    );
    await click('[data-test-stack-card-index="2"] [data-test-close-button]');
    await waitUntil(
      () => !document.querySelector('[data-test-stack-card-index="2"]'),
    );

    await waitFor(
      `[data-test-stack-card-index="1"][data-test-stack-card="${testRealmURL}PublishingPacket/1"]`,
    );
    await fillIn(
      '[data-test-stack-card-index="1"] [data-test-field="socialBlurb"] [data-test-boxel-input]',
      `Everyone knows that Alice ran the show in the Brady household. But when Alice’s past comes to light, things get rather topsy turvy…`,
    );
    assert
      .dom('[data-test-stack-card-index="1"] [data-test-field="blogPost"]')
      .containsText('Mad As a Hatter by Alice Enwunder');

    this.onSave((json) => {
      assert.strictEqual(
        json.data.attributes!.socialBlurb,
        `Everyone knows that Alice ran the show in the Brady household. But when Alice’s past comes to light, things get rather topsy turvy…`,
      );
    });

    await click('[data-test-stack-card-index="1"] [data-test-edit-button]');
    assert
      .dom(`[data-test-stack-card="${testRealmURL}PublishingPacket/1"]`)
      .containsText(
        'Everyone knows that Alice ran the show in the Brady household.',
      );
  });

  test('can open a nested contained card field in the stack', async function (assert) {
    await setCardInOperatorModeState(`${testRealmURL}Person/fadhlan`);
    await renderComponent(
      class TestDriver extends GlimmerComponent {
        <template>
          <OperatorMode @onClose={{noop}} />
          <CardPrerender />
        </template>
      },
    );

    await waitFor('[data-test-person]');
    await click(
      '[data-test-shippinginfo-field] [data-test-field-component-card]',
    );
    await waitFor('[data-test-stack-card-index="2"]');

    assert
      .dom(
        `[data-test-stack-card-index="1"][data-test-stack-card="${testRealmURL}Person/fadhlan/address"]`,
      )
      .exists('Address contained card stack item exists');
    assert
      .dom(
        `[data-test-stack-card-index="2"][data-test-stack-card="${testRealmURL}Person/fadhlan/address/shippingInfo"]`,
      )
      .exists('Shipping Info contained card stack item exists');
    assert
      .dom(
        `[data-test-stack-card-index="2"][data-test-stack-card="${testRealmURL}Person/fadhlan/address/shippingInfo"]`,
      )
      .containsText(
        `Don't let bob deliver the package--he's always bringing it to the wrong address`,
      );
  });

  test('contained card action headers', async function (assert) {
    await setCardInOperatorModeState(`${testRealmURL}Person/fadhlan`);
    await renderComponent(
      class TestDriver extends GlimmerComponent {
        <template>
          <OperatorMode @onClose={{noop}} />
          <CardPrerender />
        </template>
      },
    );

    await waitFor('[data-test-person]');

    assert
      .dom('[data-test-embedded-card-edit-button]')
      .doesNotExist(
        "Contained card header has no 'edit' button when parent card is not in edit mode",
      );

    await click('[data-test-edit-button]');

    await click(
      '[data-test-overlay-card-display-name="Address"] [data-test-embedded-card-edit-button]',
    );

    assert
      .dom(`[data-test-stack-card-index="1"] .card.edit`)
      .exists('Address card opened in edit mode');

    await click('[data-test-stack-card-index="1"] [data-test-close-button]');
    await click(
      '[data-test-overlay-card-display-name="Address"] [data-test-embedded-card-options-button]',
    );
    await click('[data-test-boxel-menu-item-text="View card"]');

    assert
      .dom(`[data-test-stack-card-index="1"]`)
      .exists(
        'Address card opened in view mode after clicking on View Card in options menu',
      );
  });

  test<TestContextWithSave>('can edit a nested contained card field', async function (assert) {
    assert.expect(6);
    await setCardInOperatorModeState(`${testRealmURL}Person/fadhlan`);
    await renderComponent(
      class TestDriver extends GlimmerComponent {
        <template>
          <OperatorMode @onClose={{noop}} />
          <CardPrerender />
        </template>
      },
    );

    await waitFor('[data-test-person]');
    await click(
      '[data-test-shippinginfo-field] [data-test-field-component-card]',
    );
    await waitFor('[data-test-stack-card-index="2"]');
    await click(`[data-test-stack-card-index="2"] [data-test-edit-button]`);

    // the entire chain of contained fields and the parent card should be put into edit mode
    assert
      .dom(
        `[data-test-stack-card-index="0"][data-test-stack-card="${testRealmURL}Person/fadhlan"] > .card.edit`,
      )
      .exists('Person card is in edit mode');
    assert
      .dom(
        `[data-test-stack-card-index="1"][data-test-stack-card="${testRealmURL}Person/fadhlan/address"] > .card.edit`,
      )
      .exists('Address contained card header in edit mode');
    assert
      .dom(
        `[data-test-stack-card-index="2"][data-test-stack-card="${testRealmURL}Person/fadhlan/address/shippingInfo"] > .card.edit`,
      )
      .exists('Shipping Info contained card header in edit mode');

    await fillIn(`[data-test-field="preferredCarrier"] input`, `FedEx`);
    this.onSave((json) => {
      assert.strictEqual(
        json.data.attributes?.address.shippingInfo.preferredCarrier,
        'FedEx',
      );
    });
    await click(' [data-test-stack-card-index="2"] [data-test-edit-button]');

    // all the nested contains fields are popped from the stack
    await waitUntil(
      () =>
        !document.querySelector('[data-test-stack-card-index="1"]') &&
        !document.querySelector('[data-test-stack-card-index="2"]'),
    );
    assert
      .dom('.operator-mode [data-test-preferredCarrier="FedEx"]')
      .exists('changed contained card reflected in parent card');
    assert
      .dom(
        `[data-test-stack-card-index="0"][data-test-stack-card="${testRealmURL}Person/fadhlan"] > .card.edit`,
      )
      .doesNotExist('Person card is not in edit mode');
  });

  test('can choose a card for a linksTo field that has an existing value', async function (assert) {
    await setCardInOperatorModeState(`${testRealmURL}BlogPost/1`);
    await renderComponent(
      class TestDriver extends GlimmerComponent {
        <template>
          <OperatorMode @onClose={{noop}} />
          <CardPrerender />
        </template>
      },
    );

    await waitFor(`[data-test-stack-card="${testRealmURL}BlogPost/1"]`);
    await click('[data-test-edit-button]');
    assert.dom('[data-test-field="authorBio"]').containsText('Alien Bob');
    assert.dom('[data-test-choose-card]').doesNotExist();
    assert.dom('[data-test-create-new]').doesNotExist();

    await click('[data-test-remove-card]');
    assert.dom('[data-test-choose-card]').exists();
    assert.dom('[data-test-create-new]').exists();

    await click('[data-test-choose-card]');
    await waitFor(`[data-test-card-catalog-item="${testRealmURL}Author/2"]`);
    await click(`[data-test-select="${testRealmURL}Author/2"]`);
    await click('[data-test-card-catalog-go-button]');

    await waitFor(`.operator-mode [data-test-author="R2-D2"]`);
    assert.dom('[data-test-field="authorBio"]').containsText('R2-D2');
  });

  test('can choose a card for a linksTo field that has no existing value', async function (assert) {
    await setCardInOperatorModeState(`${testRealmURL}BlogPost/2`);
    await renderComponent(
      class TestDriver extends GlimmerComponent {
        <template>
          <OperatorMode @onClose={{noop}} />
          <CardPrerender />
        </template>
      },
    );

    await waitFor(`[data-test-stack-card="${testRealmURL}BlogPost/2"]`);
    await click('[data-test-edit-button]');

    assert.dom('[data-test-choose-card]').exists();
    assert.dom('[data-test-create-new]').exists();

    await click('[data-test-choose-card]');
    await waitFor(`[data-test-card-catalog-item="${testRealmURL}Author/2"]`);
    await click(`[data-test-select="${testRealmURL}Author/2"]`);
    await click('[data-test-card-catalog-go-button]');

    await waitUntil(() => !document.querySelector('[card-catalog-modal]'));
    assert.dom('[data-test-field="authorBio"]').containsText('R2-D2');

    await click('[data-test-edit-button]');
    await waitFor('.operator-mode [data-test-blog-post-isolated]');

    assert
      .dom('.operator-mode [data-test-blog-post-isolated]')
      .hasText('Beginnings by R2-D2');
  });

  test('can create a new card to populate a linksTo field', async function (assert) {
    await setCardInOperatorModeState(`${testRealmURL}BlogPost/2`);
    await renderComponent(
      class TestDriver extends GlimmerComponent {
        <template>
          <OperatorMode @onClose={{noop}} />
          <CardPrerender />
        </template>
      },
    );

    await waitFor(`[data-test-stack-card="${testRealmURL}BlogPost/2"]`);
    await click('[data-test-edit-button]');

    assert.dom('[data-test-choose-card]').exists();
    assert.dom('[data-test-create-new]').exists();

    await click('[data-test-create-new]');
    await waitFor('[data-test-stack-card-index="1"]');

    assert
      .dom('[data-test-stack-card-index="1"] [data-test-field="firstName"]')
      .exists();
    await fillIn(
      '[data-test-stack-card-index="1"] [data-test-field="firstName"] [data-test-boxel-input]',
      'Alice',
    );

    await waitFor(
      `[data-test-stack-card-index="1"][data-test-stack-card="${testRealmURL}Author/3"]`,
    );

    await click('[data-test-stack-card-index="1"] [data-test-close-button]');
    await waitUntil(
      () => !document.querySelector('[data-test-stack-card-index="1"]'),
    );
    assert.dom('[data-test-choose-card]').doesNotExist();
    assert.dom('[data-test-create-new]').doesNotExist();
    assert.dom('[data-test-field="authorBio"]').containsText('Alice');

    await click('[data-test-stack-card-index="0"] [data-test-edit-button]');
    assert.dom('[data-test-blog-post-isolated]').hasText('Beginnings by Alice');
  });

  test('can remove the link for a linksTo field', async function (assert) {
    await setCardInOperatorModeState(`${testRealmURL}BlogPost/1`);
    await renderComponent(
      class TestDriver extends GlimmerComponent {
        <template>
          <OperatorMode @onClose={{noop}} />
          <CardPrerender />
        </template>
      },
    );

    await waitFor(`[data-test-stack-card="${testRealmURL}BlogPost/1"]`);
    await click('[data-test-edit-button]');

    assert.dom('[data-test-field="authorBio"]').containsText('Alien Bob');
    await click('[data-test-field="authorBio"] [data-test-remove-card]');
    await click('[data-test-edit-button]');

    await waitFor('.operator-mode [data-test-blog-post-isolated]');
    assert
      .dom('.operator-mode [data-test-blog-post-isolated]')
      .hasText('Outer Space Journey by');
  });

  test('can add a card to a linksToMany field with existing values', async function (assert) {
    await setCardInOperatorModeState(`${testRealmURL}Person/burcu`);
    await renderComponent(
      class TestDriver extends GlimmerComponent {
        <template>
          <OperatorMode @onClose={{noop}} />
          <CardPrerender />
        </template>
      },
    );

    await waitFor(`[data-test-stack-card="${testRealmURL}Person/burcu"]`);
    await click('[data-test-edit-button]');

    assert.dom('[data-test-field="friends"]').containsText('Jackie Woody');
    assert.dom('[data-test-field="friends"] [data-test-add-new]').exists();

    await click('[data-test-links-to-many="friends"] [data-test-add-new]');
    await waitFor(`[data-test-card-catalog-item="${testRealmURL}Pet/mango"]`);
    await click(`[data-test-select="${testRealmURL}Pet/mango"]`);
    await click('[data-test-card-catalog-go-button]');

    await waitUntil(() => !document.querySelector('[card-catalog-modal]'));
    assert
      .dom('[data-test-field="friends"]')
      .containsText('Jackie Woody Mango');
  });

  test('can add a card to linksToMany field that has no existing values', async function (assert) {
    await setCardInOperatorModeState(`${testRealmURL}Person/fadhlan`);
    await renderComponent(
      class TestDriver extends GlimmerComponent {
        <template>
          <OperatorMode @onClose={{noop}} />
          <CardPrerender />
        </template>
      },
    );

    await waitFor(`[data-test-stack-card="${testRealmURL}Person/fadhlan"]`);
    await click('[data-test-edit-button]');

    assert.dom('[data-test-field="friends"] [data-test-pet]').doesNotExist();
    assert.dom('[data-test-add-new]').hasText('Add Pets');
    await click('[data-test-add-new]');
    await waitFor(`[data-test-card-catalog-item="${testRealmURL}Pet/mango"]`);
    await click(`[data-test-select="${testRealmURL}Pet/jackie"]`);
    await click('[data-test-card-catalog-go-button]');

    await waitUntil(() => !document.querySelector('[card-catalog-modal]'));
    assert.dom('[data-test-field="friends"]').containsText('Jackie');
  });

  test('can change the item selection in a linksToMany field', async function (assert) {
    await setCardInOperatorModeState(`${testRealmURL}Person/burcu`);
    await renderComponent(
      class TestDriver extends GlimmerComponent {
        <template>
          <OperatorMode @onClose={{noop}} />
          <CardPrerender />
        </template>
      },
    );

    await waitFor(`[data-test-stack-card="${testRealmURL}Person/burcu"]`);
    await click('[data-test-edit-button]');

    assert.dom('[data-test-field="friends"]').containsText('Jackie Woody');
    await click(
      '[data-test-links-to-many="friends"] [data-test-item="1"] [data-test-remove-card]',
    );
    assert.dom('[data-test-field="friends"]').containsText('Jackie');

    await click('[data-test-links-to-many="friends"] [data-test-add-new]');
    await waitFor(`[data-test-card-catalog-item="${testRealmURL}Pet/mango"]`);
    await click(`[data-test-select="${testRealmURL}Pet/mango"]`);
    await click('[data-test-card-catalog-go-button]');

    await waitUntil(() => !document.querySelector('[card-catalog-modal]'));
    assert.dom('[data-test-field="friends"]').containsText('Mango');
  });

  test('can create a new card to add to a linksToMany field from card chooser', async function (assert) {
    await setCardInOperatorModeState(`${testRealmURL}Person/fadhlan`);
    await renderComponent(
      class TestDriver extends GlimmerComponent {
        <template>
          <OperatorMode @onClose={{noop}} />
          <CardPrerender />
        </template>
      },
    );

    await waitFor(`[data-test-stack-card="${testRealmURL}Person/fadhlan"]`);
    await click('[data-test-edit-button]');

    assert.dom('[data-test-field="friends"] [data-test-pet]').doesNotExist();
    await click('[data-test-links-to-many="friends"] [data-test-add-new]');

    await waitFor(`[data-test-card-catalog-modal]`);
    assert
      .dom('[data-test-card-catalog-create-new-button]')
      .hasText('Create New Pet');
    await click('[data-test-card-catalog-create-new-button]');

    await waitFor(`[data-test-stack-card-index="1"]`);
    await fillIn(
      '[data-test-stack-card-index="1"] [data-test-field="name"] [data-test-boxel-input]',
      'Woodster',
    );
    await waitFor(
      `[data-test-stack-card-index="1"][data-test-stack-card="${testRealmURL}Pet/1"]`,
    );
    await click('[data-test-stack-card-index="1"] [data-test-close-button]');
    await waitUntil(
      () => !document.querySelector('[data-test-stack-card-index="1"]'),
    );
    assert.dom('[data-test-field="friends"]').containsText('Woodster');
  });

  test('does not create a new card to add to a linksToMany field from card chooser, if user cancel the edit view', async function (assert) {
    await setCardInOperatorModeState(`${testRealmURL}Person/burcu`);
    await renderComponent(
      class TestDriver extends GlimmerComponent {
        <template>
          <OperatorMode @onClose={{noop}} />
          <CardPrerender />
        </template>
      },
    );

    await waitFor(`[data-test-stack-card="${testRealmURL}Person/burcu"]`);
    await click('[data-test-edit-button]');

    assert.dom('[data-test-field="friends"]').containsText('Jackie Woody');
    await click('[data-test-links-to-many="friends"] [data-test-add-new]');

    await waitFor(`[data-test-card-catalog-modal]`);
    assert
      .dom('[data-test-card-catalog-create-new-button]')
      .hasText('Create New Pet');
    await click('[data-test-card-catalog-create-new-button]');

    await waitFor(`[data-test-stack-card-index="1"]`);
    await fillIn(
      '[data-test-stack-card-index="1"] [data-test-field="name"] [data-test-boxel-input]',
      'Woodster',
    );
    await waitFor(
      `[data-test-stack-card-index="1"][data-test-stack-card="${testRealmURL}Pet/1"]`,
    );
    await click('[data-test-stack-card-index="1"] [data-test-close-button]');
    await waitUntil(
      () => !document.querySelector('[data-test-stack-card-index="1"]'),
    );
    assert.dom('[data-test-field="friends"]').containsText('Jackie Woody');

    //Ensuring the card chooser modal doesn't get stuck
    await click('[data-test-links-to-many="friends"] [data-test-add-new]');
    await waitFor(`[data-test-card-catalog-modal]`);
    assert
      .dom('[data-test-card-catalog-create-new-button]')
      .hasText('Create New Pet');
  });

  test('can remove all items of a linksToMany field', async function (assert) {
    await setCardInOperatorModeState(`${testRealmURL}Person/burcu`);
    await renderComponent(
      class TestDriver extends GlimmerComponent {
        <template>
          <OperatorMode @onClose={{noop}} />
          <CardPrerender />
        </template>
      },
    );

    await waitFor(`[data-test-stack-card="${testRealmURL}Person/burcu"]`);
    assert.dom(`[data-test-plural-view-item]`).exists({ count: 2 });
    await click('[data-test-edit-button]');
    assert.dom('[data-test-field="friends"]').containsText('Jackie Woody');

    await click(
      '[data-test-links-to-many="friends"] [data-test-item="1"] [data-test-remove-card]',
    );
    await click(
      '[data-test-links-to-many="friends"] [data-test-item="0"] [data-test-remove-card]',
    );

    await click('[data-test-edit-button]');
    await waitFor(`[data-test-person="Burcu"]`);
    assert
      .dom(`[data-test-stack-card="${testRealmURL}Person/burcu"]`)
      .doesNotContainText('Jackie');
    assert.dom(`[data-test-plural-view-item]`).doesNotExist();
  });

  skip('can create a specialized a new card to populate a linksTo field');
  skip('can create a specialized a new card to populate a linksToMany field');

  test('can close cards by clicking the header of a card deeper in the stack', async function (assert) {
    await setCardInOperatorModeState(`${testRealmURL}grid`);
    await renderComponent(
      class TestDriver extends GlimmerComponent {
        <template>
          <OperatorMode @onClose={{noop}} />
          <CardPrerender />
        </template>
      },
    );
    await waitFor(`[data-test-stack-card="${testRealmURL}grid"]`);
    await waitFor(`[data-test-cards-grid-item]`);
    await click(`[data-test-cards-grid-item="${testRealmURL}Person/fadhlan"]`);
    assert.dom(`[data-test-stack-card-index="1"]`).exists();
    await waitFor('[data-test-person]');

    await waitFor('[data-test-cards-grid-item]');
    await click('[data-test-cards-grid-item]');
    assert.dom(`[data-test-stack-card-index="2"]`).exists();
    await click('[data-test-stack-card-index="0"] [data-test-boxel-header]');
    assert.dom(`[data-test-stack-card-index="2"]`).doesNotExist();
    assert.dom(`[data-test-stack-card-index="1"]`).doesNotExist();
    assert.dom(`[data-test-stack-card-index="0"]`).exists();
  });

  test(`displays realm name as cards grid card title and card's display name as other card titles`, async function (assert) {
    await setCardInOperatorModeState(`${testRealmURL}grid`);
    await renderComponent(
      class TestDriver extends GlimmerComponent {
        <template>
          <OperatorMode @onClose={{noop}} />
          <CardPrerender />
        </template>
      },
    );
    await waitFor(`[data-test-stack-card="${testRealmURL}grid"]`);
    assert.dom(`[data-test-stack-card-header]`).containsText(realmName);

    await waitFor(`[data-test-cards-grid-item]`);
    await click(`[data-test-cards-grid-item="${testRealmURL}Person/fadhlan"]`);
    assert.dom(`[data-test-stack-card-index="1"]`).exists();
    let personCard = await loadCard(`${testRealmURL}Person/fadhlan`);
    assert
      .dom(
        `[data-test-stack-card="${testRealmURL}Person/fadhlan"] [data-test-boxel-header-title]`,
      )
      .containsText(cardTypeDisplayName(personCard));

    assert.dom(`[data-test-cards-grid-cards]`).isNotVisible();
    assert.dom(`[data-test-create-new-card-button]`).isNotVisible();
  });

  test(`displays recently accessed card`, async function (assert) {
    await setCardInOperatorModeState(`${testRealmURL}grid`);
    await renderComponent(
      class TestDriver extends GlimmerComponent {
        <template>
          <OperatorMode @onClose={{noop}} />
          <CardPrerender />
        </template>
      },
    );
    await waitFor(`[data-test-stack-card="${testRealmURL}grid"]`);
    assert.dom(`[data-test-stack-card-header]`).containsText(realmName);

    await waitFor(`[data-test-cards-grid-item]`);
    await click(`[data-test-cards-grid-item="${testRealmURL}Person/fadhlan"]`);
    assert.dom(`[data-test-stack-card-index="1"]`).exists();
    let personCard = await loadCard(`${testRealmURL}Person/fadhlan`);
    assert
      .dom(
        `[data-test-stack-card="${testRealmURL}Person/fadhlan"] [data-test-boxel-header-title]`,
      )
      .containsText(cardTypeDisplayName(personCard));

    assert.dom(`[data-test-cards-grid-cards]`).isNotVisible();
    assert.dom(`[data-test-create-new-card-button]`).isNotVisible();

    await focus(`[data-test-search-input] input`);
    assert
      .dom(`[data-test-search-result="${testRealmURL}Person/fadhlan"]`)
      .exists();
    await click(`[data-test-search-sheet-cancel-button]`);
    await click(`[data-test-stack-card-index="1"] [data-test-close-button]`);

    await waitFor(`[data-test-cards-grid-item]`);
    await click(`[data-test-cards-grid-item="${testRealmURL}Person/burcu"]`);
    assert.dom(`[data-test-stack-card-index="1"]`).exists();

    await focus(`[data-test-search-input] input`);
<<<<<<< HEAD
    assert
      .dom(
        `.search-sheet-content__recent-access__cards [data-test-search-result]`,
      )
      .exists({ count: 2 });
    assert
      .dom(
        `.search-sheet-content__recent-access__cards [data-test-search-result-index=0] [data-test-search-result="${testRealmURL}Person/burcu"]`,
      )
      .exists();
    assert
      .dom(
        `.search-sheet-content__recent-access__cards [data-test-search-result-index=1] [data-test-search-result="${testRealmURL}Person/fadhlan"]`,
      )
      .exists();
=======
    assert.dom(`[data-test-search-sheet-recent-card]`).exists({ count: 2 });
    assert.dom(
      `[data-test-search-sheet-recent-card=0] [data-test-search-result="${testRealmURL}Person/burcu"]`,
    );
    assert.dom(
      `[data-test-search-sheet-recent-card=1] [data-test-search-result="${testRealmURL}Person/fadhlan"]`,
    );
>>>>>>> b7f07958
  });

  test(`displays recently accessed card, maximum 10 cards`, async function (assert) {
    await setCardInOperatorModeState(`${testRealmURL}grid`);
    await renderComponent(
      class TestDriver extends GlimmerComponent {
        <template>
          <OperatorMode @onClose={{noop}} />
          <CardPrerender />
        </template>
      },
    );
    await waitFor(`[data-test-stack-card="${testRealmURL}grid"]`);
    assert.dom(`[data-test-stack-card-header]`).containsText(realmName);

    await waitFor(`[data-test-cards-grid-item]`);
    for (let i = 1; i <= 11; i++) {
      await click(`[data-test-cards-grid-item="${testRealmURL}Person/${i}"]`);
      await click(`[data-test-stack-card-index="1"] [data-test-close-button]`);
    }

    await focus(`[data-test-search-input] input`);
    assert.dom(`[data-test-search-result]`).exists({ count: 10 });
  });

  test(`displays searching results`, async function (assert) {
    await setCardInOperatorModeState(`${testRealmURL}grid`);
    await renderComponent(
      class TestDriver extends GlimmerComponent {
        <template>
          <OperatorMode @onClose={{noop}} />
          <CardPrerender />
        </template>
      },
    );
    await waitFor(`[data-test-stack-card="${testRealmURL}grid"]`);
    assert.dom(`[data-test-stack-card-header]`).containsText(realmName);

    await waitFor(`[data-test-cards-grid-item]`);

    await focus(`[data-test-search-input] input`);
    await fillIn(`[data-test-search-input] input`, 'Ma');
    assert.dom(`[data-test-search-label]`).containsText('Searching for "Ma"');

    await waitFor(`[data-test-search-sheet-search-result]`);
    assert
      .dom(`[data-test-search-result-label]`)
      .containsText('2 Results for "Ma"');
    assert.dom(`[data-test-search-sheet-search-result]`).exists({ count: 2 });
    assert.dom(`[data-test-search-result="${testRealmURL}Pet/mango"]`);
    assert.dom(`[data-test-search-result="${testRealmURL}Author/mark"]`);

    //Ensures that there is no cards when reopen the search sheet
    await click(`[data-test-search-sheet-cancel-button]`);
    await focus(`[data-test-search-input] input`);
    assert.dom(`[data-test-search-label]`).doesNotExist();
    assert.dom(`[data-test-search-sheet-search-result]`).doesNotExist();

    //No cards match
    await focus(`[data-test-search-input] input`);
    await fillIn(`[data-test-search-input] input`, 'No Cards');
    assert
      .dom(`[data-test-search-label]`)
      .containsText('Searching for "No Cards"');

    await waitUntil(
      () =>
        !document.querySelector('[data-test-search-sheet-search-result]') &&
        document.querySelector('[data-test-search-result-label]'),
    );
    assert
      .dom(`[data-test-search-result-label]`)
      .containsText('0 Results for "No Cards"');
    assert.dom(`[data-test-search-sheet-search-result]`).doesNotExist();
  });

  test(`can specify a card by URL in the card chooser`, async function (assert) {
    await setCardInOperatorModeState(`${testRealmURL}grid`);
    await renderComponent(
      class TestDriver extends GlimmerComponent {
        <template>
          <OperatorMode @onClose={{noop}} />
          <CardPrerender />
        </template>
      },
    );
    await waitFor(`[data-test-stack-card="${testRealmURL}grid"]`);
    await waitFor(`[data-test-cards-grid-item]`);
    await click(`[data-test-create-new-card-button]`);
    await waitFor(`[data-test-card-catalog-item]`);
    await fillIn(
      `[data-test-search-field] input`,
      `https://cardstack.com/base/types/room-objective`,
    );
    await waitUntil(
      () =>
        (
          document.querySelector(`[data-test-card-catalog-go-button]`) as
            | HTMLButtonElement
            | undefined
        )?.disabled === false,
    );
    await click(`[data-test-card-catalog-go-button]`);
    assert
      .dom(`[data-test-stack-card-index="1"] [data-test-field-component-card]`)
      .containsText('Objective', 'the card is rendered in the stack');
  });

  test(`error message is shown when invalid card URL is entered in card chooser`, async function (assert) {
    await setCardInOperatorModeState(`${testRealmURL}grid`);
    await renderComponent(
      class TestDriver extends GlimmerComponent {
        <template>
          <OperatorMode @onClose={{noop}} />
          <CardPrerender />
        </template>
      },
    );
    await waitFor(`[data-test-stack-card="${testRealmURL}grid"]`);
    await waitFor(`[data-test-cards-grid-item]`);
    await click(`[data-test-create-new-card-button]`);
    await waitFor(`[data-test-card-catalog-item]`);

    assert
      .dom(`[data-test-boxel-input-validation-state="Not a valid Card URL"]`)
      .doesNotExist('invalid state is not shown');

    await fillIn(
      `[data-test-search-field] input`,
      `https://cardstack.com/base/not-a-card`,
    );
    await waitFor(`[data-test-boxel-input-validation-state="invalid"]`);
    assert
      .dom(`[data-test-boxel-input-error-message]`)
      .containsText('Not a valid search key');
    await fillIn(
      `[data-test-search-field] input`,
      `https://cardstack.com/base/types/room-objective`,
    );
    assert
      .dom(`[data-test-boxel-input-validation-state="invalid"]`)
      .doesNotExist('invalid state is not shown');
  });

  test(`card selection and card URL field are mutually exclusive in card chooser`, async function (assert) {
    await setCardInOperatorModeState(`${testRealmURL}grid`);
    await renderComponent(
      class TestDriver extends GlimmerComponent {
        <template>
          <OperatorMode @onClose={{noop}} />
          <CardPrerender />
        </template>
      },
    );
    await waitFor(`[data-test-stack-card="${testRealmURL}grid"]`);
    await waitFor(`[data-test-cards-grid-item]`);
    await click(`[data-test-create-new-card-button]`);
    await waitFor(`[data-test-card-catalog-item]`);

    await click(
      `[data-test-card-catalog-item="https://cardstack.com/base/types/room-objective"] button`,
    );
    assert
      .dom(
        `[data-test-card-catalog-item="https://cardstack.com/base/types/room-objective"].selected`,
      )
      .exists('card is selected');

    await fillIn(
      `[data-test-search-field] input`,
      `https://cardstack.com/base/types/room-objective`,
    );

    assert
      .dom(
        `[data-test-card-catalog-item="https://cardstack.com/base/types/room-objective"].selected`,
      )
      .doesNotExist('card is not selected');

    await click(
      `[data-test-card-catalog-item="https://cardstack.com/base/types/room-objective"] button`,
    );
    assert
      .dom(`[data-test-search-field] input`)
      .hasNoValue('card URL field is cleared');
  });

  test(`can add a card to the stack by URL from search sheet`, async function (assert) {
    await setCardInOperatorModeState(`${testRealmURL}grid`);
    await renderComponent(
      class TestDriver extends GlimmerComponent {
        <template>
          <OperatorMode @onClose={{noop}} />
          <CardPrerender />
        </template>
      },
    );
    await waitFor(`[data-test-stack-card="${testRealmURL}grid"]`);
    await waitFor(`[data-test-cards-grid-item]`);
    await focus(`[data-test-search-input] input`);

    await fillIn(
      `[data-test-url-field] input`,
      `http://localhost:4202/test/mango`,
    );
    await click(`[data-test-go-button]`);
    await waitFor(`[data-test-stack-card="http://localhost:4202/test/mango"]`);
    assert
      .dom(
        `[data-test-stack-card="http://localhost:4202/test/mango"] [data-test-field-component-card]`,
      )
      .containsText('Mango', 'the card is rendered in the stack');
  });

  test(`error message is shown when invalid card URL is entered in search sheet`, async function (assert) {
    await setCardInOperatorModeState(`${testRealmURL}grid`);
    await renderComponent(
      class TestDriver extends GlimmerComponent {
        <template>
          <OperatorMode @onClose={{noop}} />
          <CardPrerender />
        </template>
      },
    );
    await waitFor(`[data-test-stack-card="${testRealmURL}grid"]`);
    await waitFor(`[data-test-cards-grid-item]`);
    await focus(`[data-test-search-input] input`);

    assert
      .dom(`[data-test-boxel-input-validation-state="invalid"]`)
      .doesNotExist('invalid state is not shown');

    await fillIn(
      `[data-test-url-field] input`,
      `http://localhost:4202/test/not-a-card`,
    );
    await click(`[data-test-go-button]`);
    await waitFor(`[data-test-boxel-input-validation-state="invalid"]`);
    assert
      .dom(`[data-test-boxel-input-error-message]`)
      .containsText('Not a valid Card URL');
    await fillIn(
      `[data-test-url-field] input`,
      `http://localhost:4202/test/mango`,
    );
    assert
      .dom(`[data-test-boxel-input-validation-state="invalid"]`)
      .doesNotExist('invalid state is not shown');
  });

  test(`can select one or more cards on cards-grid and unselect`, async function (assert) {
    await setCardInOperatorModeState(`${testRealmURL}grid`);
    await renderComponent(
      class TestDriver extends GlimmerComponent {
        <template>
          <OperatorMode @onClose={{noop}} />
          <CardPrerender />
        </template>
      },
    );
    await waitFor(`[data-test-stack-card="${testRealmURL}grid"]`);
    assert.dom(`[data-test-cards-grid-cards]`).exists();

    await waitFor(
      `[data-test-cards-grid-item="${testRealmURL}Person/fadhlan"]`,
    );
    assert.dom('[data-test-overlay-selected]').doesNotExist();

    await click(`[data-test-overlay-select="${testRealmURL}Person/fadhlan"]`);
    assert
      .dom(`[data-test-overlay-selected="${testRealmURL}Person/fadhlan"]`)
      .exists();
    assert.dom('[data-test-overlay-selected]').exists({ count: 1 });

    await click(`[data-test-overlay-select="${testRealmURL}Pet/jackie"]`);
    await click(`[data-test-cards-grid-item="${testRealmURL}Author/1"]`);
    await click(`[data-test-cards-grid-item="${testRealmURL}BlogPost/2"]`);
    assert.dom('[data-test-overlay-selected]').exists({ count: 4 });

    await click(`[data-test-cards-grid-item="${testRealmURL}Pet/jackie"]`);
    assert.dom('[data-test-overlay-selected]').exists({ count: 3 });

    await click(`[data-test-cards-grid-item="${testRealmURL}Person/fadhlan"]`);
    await click(`[data-test-cards-grid-item="${testRealmURL}BlogPost/2"]`);
    await click(`[data-test-overlay-select="${testRealmURL}Author/1"]`);
    assert.dom('[data-test-overlay-selected]').doesNotExist();

    await click(`[data-test-cards-grid-item="${testRealmURL}Person/fadhlan"]`);
    assert.dom(`[data-test-stack-card-index="1"]`).exists();
  });

  test('displays realm name as header title when hovering realm icon', async function (assert) {
    await setCardInOperatorModeState(`${testRealmURL}Person/fadhlan`);
    await renderComponent(
      class TestDriver extends GlimmerComponent {
        <template>
          <OperatorMode @onClose={{noop}} />
          <CardPrerender />
        </template>
      },
    );

    await waitFor('[data-test-person]');
    assert.dom('[data-test-boxel-header-title]').hasText('Person');
    assert
      .dom(`[data-test-boxel-header-icon="https://example-icon.test"]`)
      .exists();
    await triggerEvent(`[data-test-boxel-header-icon]`, 'mouseenter');
    assert
      .dom('[data-test-boxel-header-title]')
      .hasText('In Operator Mode Workspace');
    await triggerEvent(`[data-test-boxel-header-icon]`, 'mouseleave');
    assert.dom('[data-test-boxel-header-title]').hasText('Person');
  });

  test(`it has an option to copy the card url`, async function (assert) {
    await setCardInOperatorModeState(`${testRealmURL}Person/burcu`);
    await renderComponent(
      class TestDriver extends GlimmerComponent {
        <template>
          <OperatorMode @onClose={{noop}} />
          <CardPrerender />
        </template>
      },
    );
    await click('[data-test-more-options-button]');
    await click('[data-test-boxel-menu-item-text="Copy Card URL"]');
    assert.dom('[data-test-boxel-menu-item]').doesNotExist();

    await click(
      '[data-test-addresses] > [data-test-boxel-card-container] > [data-test-field-component-card]',
    );

    await waitFor(
      `[data-test-stack-card='${testRealmURL}Person/burcu/address']`,
    );
    await click(
      `[data-test-stack-card='${testRealmURL}Person/burcu/address'] [data-test-more-options-button]`,
    );
    assert
      .dom('[data-test-boxel-menu-item-text="Copy Card URL"]')
      .hasAttribute('disabled');

    await click(`[data-test-boxel-menu-item]`);
    assert
      .dom('[data-test-boxel-menu-item]')
      .exists('can not copy url of a contained card');
  });

  test(`composite "contains one" field has an overlay header and click on the contains card will open it on the stack`, async function (assert) {
    await setCardInOperatorModeState(`${testRealmURL}Person/burcu`);
    await renderComponent(
      class TestDriver extends GlimmerComponent {
        <template>
          <OperatorMode @onClose={{noop}} />
          <CardPrerender />
        </template>
      },
    );

    assert
      .dom(
        '[data-test-overlay-card-display-name="Address"] [data-test-overlay-header]',
      )
      .includesText('Address');

    await click('[data-test-address]');

    assert.dom('[data-test-stack-card-index]').exists({ count: 2 });
    assert
      .dom('[data-test-stack-card-index="1"] [data-test-boxel-header-title]')
      .includesText('Address');
  });

  test(`"links to" field has an overlay header and click on the contains card will open it on the stack`, async function (assert) {
    await setCardInOperatorModeState(`${testRealmURL}BlogPost/1`);
    await renderComponent(
      class TestDriver extends GlimmerComponent {
        <template>
          <OperatorMode @onClose={{noop}} />
          <CardPrerender />
        </template>
      },
    );

    // Linked cards have the realm's icon in the overlaid header title
    assert
      .dom('[data-test-overlay-card-display-name="Author"] .header-title img')
      .hasAttribute('src', 'https://example-icon.test');

    await click('[data-test-author');
    assert.dom('[data-test-stack-card-index]').exists({ count: 2 });
    assert
      .dom('[data-test-stack-card-index="1"] [data-test-boxel-header-title]')
      .includesText('Author');
  });
});<|MERGE_RESOLUTION|>--- conflicted
+++ resolved
@@ -1453,31 +1453,17 @@
     assert.dom(`[data-test-stack-card-index="1"]`).exists();
 
     await focus(`[data-test-search-input] input`);
-<<<<<<< HEAD
+    assert.dom(`[data-test-search-sheet-recent-card]`).exists({ count: 2 });
     assert
       .dom(
-        `.search-sheet-content__recent-access__cards [data-test-search-result]`,
-      )
-      .exists({ count: 2 });
-    assert
-      .dom(
-        `.search-sheet-content__recent-access__cards [data-test-search-result-index=0] [data-test-search-result="${testRealmURL}Person/burcu"]`,
+        `[data-test-search-sheet-recent-card=0] [data-test-search-result="${testRealmURL}Person/burcu"]`,
       )
       .exists();
     assert
       .dom(
-        `.search-sheet-content__recent-access__cards [data-test-search-result-index=1] [data-test-search-result="${testRealmURL}Person/fadhlan"]`,
+        `[data-test-search-sheet-recent-card=1] [data-test-search-result="${testRealmURL}Person/fadhlan"]`,
       )
       .exists();
-=======
-    assert.dom(`[data-test-search-sheet-recent-card]`).exists({ count: 2 });
-    assert.dom(
-      `[data-test-search-sheet-recent-card=0] [data-test-search-result="${testRealmURL}Person/burcu"]`,
-    );
-    assert.dom(
-      `[data-test-search-sheet-recent-card=1] [data-test-search-result="${testRealmURL}Person/fadhlan"]`,
-    );
->>>>>>> b7f07958
   });
 
   test(`displays recently accessed card, maximum 10 cards`, async function (assert) {
