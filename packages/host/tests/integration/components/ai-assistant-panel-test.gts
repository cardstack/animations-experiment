--- conflicted
+++ resolved
@@ -2099,13 +2099,8 @@
       .containsText('A message from the background.');
   });
 
-<<<<<<< HEAD
-  test('after command is issued, a reaction event will be dispatched', async function (assert) {
-    await setCardInOperatorModeState(`${testRealmURL}Person/fadhlan`);
-=======
   test('it should create a new line in the right position when user type `Shift+Enter`', async function (assert) {
     await setCardInOperatorModeState();
->>>>>>> 3fe6f005
     await renderComponent(
       class TestDriver extends GlimmerComponent {
         <template>
@@ -2114,7 +2109,40 @@
         </template>
       },
     );
-<<<<<<< HEAD
+    await openAiAssistant();
+
+    await fillIn(
+      '[data-test-message-field]',
+      'This is 1st sentence This is 2nd sentence',
+    );
+
+    const textarea = document.querySelector(
+      '[data-test-message-field]',
+    ) as HTMLTextAreaElement;
+    textarea!.selectionStart = 21; // position after "This is 1st sentence"
+    textarea!.selectionEnd = 21;
+
+    await triggerEvent(textarea!, 'keydown', {
+      key: 'Enter',
+      code: 'Enter',
+      shiftKey: true,
+    });
+
+    assert
+      .dom('[data-test-message-field]')
+      .hasValue('This is 1st sentence \n\nThis is 2nd sentence');
+  });
+
+  test('after command is issued, a reaction event will be dispatched', async function (assert) {
+    await setCardInOperatorModeState(`${testRealmURL}Person/fadhlan`);
+    await renderComponent(
+      class TestDriver extends GlimmerComponent {
+        <template>
+          <OperatorMode @onClose={{noop}} />
+          <CardPrerender />
+        </template>
+      },
+    );
     await waitFor('[data-test-person="Fadhlan"]');
     await matrixService.createAndJoinRoom('room1', 'test room 1');
     await addRoomEvent(matrixService, {
@@ -2372,29 +2400,5 @@
     assert.dom('[data-test-result-card-idx="3"]').containsText('3. Hassan');
     assert.dom('[data-test-result-card-idx="4"]').containsText('4. Ian');
     assert.dom('[data-test-result-card-idx="5"]').doesNotExist();
-=======
-    await openAiAssistant();
-
-    await fillIn(
-      '[data-test-message-field]',
-      'This is 1st sentence This is 2nd sentence',
-    );
-
-    const textarea = document.querySelector(
-      '[data-test-message-field]',
-    ) as HTMLTextAreaElement;
-    textarea!.selectionStart = 21; // position after "This is 1st sentence"
-    textarea!.selectionEnd = 21;
-
-    await triggerEvent(textarea!, 'keydown', {
-      key: 'Enter',
-      code: 'Enter',
-      shiftKey: true,
-    });
-
-    assert
-      .dom('[data-test-message-field]')
-      .hasValue('This is 1st sentence \n\nThis is 2nd sentence');
->>>>>>> 3fe6f005
   });
 });