import { module, test } from 'qunit';
import GlimmerComponent from '@glimmer/component';
import { baseRealm, CardRef } from '@cardstack/runtime-common';
import { Loader } from '@cardstack/runtime-common/loader';
import { Realm } from '@cardstack/runtime-common/realm';
import { setupRenderingTest } from 'ember-qunit';
import { renderComponent } from '../../helpers/render-component';
import CatalogEntryEditor from '@cardstack/host/components/editor/catalog-entry-editor';
import {
  TestRealm,
  TestRealmAdapter,
  testRealmURL,
  setupLocalIndexing,
} from '../../helpers';
import { waitUntil, waitFor, fillIn, click } from '@ember/test-helpers';
import type LoaderService from '@cardstack/host/services/loader-service';
import CreateCardModal from '@cardstack/host/components/create-card-modal';
import CardCatalogModal from '@cardstack/host/components/card-catalog-modal';
import CardPrerender from '@cardstack/host/components/card-prerender';

let loader: Loader;

module('Integration | catalog-entry-editor', function (hooks) {
  let adapter: TestRealmAdapter;
  let realm: Realm;
  setupRenderingTest(hooks);
  setupLocalIndexing(hooks);

  hooks.beforeEach(async function () {
    loader = (this.owner.lookup('service:loader-service') as LoaderService)
      .loader;

    adapter = new TestRealmAdapter({
      'person.gts': `
        import { contains, field, Component, Card } from "https://cardstack.com/base/card-api";
        import StringCard from "https://cardstack.com/base/string";
        export class Person extends Card {
          @field firstName = contains(StringCard);
          @field title =  contains(StringCard, {
            computeVia: function (this: Person) {
              return this.firstName;
            },
          });
          @field description = contains(StringCard, { computeVia: () => 'Person' });
          @field thumbnailURL = contains(StringCard, { computeVia: () => './person.svg' });
          static embedded = class Embedded extends Component<typeof this> {
            <template><@fields.firstName/></template>
          }
        }
      `,
      'pet.gts': `
        import { contains, field, Component, Card } from "https://cardstack.com/base/card-api";
        import StringCard from "https://cardstack.com/base/string";
        import BooleanCard from "https://cardstack.com/base/boolean";
        import DateCard from "https://cardstack.com/base/date";
        import { Person } from "./person";
        export class Pet extends Card {
          @field name = contains(StringCard);
          @field lovesWalks = contains(BooleanCard);
          @field birthday = contains(DateCard);
          @field owner = contains(Person);
          @field title =  contains(StringCard, {
            computeVia: function (this: Pet) {
              return this.name;
            },
          });
          static embedded = class Embedded extends Component<typeof this> {
            <template>
              <h2 data-test-pet-name><@fields.name/></h2>
              <div data-test-pet-owner><@fields.owner/></div>
              <div data-test-pet-owner><@fields.birthday/></div>
            </template>
          }
        }
      `,
    });
<<<<<<< HEAD
    realm = await TestRealm.createWithAdapter(adapter, this.owner);
    let loader = (this.owner.lookup('service:loader-service') as LoaderService)
      .loader;
    loader.registerURLHandler(realm.maybeHandle.bind(realm));
=======
    realm = await TestRealm.createWithAdapter(adapter, loader, this.owner);
>>>>>>> fbbe59ca
    await realm.ready;
  });

  test('can publish new catalog entry', async function (assert) {
    const args: CardRef = { module: `${testRealmURL}pet`, name: 'Pet' };
    await renderComponent(
      class TestDriver extends GlimmerComponent {
        <template>
          <CatalogEntryEditor @ref={{args}} />
          <CardPrerender />
        </template>
      }
    );

    await waitFor('button[data-test-catalog-entry-publish]', { timeout: 5000 });
    await click('[data-test-catalog-entry-publish]');
    // for some reason this takes long enough in CI that it seems
    // to trigger a timeout error using the default timeout
    await waitFor('[data-test-ref]', { timeout: 5000 });
    await waitFor('[data-test-field="realmName"]', { timeout: 5000 });

    assert
      .dom('[data-test-catalog-entry-editor]')
      .exists('catalog entry editor exists');
    assert
      .dom('[data-test-field="title"] input')
      .hasValue(
        `Pet from ${testRealmURL}pet`,
        'title input field value is correct'
      );
    assert
      .dom('[data-test-field="description"] input')
      .hasValue(
        `Catalog entry for Pet from ${testRealmURL}pet`,
        'description input field value is correct'
      );
    assert
      .dom('[data-test-ref]')
      .containsText(`Module: ${testRealmURL}pet Name: Pet`);
    assert
      .dom('[data-test-field="realmName"]')
      .containsText(`Unnamed Workspace`);
    assert
      .dom('[data-test-field="demo"] [data-test-field="name"] input')
      .hasValue('', 'demo card name input field is correct');
    assert
      .dom(
        '[data-test-field="demo"] [data-test-field="lovesWalks"] label:nth-of-type(2) input'
      )
      .isChecked('demo card lovesWalks input field is correct');

    await fillIn('[data-test-field="title"] input', 'Pet test');
    await fillIn('[data-test-field="description"] input', 'Test description');
    await fillIn(
      '[data-test-field="demo"] [data-test-field="description"] input',
      'Beagle'
    );
    await fillIn(
      '[data-test-field="demo"] [data-test-field="thumbnailURL"] input',
      './jackie.png'
    );
    await fillIn('[data-test-field="name"] input', 'Jackie');
    await click('[data-test-field="lovesWalks"] label:nth-of-type(1) input');
    await fillIn('[data-test-field="firstName"] input', 'BN');
    await click('button[data-test-save-card]');

    await waitUntil(() => !document.querySelector('[data-test-saving]'));

    let entry = await realm.searchIndex.card(
      new URL(`${testRealmURL}CatalogEntry/1`)
    );
    assert.ok(entry, 'the new catalog entry was created');

    let fileRef = await adapter.openFile('CatalogEntry/1.json');
    if (!fileRef) {
      throw new Error('file not found');
    }
    assert.deepEqual(
      JSON.parse(fileRef.content as string),
      {
        data: {
          type: 'card',
          attributes: {
            title: 'Pet test',
            description: 'Test description',
            ref: {
              module: `${testRealmURL}pet`,
              name: 'Pet',
            },
            demo: {
              name: 'Jackie',
              lovesWalks: true,
              birthday: null,
              owner: {
                firstName: 'BN',
              },
              description: 'Beagle',
              thumbnailURL: './jackie.png',
            },
          },
          meta: {
            adoptsFrom: {
              module: 'https://cardstack.com/base/catalog-entry',
              name: 'CatalogEntry',
            },
            fields: {
              demo: {
                adoptsFrom: {
                  module: `${testRealmURL}pet`,
                  name: 'Pet',
                },
              },
            },
          },
        },
      },
      'file contents are correct'
    );
  });

  test('can edit existing catalog entry', async function (assert) {
    await realm.write(
      'pet-catalog-entry.json',
      JSON.stringify({
        data: {
          type: 'card',
          attributes: {
            title: 'Pet',
            description: 'Catalog entry',
            ref: {
              module: `${testRealmURL}pet`,
              name: 'Pet',
            },
            demo: {
              name: 'Jackie',
              lovesWalks: true,
              birthday: null,
              owner: {
                firstName: 'BN',
              },
            },
          },
          meta: {
            adoptsFrom: {
              module: `${baseRealm.url}catalog-entry`,
              name: 'CatalogEntry',
            },
            fields: {
              demo: {
                adoptsFrom: {
                  module: `${testRealmURL}pet`,
                  name: 'Pet',
                },
              },
            },
          },
        },
      })
    );

    const args: CardRef = { module: `${testRealmURL}pet`, name: 'Pet' };
    await renderComponent(
      class TestDriver extends GlimmerComponent {
        <template>
          <CatalogEntryEditor @ref={{args}} />
          <CardPrerender />
        </template>
      }
    );

    await waitFor('[data-test-format-button="edit"]');
    await click('[data-test-format-button="edit"]');

    assert
      .dom('[data-test-catalog-entry-id]')
      .hasText(`${testRealmURL}pet-catalog-entry`);
    assert
      .dom('[data-test-field="title"] input')
      .hasValue('Pet', 'title input field value is correct');
    assert
      .dom('[data-test-field="description"] input')
      .hasValue('Catalog entry', 'description input field value is correct');
    assert
      .dom('[data-test-ref]')
      .containsText(`Module: ${testRealmURL}pet Name: Pet`);
    assert
      .dom('[data-test-field="realmName"]')
      .containsText(`Unnamed Workspace`);
    assert
      .dom('[data-test-field="demo"] [data-test-field="name"] input')
      .hasValue('Jackie', 'demo card name input field is correct');
    assert
      .dom('[data-test-field="lovesWalks"] label:nth-of-type(1) input')
      .isChecked('title input field value is correct');
    assert
      .dom('[data-test-field="owner"] [data-test-field="firstName"] input')
      .hasValue(
        'BN',
        'demo card owner first name input field value is correct'
      );

    await fillIn('[data-test-field="title"] input', 'test title');
    await fillIn('[data-test-field="description"] input', 'test description');
    await fillIn('[data-test-field="name"] input', 'Jackie Wackie');
    await fillIn('[data-test-field="firstName"] input', 'EA');

    await click('button[data-test-save-card]');
    await waitUntil(() => !document.querySelector('[data-test-saving]'));

    assert.dom('[data-test-title]').hasText('test title');
    assert.dom('[data-test-description]').hasText('test description');
    assert.dom('[data-test-realm-name]').hasText('in Unnamed Workspace');
    assert
      .dom('[data-test-demo] [data-test-pet-name]')
      .hasText('Jackie Wackie');
    assert.dom('[data-test-demo] [data-test-pet-owner]').exists();
    assert.dom('[data-test-demo] [data-test-pet-owner]').hasText('EA');

    let maybeError = await realm.searchIndex.card(
      new URL(`${testRealmURL}pet-catalog-entry`)
    );
    if (maybeError?.type === 'error') {
      throw new Error(
        `unexpected error when getting card from index: ${maybeError.error.detail}`
      );
    }
    let { doc } = maybeError!;
    assert.strictEqual(
      doc?.data.attributes?.title,
      'test title',
      'catalog entry title was updated'
    );
    assert.strictEqual(
      doc?.data.attributes?.description,
      'test description',
      'catalog entry description was updated'
    );
    assert.strictEqual(
      doc?.data.attributes?.demo?.name,
      'Jackie Wackie',
      'demo name field was updated'
    );
    assert.strictEqual(
      doc?.data.attributes?.demo?.owner?.firstName,
      'EA',
      'demo owner firstName field was updated'
    );
  });

  test('can edit existing catalog entry that uses relative references', async function (assert) {
    await realm.write(
      'dir/pet-catalog-entry.json',
      JSON.stringify({
        data: {
          type: 'card',
          attributes: {
            title: 'Pet',
            description: 'Catalog entry',
            ref: {
              module: `../pet`,
              name: 'Pet',
            },
            demo: {
              name: 'Jackie',
              lovesWalks: true,
              birthday: null,
              owner: {
                firstName: 'BN',
              },
            },
          },
          meta: {
            adoptsFrom: {
              module: `${baseRealm.url}catalog-entry`,
              name: 'CatalogEntry',
            },
            fields: {
              demo: {
                adoptsFrom: {
                  module: `../pet`,
                  name: 'Pet',
                },
              },
            },
          },
        },
      })
    );

    const args: CardRef = { module: `${testRealmURL}pet`, name: 'Pet' };
    await renderComponent(
      class TestDriver extends GlimmerComponent {
        <template>
          <CatalogEntryEditor @ref={{args}} />
          <CardPrerender />
        </template>
      }
    );

    await waitFor('[data-test-format-button="edit"]');
    await click('[data-test-format-button="edit"]');

    assert
      .dom('[data-test-catalog-entry-id]')
      .hasText(`${testRealmURL}dir/pet-catalog-entry`);
    assert
      .dom('[data-test-field="title"] input')
      .hasValue('Pet', 'title input field value is correct');
    assert
      .dom('[data-test-field="description"] input')
      .hasValue('Catalog entry', 'description input field value is correct');
    assert.dom('[data-test-ref]').containsText(`Module: ../pet Name: Pet`);
    assert
      .dom('[data-test-field="demo"] [data-test-field="name"] input')
      .hasValue('Jackie', 'demo card name input field is correct');
    assert
      .dom('[data-test-field="lovesWalks"] label:nth-of-type(1) input')
      .isChecked('title input field value is correct');
    assert
      .dom('[data-test-field="owner"] [data-test-field="firstName"] input')
      .hasValue(
        'BN',
        'demo card owner first name input field value is correct'
      );

    await fillIn('[data-test-field="title"] input', 'test title');
    await fillIn('[data-test-field="description"] input', 'test description');
    await fillIn('[data-test-field="name"] input', 'Jackie Wackie');
    await fillIn('[data-test-field="firstName"] input', 'EA');

    await click('button[data-test-save-card]');
    await waitUntil(() => !document.querySelector('[data-test-saving]'));

    assert.dom('[data-test-title]').hasText('test title');
    assert.dom('[data-test-description]').hasText('test description');
    assert
      .dom('[data-test-demo] [data-test-pet-name]')
      .hasText('Jackie Wackie');
    assert.dom('[data-test-demo] [data-test-pet-owner]').exists();
    assert.dom('[data-test-demo] [data-test-pet-owner]').hasText('EA');

    let maybeError = await realm.searchIndex.card(
      new URL(`${testRealmURL}dir/pet-catalog-entry`)
    );
    if (maybeError?.type === 'error') {
      throw new Error(
        `unexpected error when getting card from index: ${maybeError.error.detail}`
      );
    }
    let { doc } = maybeError!;
    assert.strictEqual(
      doc?.data.attributes?.title,
      'test title',
      'catalog entry title was updated'
    );
    assert.strictEqual(
      doc?.data.attributes?.description,
      'test description',
      'catalog entry description was updated'
    );
    assert.strictEqual(
      doc?.data.attributes?.demo?.name,
      'Jackie Wackie',
      'demo name field was updated'
    );
    assert.strictEqual(
      doc?.data.attributes?.demo?.owner?.firstName,
      'EA',
      'demo owner firstName field was updated'
    );
  });

  test('can create new card with missing composite field value', async function (assert) {
    const args: CardRef = { module: `${testRealmURL}pet`, name: 'Pet' };
    await renderComponent(
      class TestDriver extends GlimmerComponent {
        <template>
          <CatalogEntryEditor @ref={{args}} />
          <CardPrerender />
        </template>
      }
    );

    await waitFor('button[data-test-catalog-entry-publish]');
    await click('[data-test-catalog-entry-publish]');
    await waitFor('[data-test-ref]');

    await fillIn('[data-test-field="name"] input', 'Jackie');
    await click('button[data-test-save-card]');
    await waitUntil(() => !document.querySelector('[data-test-saving]'));

    let entry = await realm.searchIndex.card(
      new URL(`${testRealmURL}CatalogEntry/1`)
    );
    assert.ok(entry, 'catalog entry was created');

    await renderComponent(
      class TestDriver extends GlimmerComponent {
        <template>
          <CatalogEntryEditor @ref={{args}} />
          <CardPrerender />
        </template>
      }
    );

    await waitFor('[data-test-format-button="edit"]');
    await click('[data-test-format-button="edit"]');
    assert.dom('[data-test-field="firstName"] input').exists();

    let fileRef = await adapter.openFile('CatalogEntry/1.json');
    if (!fileRef) {
      throw new Error('file not found');
    }
    assert.deepEqual(
      JSON.parse(fileRef.content as string),
      {
        data: {
          type: 'card',
          attributes: {
            title: `Pet from ${testRealmURL}pet`,
            description: `Catalog entry for Pet from ${testRealmURL}pet`,
            ref: {
              module: `${testRealmURL}pet`,
              name: 'Pet',
            },
            demo: {
              name: 'Jackie',
              lovesWalks: false,
              birthday: null,
              owner: {
                firstName: null,
              },
              description: null,
              thumbnailURL: null,
            },
          },
          meta: {
            adoptsFrom: {
              module: 'https://cardstack.com/base/catalog-entry',
              name: 'CatalogEntry',
            },
            fields: {
              demo: {
                adoptsFrom: {
                  module: `${testRealmURL}pet`,
                  name: 'Pet',
                },
              },
            },
          },
        },
      },
      'file contents are correct'
    );
  });

  test('can create new catalog entry with all demo card field values missing', async function (assert) {
    const args: CardRef = { module: `${testRealmURL}person`, name: 'Person' };
    await renderComponent(
      class TestDriver extends GlimmerComponent {
        <template>
          <CatalogEntryEditor @ref={{args}} />
          <CardPrerender />
        </template>
      }
    );

    await waitFor('button[data-test-catalog-entry-publish]');
    await click('[data-test-catalog-entry-publish]');
    await waitFor('[data-test-ref]');

    await click('button[data-test-save-card]');
    await waitUntil(() => !document.querySelector('[data-test-saving]'));

    await renderComponent(
      class TestDriver extends GlimmerComponent {
        <template>
          <CatalogEntryEditor @ref={{args}} />
          <CardPrerender />
        </template>
      }
    );

    await waitFor('[data-test-format-button="edit"]');
    await click('[data-test-format-button="edit"]');
    assert.dom('[data-test-field="firstName"] input').exists();

    let entry = await realm.searchIndex.card(
      new URL(`${testRealmURL}CatalogEntry/1`)
    );
    assert.ok(entry, 'catalog entry was created');

    let fileRef = await adapter.openFile('CatalogEntry/1.json');
    if (!fileRef) {
      throw new Error('file not found');
    }
    assert.deepEqual(
      JSON.parse(fileRef.content as string),
      {
        data: {
          type: 'card',
          attributes: {
            demo: {
              firstName: null,
            },
            title: `Person from ${testRealmURL}person`,
            description: `Catalog entry for Person from ${testRealmURL}person`,
            ref: {
              module: `${testRealmURL}person`,
              name: 'Person',
            },
          },
          meta: {
            adoptsFrom: {
              module: 'https://cardstack.com/base/catalog-entry',
              name: 'CatalogEntry',
            },
            fields: {
              demo: {
                adoptsFrom: {
                  module: `${testRealmURL}person`,
                  name: 'Person',
                },
              },
            },
          },
        },
      },
      'file contents are correct'
    );
  });

  test('it can render catalog entry for card with linksTo field', async function (assert) {
    await realm.write(
      'pet.gts',
      `
      import { contains, field, Card, Component } from "https://cardstack.com/base/card-api";
      import StringCard from "https://cardstack.com/base/string";
      export class Pet extends Card {
        @field name = contains(StringCard);
        static embedded = class Embedded extends Component<typeof this> {
          <template><h4 data-test-pet-name><@fields.name/></h4></template>
        };
      }
    `
    );
    // note that person.gts already exists in beforeEach, so using a different module so we don't collide
    await realm.write(
      'nice-person.gts',
      `
      import { contains, field, linksTo, Card, Component } from "https://cardstack.com/base/card-api";
      import StringCard from "https://cardstack.com/base/string";
      import { Pet } from "./pet";
      export class NicePerson extends Card {
        @field firstName = contains(StringCard);
        @field lastName = contains(StringCard);
        @field pet = linksTo(Pet);
        static embedded = class Embedded extends Component<typeof this> {
          <template>
            <h3 data-test-person-name><@fields.firstName/> <@fields.lastName/></h3>
            <div>Pet: <@fields.pet/></div>
          </template>
        };
      }
    `
    );
    await realm.write(
      'jackie-pet.json',
      JSON.stringify({
        data: {
          type: 'card',
          attributes: {
            name: 'Jackie',
          },
          meta: {
            adoptsFrom: {
              module: `${testRealmURL}pet`,
              name: 'Pet',
            },
          },
        },
      })
    );
    await realm.write(
      'person-entry.json',
      JSON.stringify({
        data: {
          type: 'card',
          attributes: {
            title: 'Person',
            description: 'Catalog entry',
            ref: {
              module: `${testRealmURL}nice-person`,
              name: 'NicePerson',
            },
            demo: {
              firstName: 'Burcu',
              lastName: 'Noyan',
            },
          },
          relationships: {
            'demo.pet': {
              links: {
                self: `${testRealmURL}jackie-pet`,
              },
            },
          },
          meta: {
            fields: {
              demo: {
                adoptsFrom: {
                  module: `${testRealmURL}nice-person`,
                  name: 'NicePerson',
                },
              },
            },
            adoptsFrom: {
              module: `${baseRealm.url}catalog-entry`,
              name: 'CatalogEntry',
            },
          },
        },
      })
    );

    const args: CardRef = {
      module: `${testRealmURL}nice-person`,
      name: 'NicePerson',
    };
    await renderComponent(
      class TestDriver extends GlimmerComponent {
        <template>
          <CatalogEntryEditor @ref={{args}} />
          <CardPrerender />
        </template>
      }
    );

    await waitFor('[data-test-ref]');
    assert
      .dom(`[data-test-ref]`)
      .hasText(`Module: ${testRealmURL}nice-person Name: NicePerson`);

    await waitFor('[data-test-person-name]');
    assert.dom('[data-test-person-name]').hasText('Burcu Noyan');

    await waitFor('[data-test-pet-name]');
    assert.dom('[data-test-pet-name]').exists();
    assert.dom('[data-test-pet-name]').hasText('Jackie');
  });

  test('can use card classes defined on the same module as fields', async function (assert) {
    await realm.write(
      'invoice.gts',
      `
      import { contains, containsMany, field, linksTo, Card, Component } from "https://cardstack.com/base/card-api";
      import NumberCard from "https://cardstack.com/base/number";
      import StringCard from "https://cardstack.com/base/string";
      class Vendor extends Card {
        @field company = contains(StringCard);
        @field title = contains(StringCard, {
          computeVia: function (this: Vendor) {
            return this.company;
          },
        });
        @field description = contains(StringCard, { computeVia: () => 'Vendor' });
        @field thumbnailURL = contains(StringCard, { computeVia: () => null });
        static embedded = class Embedded extends Component<typeof this> {
          <template><div data-test-company><@fields.company/></div></template>
        };
      }
      class Item extends Card {
        @field name = contains(StringCard);
        @field price = contains(NumberCard);
        @field title =  contains(StringCard, {
          computeVia: function (this: Item) {
            return this.name + ' ' + this.price;
          },
        });
        @field description = contains(StringCard, { computeVia: () => null });
        @field thumbnailURL = contains(StringCard, { computeVia: () => null });
      }
      class LineItem extends Item {
        @field quantity = contains(NumberCard);
        static embedded = class Embedded extends Component<typeof this> {
          <template><div data-test-line-item="{{@model.name}}"><@fields.name/> - <@fields.quantity/> @ $<@fields.price/> USD</div></template>
        };
      }
      export class Invoice extends Card {
        @field vendor = linksTo(Vendor);
        @field lineItems = containsMany(LineItem);
        @field balanceDue = contains(NumberCard, { computeVia: function(this: Invoice) {
          return this.lineItems.length === 0 ? 0 : this.lineItems.map(i => i.price * i.quantity).reduce((a, b) => (a + b));
        }});
        @field title =  contains(StringCard, {
          computeVia: function (this: Invoice) {
            return this.vendor ? 'Invoice from ' + this.vendor.title : 'Invoice'
          },
        });
        @field description = contains(StringCard, { computeVia: () => 'Invoice' });
        @field thumbnailURL = contains(StringCard, { computeVia: () => null });
        static embedded = class Embedded extends Component<typeof Invoice> {
          <template>
            <h3>Invoice</h3>
            Vendor: <@fields.vendor/>
            <@fields.lineItems/>
            Balance Due: $<span data-test-balance-due><@fields.balanceDue/></span> USD
          </template>
        };
      }
    `
    );

    const args: CardRef = { module: `${testRealmURL}invoice`, name: 'Invoice' };
    await renderComponent(
      class TestDriver extends GlimmerComponent {
        <template>
          <CatalogEntryEditor @ref={{args}} />
          <CardCatalogModal />
          <CreateCardModal />
          <CardPrerender />
        </template>
      }
    );

    await waitFor('button[data-test-catalog-entry-publish]');
    await click('[data-test-catalog-entry-publish]');
    await waitFor('[data-test-ref]');

    await click('[data-test-add-new]');
    await fillIn('[data-test-field="name"] input', 'Keyboard');
    await fillIn('[data-test-field="quantity"] input', '2');
    await fillIn('[data-test-field="price"] input', '150');

    await click('[data-test-choose-card]');
    await waitFor('[data-test-card-catalog-modal]');
    await waitFor('[data-test-card-catalog-create-new-button]');

    await click('[data-test-card-catalog-create-new-button]');
    await waitFor('[data-test-create-new-card="Vendor"]');
    await fillIn('[data-test-field="company"] input', 'Big Tech');

    await click('[data-test-create-new-card="Vendor"] [data-test-save-card]');
    await waitUntil(() => !document.querySelector('[data-test-saving]'));

    await click('button[data-test-save-card]');
    await waitUntil(() => !document.querySelector('[data-test-saving]'));

    assert.dom('[data-test-company]').hasText('Big Tech');
    assert
      .dom('[data-test-line-item="Keyboard"]')
      .hasText('Keyboard - 2 @ $ 150 USD');
    assert.dom('[data-test-balance-due]').hasText('300');

    let entry = await realm.searchIndex.card(
      new URL(`${testRealmURL}CatalogEntry/1`)
    );
    assert.ok(entry, 'the new catalog entry was created');

    let fileRef = await adapter.openFile('CatalogEntry/1.json');
    if (!fileRef) {
      throw new Error('file not found');
    }
    assert.deepEqual(
      JSON.parse(fileRef.content as string),
      {
        data: {
          type: 'card',
          attributes: {
            title: `Invoice from ${testRealmURL}invoice`,
            description: `Catalog entry for Invoice from ${testRealmURL}invoice`,
            ref: {
              module: `${testRealmURL}invoice`,
              name: 'Invoice',
            },
            demo: {
              lineItems: [
                {
                  name: 'Keyboard',
                  quantity: 2,
                  price: 150,
                },
              ],
            },
          },
          meta: {
            adoptsFrom: {
              module: `${baseRealm.url}catalog-entry`,
              name: 'CatalogEntry',
            },
            fields: {
              demo: {
                adoptsFrom: {
                  module: `${testRealmURL}invoice`,
                  name: 'Invoice',
                },
              },
            },
          },
          relationships: {
            'demo.vendor': {
              links: {
                self: `${testRealmURL}cards/1`,
              },
            },
          },
        },
      },
      'file contents are correct'
    );

    let vendorfileRef = await realm.searchIndex.card(
      new URL(`${testRealmURL}cards/1`)
    );
    if (!vendorfileRef || !('doc' in vendorfileRef)) {
      throw new Error('file not found');
    }
    assert.deepEqual(
      vendorfileRef?.doc.data.meta.adoptsFrom,
      {
        type: 'fieldOf',
        field: 'vendor',
        card: {
          module: `${testRealmURL}invoice`,
          name: 'Invoice',
        },
      },
      'newly created vendor file has correct meta.adoptsFrom'
    );
  });
});<|MERGE_RESOLUTION|>--- conflicted
+++ resolved
@@ -74,14 +74,10 @@
         }
       `,
     });
-<<<<<<< HEAD
-    realm = await TestRealm.createWithAdapter(adapter, this.owner);
     let loader = (this.owner.lookup('service:loader-service') as LoaderService)
       .loader;
     loader.registerURLHandler(realm.maybeHandle.bind(realm));
-=======
     realm = await TestRealm.createWithAdapter(adapter, loader, this.owner);
->>>>>>> fbbe59ca
     await realm.ready;
   });
 
