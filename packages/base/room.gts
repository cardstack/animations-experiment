--- conflicted
+++ resolved
@@ -80,11 +80,7 @@
     member.membershipDateTime = new Date(membershipTs);
   }
   if (membershipInitiator) {
-<<<<<<< HEAD
-    member.membershipInitiator = membershipInitiator
-=======
     member.membershipInitiator = membershipInitiator;
->>>>>>> a2f5aee8
   }
   return member;
 }
@@ -154,15 +150,9 @@
   @field displayName = contains(StringField);
   @field membership = contains(RoomMembershipField);
   @field membershipDateTime = contains(DateTimeCard);
-<<<<<<< HEAD
-  @field membershipInitiator = contains(() => StringCard);
-  @field name = contains(StringCard, {
-    computeVia: function (this: RoomMemberCard) {
-=======
   @field membershipInitiator = contains(StringField);
   @field name = contains(StringField, {
     computeVia: function (this: RoomMemberField) {
->>>>>>> a2f5aee8
       return this.displayName ?? this.userId.split(':')[0].substring(1);
     },
   });
@@ -486,10 +476,6 @@
     },
   });
 
-<<<<<<< HEAD
-  @field messages = containsMany(MessageCard, {
-    computeVia: async function (this: RoomCard) {
-=======
   @field messages = containsMany(MessageField, {
     // since we are rendering this card without the isolated renderer, we cannot use
     // the rendering mechanism to test if a field is used or not, so we explicitely
@@ -504,7 +490,6 @@
         );
       }
 
->>>>>>> a2f5aee8
       let cache = messageCache.get(this);
       if (!cache) {
         cache = new Map();
