--- conflicted
+++ resolved
@@ -735,16 +735,7 @@
     // fragments that we receive
     attachedCards?: LooseSingleCardDocument[];
     context: {
-<<<<<<< HEAD
-      openCardIds: LooseSingleCardDocument[];
-=======
-      // we use this field over the wire since the matrix message protocol
-      // limits us to 65KB per message
-      openCardsEventIds?: string[];
-      // we materialize this field on the server from the card
-      // fragments that we receive
-      openCards?: LooseSingleCardDocument[];
->>>>>>> cb53ce32
+      openCardIds?: string[];
       functions: {
         name: string;
         description: string;
