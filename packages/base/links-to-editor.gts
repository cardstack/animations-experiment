import GlimmerComponent from '@glimmer/component';
import { on } from '@ember/modifier';
import {
  restartableTask,
  type EncapsulatedTaskDescriptor as Descriptor,
} from 'ember-concurrency';
import { getBoxComponent } from './field-component';
import {
  type Card,
  type CardBase,
  type Box,
  type Field,
  CardContext,
} from './card-api';
import {
  chooseCard,
  baseCardRef,
  identifyCard,
<<<<<<< HEAD
  createNewCard,
=======
  type Actions,
>>>>>>> 2751141d
} from '@cardstack/runtime-common';
import type { ComponentLike } from '@glint/template';
import { CardContainer, Button, IconButton } from '@cardstack/boxel-ui';

interface Signature {
  Args: {
    model: Box<Card | null>;
    field: Field<typeof Card>;
    context?: CardContext;
  };
}

class LinksToEditor extends GlimmerComponent<Signature> {
  <template>
    <div class='links-to-editor{{if this.isEmpty "--empty"}}'>
      {{#if this.isEmpty}}
        <Button @size='small' {{on 'click' this.choose}} data-test-choose-card>
          Choose
        </Button>
        {{#if @actions.createCard}}
          <Button @size='small' {{on 'click' this.create}} data-test-create-new>
            Create New
          </Button>
        {{/if}}
      {{else}}
        <CardContainer class='links-to-editor__item'>
          <this.linkedCard />
        </CardContainer>
        <IconButton
          @icon='icon-minus-circle'
          @width='20px'
          @height='20px'
          class='icon-button'
          aria-label='Remove'
          {{on 'click' this.remove}}
          disabled={{this.isEmpty}}
          data-test-remove-card
        />
      {{/if}}
    </div>
  </template>

  choose = () => {
    (this.chooseCard as unknown as Descriptor<any, any[]>).perform();
  };

  create = () => {
    (this.createCard as unknown as Descriptor<any, any[]>).perform();
  };

  remove = () => {
    this.args.model.value = null;
  };

  get isEmpty() {
    return this.args.model.value == null;
  }

  get linkedCard() {
    if (this.args.model.value == null) {
      throw new Error(
        `can't make field component with box value of null for field ${this.args.field.name}`
      );
    }
    let card = Reflect.getPrototypeOf(this.args.model.value)!
      .constructor as typeof CardBase;
    return getBoxComponent(card, 'embedded', this.args.model as Box<CardBase>, {
      ...this.args.context,
      ...{ optional: { fieldType: this.args.field.fieldType } },
    });
  }

  private chooseCard = restartableTask(async () => {
    let type = identifyCard(this.args.field.card) ?? baseCardRef;
    let chosenCard: Card | undefined = this.args.actions?.createCard
      ? await chooseCard({ filter: { type } })
      : await chooseCard({ filter: { type } }, { offerToCreate: type });
    if (chosenCard) {
      this.args.model.value = chosenCard;
    }
  });

  private createCard = restartableTask(async () => {
    let type = identifyCard(this.args.field.card) ?? baseCardRef;
<<<<<<< HEAD
    let newCard: Card | undefined =
      (await this.args.context?.actions?.createCard(type, undefined)) ??
      (await createNewCard(type, undefined)); // remove this when no longer supporting `createCardModal`
=======
    let newCard: Card | undefined = await this.args.actions?.createCard(
      type,
      undefined
    );
>>>>>>> 2751141d
    if (newCard) {
      this.args.model.value = newCard;
    }
  });
}

export function getLinksToEditor(
  model: Box<Card | null>,
  field: Field<typeof Card>,
  context?: CardContext
): ComponentLike<{ Args: {}; Blocks: {} }> {
  return class LinksToEditTemplate extends GlimmerComponent {
    <template>
      <LinksToEditor @model={{model}} @field={{field}} @context={{context}} />
    </template>
  };
}<|MERGE_RESOLUTION|>--- conflicted
+++ resolved
@@ -16,11 +16,6 @@
   chooseCard,
   baseCardRef,
   identifyCard,
-<<<<<<< HEAD
-  createNewCard,
-=======
-  type Actions,
->>>>>>> 2751141d
 } from '@cardstack/runtime-common';
 import type { ComponentLike } from '@glint/template';
 import { CardContainer, Button, IconButton } from '@cardstack/boxel-ui';
@@ -40,7 +35,7 @@
         <Button @size='small' {{on 'click' this.choose}} data-test-choose-card>
           Choose
         </Button>
-        {{#if @actions.createCard}}
+        {{#if @context.actions.createCard}}
           <Button @size='small' {{on 'click' this.create}} data-test-create-new>
             Create New
           </Button>
@@ -95,7 +90,7 @@
 
   private chooseCard = restartableTask(async () => {
     let type = identifyCard(this.args.field.card) ?? baseCardRef;
-    let chosenCard: Card | undefined = this.args.actions?.createCard
+    let chosenCard: Card | undefined = this.args.context?.actions?.createCard
       ? await chooseCard({ filter: { type } })
       : await chooseCard({ filter: { type } }, { offerToCreate: type });
     if (chosenCard) {
@@ -105,16 +100,8 @@
 
   private createCard = restartableTask(async () => {
     let type = identifyCard(this.args.field.card) ?? baseCardRef;
-<<<<<<< HEAD
     let newCard: Card | undefined =
-      (await this.args.context?.actions?.createCard(type, undefined)) ??
-      (await createNewCard(type, undefined)); // remove this when no longer supporting `createCardModal`
-=======
-    let newCard: Card | undefined = await this.args.actions?.createCard(
-      type,
-      undefined
-    );
->>>>>>> 2751141d
+      await this.args.context?.actions?.createCard(type, undefined);
     if (newCard) {
       this.args.model.value = newCard;
     }
