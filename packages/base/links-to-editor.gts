--- conflicted
+++ resolved
@@ -117,20 +117,6 @@
       this.args.model.value = chosenCard;
     }
   });
-<<<<<<< HEAD
-=======
-
-  private createCard = restartableTask(async () => {
-    let type = identifyCard(this.args.field.card) ?? baseCardRef;
-    let newCard: CardDef | undefined =
-      await this.args.context?.actions?.createCard(type, undefined, {
-        isLinkedCard: true,
-      });
-    if (newCard) {
-      this.args.model.value = newCard;
-    }
-  });
->>>>>>> 7a292f29
 }
 
 export function getLinksToEditor(
