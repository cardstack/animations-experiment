--- conflicted
+++ resolved
@@ -32,17 +32,12 @@
         <CardContainer class='links-to-editor__item'>
           <this.linkedCard />
         </CardContainer>
-<<<<<<< HEAD
-        <button
-          class='icon-button'
-=======
         <IconButton
           @icon='icon-minus-circle'
           @width='20px'
           @height='20px'
-          class='remove-button'
+          class='icon-button'
           aria-label='Remove'
->>>>>>> 8723d3c3
           {{on 'click' this.remove}}
           disabled={{this.isEmpty}}
           data-test-remove-card
