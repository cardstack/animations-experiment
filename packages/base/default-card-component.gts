--- conflicted
+++ resolved
@@ -4,55 +4,35 @@
 import { eq } from '@cardstack/boxel-ui/helpers/truth-helpers';
 import { CardContainer, FieldContainer } from '@cardstack/boxel-ui';
 
-<<<<<<< HEAD
-class DefaultIsolated extends GlimmerComponent<{
-  Args: { model: Card; fields: Record<string, new () => GlimmerComponent> };
-}> {
-  <template>
-    <CardContainer class='isolated-card' @displayBoundaries={{true}}>
-=======
 class DefaultIsolated extends GlimmerComponent<{ Args: { model: Card; fields: Record<string, new() => GlimmerComponent>}}> {
   <template>
     <CardContainer class="isolated-card" @displayBoundaries={{true}}>
->>>>>>> 78144fc8
       {{#each-in @fields as |key Field|}}
         {{#unless (eq key 'id')}}
           <Field />
         {{/unless}}
       {{/each-in}}
     </CardContainer>
-  </template>
+  </template>;
 }
 
-class DefaultEdit extends GlimmerComponent<{
-  Args: { model: Card; fields: Record<string, new () => GlimmerComponent> };
-}> {
+class DefaultEdit extends GlimmerComponent<{ Args: { model: Card; fields: Record<string, new() => GlimmerComponent>}}> {
   <template>
-<<<<<<< HEAD
-    <CardContainer class='isolated-card' @displayBoundaries={{true}}>
-=======
     <CardContainer class="isolated-card" @displayBoundaries={{true}}>
->>>>>>> 78144fc8
       {{#each-in @fields as |key Field|}}
         {{#unless (eq key 'id')}}
-          {{! @glint-ignore (glint is arriving at an incorrect type signature for 'startCase') }}
-          <FieldContainer
-            @vertical={{true}}
-            @label={{startCase key}}
-            data-test-field={{key}}
-          >
+          {{!-- @glint-ignore (glint is arriving at an incorrect type signature for 'startCase') --}}
+          <FieldContainer @vertical={{true}} @label={{startCase key}} data-test-field={{key}}>
             <Field />
           </FieldContainer>
         {{/unless}}
       {{/each-in}}
     </CardContainer>
-  </template>
+  </template>;
 }
 
 export const defaultComponent = {
-  embedded: <template>
-    <!-- Inherited from base card embedded view. Did your card forget to specify its embedded component? -->
-  </template>,
+  embedded: <template><!-- Inherited from base card embedded view. Did your card forget to specify its embedded component? --></template>,
   isolated: DefaultIsolated,
   edit: DefaultEdit,
-};+}