--- conflicted
+++ resolved
@@ -2,13 +2,15 @@
 import { on } from '@ember/modifier';
 import { tracked } from '@glimmer/tracking';
 import { restartableTask } from 'ember-concurrency';
-<<<<<<< HEAD
-import { Component, Card, relativeTo } from './card-api';
+import {
+  contains,
+  field,
+  Component,
+  Card,
+  realmInfo,
+  relativeTo,
+} from './card-api';
 import { IconButton } from '@cardstack/boxel-ui';
-=======
-import { contains, field, Component, Card, realmInfo, relativeTo } from './card-api';
-import { CardContainer, IconButton } from '@cardstack/boxel-ui';
->>>>>>> d74e0bcf
 import {
   chooseCard,
   catalogEntryRef,
@@ -23,7 +25,10 @@
 class Isolated extends Component<typeof CardsGrid> {
   <template>
     <div class='cards-grid'>
-      <div class='cards-grid__title' data-test-cards-grid-title>{{@fields.realmName}}</div>
+      <div
+        class='cards-grid__title'
+        data-test-cards-grid-title
+      >{{@fields.realmName}}</div>
       <ul class='cards-grid__cards' data-test-cards-grid-cards>
         {{#each this.request.instances as |card|}}
           <li
