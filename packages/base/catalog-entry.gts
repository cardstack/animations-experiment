import {
  contains,
  field,
  Component,
  Card,
  primitive,
  relativeTo,
} from './card-api';
import StringCard from './string';
import BooleanCard from './boolean';
import CardRefCard from './card-ref';
import { baseCardRef, loadCard } from '@cardstack/runtime-common';
import { isEqual } from 'lodash';
import { CardContainer, FieldContainer } from '@cardstack/boxel-ui';

export class CatalogEntry extends Card {
  @field title = contains(StringCard);
  @field description = contains(StringCard);
  @field ref = contains(CardRefCard);
  @field isPrimitive = contains(BooleanCard, {
    computeVia: async function (this: CatalogEntry) {
      let card: typeof Card | undefined = await loadCard(this.ref, {
        relativeTo: this[relativeTo],
      });
      if (!card) {
        throw new Error(`Could not load card '${this.ref.name}'`);
      }
      // the base card is a special case where it is technically not a primitive, but because it has no fields
      // it is not useful to treat as a composite card (for the purposes of creating new card instances).
      return primitive in card || isEqual(baseCardRef, this.ref);
    },
  });
  @field moduleHref = contains(StringCard, {
    computeVia: function (this: CatalogEntry) {
      return new URL(this.ref.module, this[relativeTo]).href;
    },
  });
  @field demo = contains(Card);

  get showDemo() {
    return !this.isPrimitive;
  }

  // An explicit edit template is provided since computed isPrimitive bool
  // field (which renders in the embedded format) looks a little wonky
  // right now in the edit view.
  static edit = class Edit extends Component<typeof this> {
    <template>
<<<<<<< HEAD
      <CardContainer
        class='catalog-entry catalog-entry--edit'
        @displayBoundaries={{true}}
      >
        <FieldContainer @tag='label' @label='Title' data-test-field='title'>
          <@fields.title />
=======
      <CardContainer class="catalog-entry catalog-entry--edit" @displayBoundaries={{true}}>
        <FieldContainer @tag="label" @label="Title" data-test-field="title">
          <@fields.title/>
>>>>>>> 78144fc8
        </FieldContainer>
        <FieldContainer
          @tag='label'
          @label='Description'
          data-test-field='description'
        >
          <@fields.description />
        </FieldContainer>
        <FieldContainer @label='Ref' data-test-field='ref'>
          <@fields.ref />
        </FieldContainer>
        <FieldContainer @vertical={{true}} @label='Demo' data-test-field='demo'>
          <@fields.demo />
        </FieldContainer>
      </CardContainer>
    </template>
  };

  static embedded = class Embedded extends Component<typeof this> {
    <template>
<<<<<<< HEAD
      <CardContainer class='catalog-entry' @displayBoundaries={{true}}>
        <h2><@fields.title /></h2>
=======
      <CardContainer class="catalog-entry" @displayBoundaries={{true}}>
        <h2><@fields.title/></h2>
>>>>>>> 78144fc8
        <div data-test-ref>
          Module:
          <@fields.moduleHref />
          Name:
          {{@model.ref.name}}
        </div>
        {{#if @model.showDemo}}
          <div data-test-demo-embedded><@fields.demo /></div>
        {{/if}}
      </CardContainer>
    </template>
  };

  static isolated = class Isolated extends Component<typeof this> {
    <template>
<<<<<<< HEAD
      <CardContainer class='catalog-entry' @displayBoundaries={{true}}>
        <h1 data-test-title><@fields.title /></h1>
        <em data-test-description><@fields.description /></em>
=======
      <CardContainer class="catalog-entry" @displayBoundaries={{true}}>
        <h1 data-test-title><@fields.title/></h1>
        <em data-test-description><@fields.description/></em>
>>>>>>> 78144fc8
        <div data-test-ref>
          Module:
          <@fields.moduleHref />
          Name:
          {{@model.ref.name}}
        </div>
        {{#if @model.showDemo}}
          <div data-test-demo><@fields.demo /></div>
        {{/if}}
      </CardContainer>
    </template>
  };
}<|MERGE_RESOLUTION|>--- conflicted
+++ resolved
@@ -1,15 +1,8 @@
-import {
-  contains,
-  field,
-  Component,
-  Card,
-  primitive,
-  relativeTo,
-} from './card-api';
+import { contains, field, Component, Card, primitive, relativeTo } from './card-api';
 import StringCard from './string';
 import BooleanCard from './boolean';
 import CardRefCard from './card-ref';
-import { baseCardRef, loadCard } from '@cardstack/runtime-common';
+import { baseCardRef, loadCard } from "@cardstack/runtime-common";
 import { isEqual } from 'lodash';
 import { CardContainer, FieldContainer } from '@cardstack/boxel-ui';
 
@@ -17,24 +10,18 @@
   @field title = contains(StringCard);
   @field description = contains(StringCard);
   @field ref = contains(CardRefCard);
-  @field isPrimitive = contains(BooleanCard, {
-    computeVia: async function (this: CatalogEntry) {
-      let card: typeof Card | undefined = await loadCard(this.ref, {
-        relativeTo: this[relativeTo],
-      });
-      if (!card) {
-        throw new Error(`Could not load card '${this.ref.name}'`);
-      }
-      // the base card is a special case where it is technically not a primitive, but because it has no fields
-      // it is not useful to treat as a composite card (for the purposes of creating new card instances).
-      return primitive in card || isEqual(baseCardRef, this.ref);
-    },
-  });
-  @field moduleHref = contains(StringCard, {
-    computeVia: function (this: CatalogEntry) {
-      return new URL(this.ref.module, this[relativeTo]).href;
-    },
-  });
+  @field isPrimitive = contains(BooleanCard, { computeVia: async function(this: CatalogEntry) {
+    let card: typeof Card | undefined = await loadCard(this.ref, { relativeTo: this[relativeTo]});
+    if (!card) {
+      throw new Error(`Could not load card '${this.ref.name}'`);
+    }
+    // the base card is a special case where it is technically not a primitive, but because it has no fields
+    // it is not useful to treat as a composite card (for the purposes of creating new card instances).
+    return primitive in card || isEqual(baseCardRef, this.ref);
+  }});
+  @field moduleHref = contains(StringCard, { computeVia: function(this: CatalogEntry) {
+    return new URL(this.ref.module, this[relativeTo]).href;
+  }})
   @field demo = contains(Card);
 
   get showDemo() {
@@ -46,79 +33,49 @@
   // right now in the edit view.
   static edit = class Edit extends Component<typeof this> {
     <template>
-<<<<<<< HEAD
-      <CardContainer
-        class='catalog-entry catalog-entry--edit'
-        @displayBoundaries={{true}}
-      >
-        <FieldContainer @tag='label' @label='Title' data-test-field='title'>
-          <@fields.title />
-=======
       <CardContainer class="catalog-entry catalog-entry--edit" @displayBoundaries={{true}}>
         <FieldContainer @tag="label" @label="Title" data-test-field="title">
           <@fields.title/>
->>>>>>> 78144fc8
         </FieldContainer>
-        <FieldContainer
-          @tag='label'
-          @label='Description'
-          data-test-field='description'
-        >
-          <@fields.description />
+        <FieldContainer @tag="label" @label="Description" data-test-field="description">
+          <@fields.description/>
         </FieldContainer>
-        <FieldContainer @label='Ref' data-test-field='ref'>
-          <@fields.ref />
+        <FieldContainer @label="Ref" data-test-field="ref">
+          <@fields.ref/>
         </FieldContainer>
-        <FieldContainer @vertical={{true}} @label='Demo' data-test-field='demo'>
-          <@fields.demo />
+        <FieldContainer @vertical={{true}} @label="Demo" data-test-field="demo">
+          <@fields.demo/>
         </FieldContainer>
       </CardContainer>
     </template>
-  };
+  }
 
   static embedded = class Embedded extends Component<typeof this> {
     <template>
-<<<<<<< HEAD
-      <CardContainer class='catalog-entry' @displayBoundaries={{true}}>
-        <h2><@fields.title /></h2>
-=======
       <CardContainer class="catalog-entry" @displayBoundaries={{true}}>
         <h2><@fields.title/></h2>
->>>>>>> 78144fc8
         <div data-test-ref>
-          Module:
-          <@fields.moduleHref />
-          Name:
-          {{@model.ref.name}}
+          Module: <@fields.moduleHref/> Name: {{@model.ref.name}}
         </div>
         {{#if @model.showDemo}}
-          <div data-test-demo-embedded><@fields.demo /></div>
+          <div data-test-demo-embedded><@fields.demo/></div>
         {{/if}}
       </CardContainer>
     </template>
-  };
+  }
 
   static isolated = class Isolated extends Component<typeof this> {
     <template>
-<<<<<<< HEAD
-      <CardContainer class='catalog-entry' @displayBoundaries={{true}}>
-        <h1 data-test-title><@fields.title /></h1>
-        <em data-test-description><@fields.description /></em>
-=======
       <CardContainer class="catalog-entry" @displayBoundaries={{true}}>
         <h1 data-test-title><@fields.title/></h1>
         <em data-test-description><@fields.description/></em>
->>>>>>> 78144fc8
         <div data-test-ref>
-          Module:
-          <@fields.moduleHref />
-          Name:
-          {{@model.ref.name}}
+          Module: <@fields.moduleHref/> Name: {{@model.ref.name}}
         </div>
         {{#if @model.showDemo}}
-          <div data-test-demo><@fields.demo /></div>
+          <div data-test-demo><@fields.demo/></div>
         {{/if}}
       </CardContainer>
     </template>
-  };
+  }
 }