--- conflicted
+++ resolved
@@ -4,13 +4,8 @@
 import { flatMap, merge, isEqual } from 'lodash';
 import { TrackedWeakMap } from 'tracked-built-ins';
 import { WatchedArray } from './watched-array';
-<<<<<<< HEAD
 import { BoxelInput, FieldContainer } from '@cardstack/boxel-ui/components';
-import { eq, pick } from '@cardstack/boxel-ui/helpers';
-=======
-import { BoxelInput } from '@cardstack/boxel-ui/components';
 import { cn, eq, pick } from '@cardstack/boxel-ui/helpers';
->>>>>>> 45813d68
 import { on } from '@ember/modifier';
 import { startCase } from 'lodash';
 import { getBoxComponent, type BoxComponent } from './field-component';
