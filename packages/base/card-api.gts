import Modifier from 'ember-modifier';
import GlimmerComponent from '@glimmer/component';
import { flatMap, merge, isEqual } from 'lodash';
import { TrackedWeakMap } from 'tracked-built-ins';
import { WatchedArray } from './watched-array';
import { BoxelInput } from '@cardstack/boxel-ui/components';
import { eq, pick } from '@cardstack/boxel-ui/helpers';
import { on } from '@ember/modifier';
import { startCase } from 'lodash';
import { getBoxComponent, type BoxComponent } from './field-component';
import { getContainsManyComponent } from './contains-many-component';
import { getLinksToEditor } from './links-to-editor';
import { getLinksToManyComponent } from './links-to-many-component';
import {
  SupportedMimeType,
  Deferred,
  isCardResource,
  Loader,
  isSingleCardDocument,
  isRelationship,
  isNotLoadedError,
  isNotReadyError,
  CardError,
  NotLoaded,
  NotReady,
  getField,
  isField,
  primitive,
  identifyCard,
  loadCard,
  humanReadable,
  maybeURL,
  maybeRelativeURL,
  type Meta,
  type CardFields,
  type Relationship,
  type LooseCardResource,
  type LooseSingleCardDocument,
  type CardDocument,
  type CardResource,
  type Actions,
  type RealmInfo,
} from '@cardstack/runtime-common';
import type { ComponentLike } from '@glint/template';
import { FieldContainer } from '@cardstack/boxel-ui/components';

export { primitive, isField, type BoxComponent };
export const serialize = Symbol('cardstack-serialize');
export const deserialize = Symbol('cardstack-deserialize');
export const useIndexBasedKey = Symbol('cardstack-use-index-based-key');
export const fieldDecorator = Symbol('cardstack-field-decorator');
export const fieldType = Symbol('cardstack-field-type');
export const queryableValue = Symbol('cardstack-queryable-value');
export const relativeTo = Symbol('cardstack-relative-to');
export const realmInfo = Symbol('cardstack-realm-info');
export const realmURL = Symbol('cardstack-realm-url');
// intentionally not exporting this so that the outside world
// cannot mark a card as being saved
const isSavedInstance = Symbol('cardstack-is-saved-instance');

export type BaseInstanceType<T extends BaseDefConstructor> = T extends {
  [primitive]: infer P;
}
  ? P
  : InstanceType<T>;
export type PartialBaseInstanceType<T extends BaseDefConstructor> = T extends {
  [primitive]: infer P;
}
  ? P | null
  : Partial<InstanceType<T>>;
export type FieldsTypeFor<T extends BaseDef> = {
  [Field in keyof T]: BoxComponent &
    (T[Field] extends ArrayLike<unknown>
      ? BoxComponent[]
      : T[Field] extends BaseDef
      ? FieldsTypeFor<T[Field]>
      : unknown);
};
export const formats: Format[] = ['isolated', 'embedded', 'edit', 'atom'];
export type Format = 'isolated' | 'embedded' | 'edit' | 'atom';
export type FieldType = 'contains' | 'containsMany' | 'linksTo' | 'linksToMany';

type Setter = (value: any) => void;

interface Options {
  computeVia?: string | (() => unknown);
  // there exists cards that we only ever run in the host without
  // the isolated renderer (RoomField), which means that we cannot
  // use the rendering mechanism to tell if a card is used or not,
  // in which case we need to tell the runtime that a card is
  // explictly being used.
}

interface NotLoadedValue {
  type: 'not-loaded';
  reference: string;
}

export interface CardContext {
  actions?: Actions;
  cardComponentModifier?: typeof Modifier<{
    Args: {
      Named: {
        card: CardDef;
        format: Format | 'data';
        fieldType: FieldType | undefined;
        fieldName: string | undefined;
      };
    };
  }>;
  renderedIn?: Component<any>;
}

function isNotLoadedValue(val: any): val is NotLoadedValue {
  if (!val || typeof val !== 'object') {
    return false;
  }
  if (!('type' in val) || !('reference' in val)) {
    return false;
  }
  let { type, reference } = val;
  if (typeof type !== 'string' || typeof reference !== 'string') {
    return false;
  }
  return type === 'not-loaded';
}

interface NotReadyValue {
  type: 'not-ready';
  instance: BaseDef;
  fieldName: string;
}

function isNotReadyValue(value: any): value is NotReadyValue {
  if (value && typeof value === 'object') {
    return (
      'type' in value &&
      value.type === 'not-ready' &&
      'instance' in value &&
      isCardOrField(value.instance) &&
      'fieldName' in value &&
      typeof value.fieldName === 'string'
    );
  } else {
    return false;
  }
}

interface StaleValue {
  type: 'stale';
  staleValue: any;
}

type CardChangeSubscriber = (fieldName: string, fieldValue: any) => void;

function isStaleValue(value: any): value is StaleValue {
  if (value && typeof value === 'object') {
    return 'type' in value && value.type === 'stale' && 'staleValue' in value;
  } else {
    return false;
  }
}
const deserializedData = new WeakMap<BaseDef, Map<string, any>>();
const recomputePromises = new WeakMap<BaseDef, Promise<any>>();
const identityContexts = new WeakMap<BaseDef, IdentityContext>();
const subscribers = new WeakMap<BaseDef, Set<CardChangeSubscriber>>();

// our place for notifying Glimmer when a card is ready to re-render (which will
// involve rerunning async computed fields)
const cardTracking = new TrackedWeakMap<object, any>();

const isBaseInstance = Symbol('isBaseInstance');

class Logger {
  private promises: Promise<any>[] = [];

  log(promise: Promise<any>) {
    this.promises.push(promise);
    // make an effort to resolve the promise at the time it is logged
    (async () => {
      try {
        await promise;
      } catch (e: any) {
        console.error(`encountered error performing recompute on card`, e);
      }
    })();
  }

  async flush() {
    let results = await Promise.allSettled(this.promises);
    for (let result of results) {
      if (result.status === 'rejected') {
        console.error(`Promise rejected`, result.reason);
        if (result.reason instanceof Error) {
          console.error(result.reason.stack);
        }
      }
    }
  }
}

let logger = new Logger();
export async function flushLogs() {
  await logger.flush();
}

export class IdentityContext {
  readonly identities = new Map<string, CardDef>();
}

type JSONAPIResource =
  | {
      attributes: Record<string, any>;
      relationships?: Record<string, Relationship>;
      meta?: Record<string, any>;
    }
  | {
      attributes?: Record<string, any>;
      relationships: Record<string, Relationship>;
      meta?: Record<string, any>;
    };

export interface JSONAPISingleResourceDocument {
  data: Partial<JSONAPIResource> & { id?: string; type: string };
  included?: (Partial<JSONAPIResource> & { id: string; type: string })[];
}

export interface Field<
  CardT extends BaseDefConstructor = BaseDefConstructor,
  SearchT = any,
> {
  card: CardT;
  name: string;
  fieldType: FieldType;
  computeVia: undefined | string | (() => unknown);
<<<<<<< HEAD
=======
  // there exists cards that we only ever run in the host without
  // the isolated renderer (RoomField), which means that we cannot
  // use the rendering mechanism to tell if a card is used or not,
  // in which case we need to tell the runtime that a card is
  // explictly being used.
  isUsed?: undefined | true;
>>>>>>> a2f5aee8
  serialize(
    value: any,
    doc: JSONAPISingleResourceDocument,
    visited: Set<string>,
    opts?: SerializeOpts,
  ): JSONAPIResource;
  deserialize(
    value: any,
    doc: LooseSingleCardDocument | CardDocument,
    relationships: JSONAPIResource['relationships'] | undefined,
    fieldMeta: CardFields[string] | undefined,
    identityContext: IdentityContext | undefined,
    instancePromise: Promise<BaseDef>,
    loadedValue: any,
    relativeTo: URL | undefined,
  ): Promise<any>;
  emptyValue(instance: BaseDef): any;
  validate(instance: BaseDef, value: any): void;
  component(
    model: Box<BaseDef>,
    defaultFormat: Format,
    context?: CardContext,
  ): BoxComponent;
  getter(instance: BaseDef): BaseInstanceType<CardT>;
  queryableValue(value: any, stack: BaseDef[]): SearchT;
  queryMatcher(
    innerMatcher: (innerValue: any) => boolean | null,
  ): (value: SearchT) => boolean | null;
  handleNotLoadedError(
    instance: BaseInstanceType<CardT>,
    e: NotLoaded,
    opts?: RecomputeOptions,
  ): Promise<
    BaseInstanceType<CardT> | BaseInstanceType<CardT>[] | undefined | void
  >;
}

function callSerializeHook(
  card: typeof BaseDef,
  value: any,
  doc: JSONAPISingleResourceDocument,
  visited: Set<string> = new Set(),
  opts?: SerializeOpts,
) {
  if (value != null) {
    return card[serialize](value, doc, visited, opts);
  } else {
    return null;
  }
}

function cardTypeFor(
  field: Field<typeof BaseDef>,
  boxedElement: Box<BaseDef>,
): typeof BaseDef {
  if (primitive in field.card) {
    return field.card;
  }
  return Reflect.getPrototypeOf(boxedElement.value)!
    .constructor as typeof BaseDef;
}

function resourceFrom(
  doc: CardDocument | undefined,
  resourceId: string | undefined,
): LooseCardResource | undefined {
  if (doc == null) {
    return undefined;
  }
  let data: CardResource[];
  if (isSingleCardDocument(doc)) {
    if (resourceId == null) {
      return doc.data;
    }
    data = [doc.data];
  } else {
    data = doc.data;
  }
  let res = [...data, ...(doc.included ?? [])].find(
    (resource) => resource.id === resourceId,
  );
  return res;
}

function getter<CardT extends BaseDefConstructor>(
  instance: BaseDef,
  field: Field<CardT>,
): BaseInstanceType<CardT> {
  let deserialized = getDataBucket(instance);
  // this establishes that our field should rerender when cardTracking for this card changes
  cardTracking.get(instance);

  if (field.computeVia) {
    let value = deserialized.get(field.name);
    if (isStaleValue(value)) {
      value = value.staleValue;
    } else if (
      !deserialized.has(field.name) &&
      typeof field.computeVia === 'function' &&
      field.computeVia.constructor.name !== 'AsyncFunction'
    ) {
      value = field.computeVia.bind(instance)();
      deserialized.set(field.name, value);
    } else if (
      !deserialized.has(field.name) &&
      (typeof field.computeVia === 'string' ||
        typeof field.computeVia === 'function')
    ) {
      throw new NotReady(instance, field.name, field.computeVia);
    }
    return value;
  } else {
    if (deserialized.has(field.name)) {
      return deserialized.get(field.name);
    }
    let value = field.emptyValue(instance);
    deserialized.set(field.name, value);
    return value;
  }
}

class ContainsMany<FieldT extends FieldDefConstructor>
  implements Field<FieldT, any[]>
{
  readonly fieldType = 'containsMany';
  constructor(
    private cardThunk: () => FieldT,
    readonly computeVia: undefined | string | (() => unknown),
    readonly name: string,
<<<<<<< HEAD
=======
    readonly isUsed: undefined | true,
>>>>>>> a2f5aee8
  ) {}

  get card(): FieldT {
    return this.cardThunk();
  }

  getter(instance: BaseDef): BaseInstanceType<FieldT> {
    return getter(instance, this);
  }

  queryableValue(instances: any[] | null, stack: BaseDef[]): any[] {
    if (instances == null) {
      return [];
    }

    // Need to replace the WatchedArray proxy with an actual array because the
    // WatchedArray proxy is not structuredClone-able, and hence cannot be
    // communicated over the postMessage boundary between worker and DOM.
    // TODO: can this be simplified since we don't have the worker anymore?
    return [...instances].map((instance) => {
      return this.card[queryableValue](instance, stack);
    });
  }

  queryMatcher(
    innerMatcher: (innerValue: any) => boolean | null,
  ): (value: any[]) => boolean | null {
    return (value) => {
      if (value.length === 0) {
        return innerMatcher(null);
      }
      return value.some((innerValue) => {
        return innerMatcher(innerValue);
      });
    };
  }

  serialize(
    values: BaseInstanceType<FieldT>[],
    doc: JSONAPISingleResourceDocument,
    _visited: Set<string>,
    opts?: SerializeOpts,
  ): JSONAPIResource {
    if (primitive in this.card) {
      return {
        attributes: {
          [this.name]: values.map((value) =>
            callSerializeHook(this.card, value, doc, undefined, opts),
          ),
        },
      };
    } else {
      let relationships: Record<string, Relationship> = {};
      let serialized = values.map((value, index) => {
        let resource: JSONAPISingleResourceDocument['data'] = callSerializeHook(
          this.card,
          value,
          doc,
          undefined,
          opts,
        );
        if (resource.relationships) {
          for (let [fieldName, relationship] of Object.entries(
            resource.relationships as Record<string, Relationship>,
          )) {
            relationships[`${this.name}.${index}.${fieldName}`] = relationship; // warning side-effect
          }
        }
        if (this.card === Reflect.getPrototypeOf(value)!.constructor) {
          // when our implementation matches the default we don't need to include
          // meta.adoptsFrom
          delete resource.meta?.adoptsFrom;
        }
        if (resource.meta && Object.keys(resource.meta).length === 0) {
          delete resource.meta;
        }
        return resource;
      });

      let result: JSONAPIResource = {
        attributes: {
          [this.name]: serialized.map((resource) => resource.attributes),
        },
      };
      if (Object.keys(relationships).length > 0) {
        result.relationships = relationships;
      }

      if (serialized.some((resource) => resource.meta)) {
        result.meta = {
          fields: {
            [this.name]: serialized.map((resource) => resource.meta ?? {}),
          },
        };
      }

      return result;
    }
  }

  async deserialize(
    value: any[],
    doc: CardDocument,
    relationships: JSONAPIResource['relationships'] | undefined,
    fieldMeta: CardFields[string] | undefined,
    _identityContext: undefined,
    instancePromise: Promise<BaseDef>,
    _loadedValue: any,
    relativeTo: URL | undefined,
  ): Promise<BaseInstanceType<FieldT>[]> {
    if (!Array.isArray(value)) {
      throw new Error(`Expected array for field value ${this.name}`);
    }
    if (fieldMeta && !Array.isArray(fieldMeta)) {
      throw new Error(
        `fieldMeta for contains-many field '${
          this.name
        }' is not an array: ${JSON.stringify(fieldMeta, null, 2)}`,
      );
    }
    let metas: Partial<Meta>[] = fieldMeta ?? [];
    return new WatchedArray(
      (arrayValue) =>
        instancePromise.then((instance) => {
          notifySubscribers(instance, field.name, arrayValue);
          logger.log(recompute(instance));
        }),
      await Promise.all(
        value.map(async (entry, index) => {
          if (primitive in this.card) {
            return this.card[deserialize](entry, relativeTo, doc);
          } else {
            let meta = metas[index];
            let resource: LooseCardResource = {
              attributes: entry,
              meta: makeMetaForField(meta, this.name, this.card),
            };
            if (relationships) {
              resource.relationships = Object.fromEntries(
                Object.entries(relationships)
                  .filter(([fieldName]) =>
                    fieldName.startsWith(`${this.name}.`),
                  )
                  .map(([fieldName, relationship]) => {
                    let relName = `${this.name}.${index}`;
                    return [
                      fieldName.startsWith(`${relName}.`)
                        ? fieldName.substring(relName.length + 1)
                        : fieldName,
                      relationship,
                    ];
                  }),
              );
            }
            return (
              await cardClassFromResource(resource, this.card, relativeTo)
            )[deserialize](resource, relativeTo, doc);
          }
        }),
      ),
    );
  }

  emptyValue(instance: BaseDef) {
    return new WatchedArray((value) => {
      notifySubscribers(instance, this.name, value);
      logger.log(recompute(instance));
    });
  }

  validate(instance: BaseDef, value: any) {
    if (value && !Array.isArray(value)) {
      throw new Error(`Expected array for field value ${this.name}`);
    }
    return new WatchedArray((value) => {
      notifySubscribers(instance, this.name, value);
      logger.log(recompute(instance));
    }, value);
  }

  async handleNotLoadedError<T extends BaseDef>(instance: T, _e: NotLoaded) {
    throw new Error(
      `cannot load missing field for non-linksTo or non-linksToMany field ${instance.constructor.name}.${this.name}`,
    );
  }

  component(model: Box<BaseDef>, format: Format): BoxComponent {
    let fieldName = this.name as keyof BaseDef;
    let arrayField = model.field(
      fieldName,
      useIndexBasedKey in this.card,
    ) as unknown as Box<BaseDef[]>;

    let renderFormat: Format | undefined = undefined;
    if (
      format === 'edit' &&
      'isFieldDef' in model.value.constructor &&
      model.value.constructor.isFieldDef
    ) {
      renderFormat = 'atom';
    }

    return getContainsManyComponent({
      model,
      arrayField,
      field: this,
      format: renderFormat ?? format,
      cardTypeFor,
    });
  }
}

class Contains<CardT extends FieldDefConstructor> implements Field<CardT, any> {
  readonly fieldType = 'contains';
  constructor(
    private cardThunk: () => CardT,
    readonly computeVia: undefined | string | (() => unknown),
    readonly name: string,
<<<<<<< HEAD
=======
    readonly isUsed: undefined | true,
>>>>>>> a2f5aee8
  ) {}

  get card(): CardT {
    return this.cardThunk();
  }

  getter(instance: BaseDef): BaseInstanceType<CardT> {
    return getter(instance, this);
  }

  queryableValue(instance: any, stack: BaseDef[]): any {
    if (primitive in this.card) {
      let result = this.card[queryableValue](instance, stack);
      assertScalar(result, this.card);
      return result;
    }
    if (instance == null) {
      return null;
    }
    return this.card[queryableValue](instance, stack);
  }

  queryMatcher(
    innerMatcher: (innerValue: any) => boolean | null,
  ): (value: any) => boolean | null {
    return (value) => innerMatcher(value);
  }

  serialize(
    value: InstanceType<CardT>,
    doc: JSONAPISingleResourceDocument,
  ): JSONAPIResource {
    let serialized: JSONAPISingleResourceDocument['data'] & {
      meta: Record<string, any>;
    } = callSerializeHook(this.card, value, doc);
    if (primitive in this.card) {
      return { attributes: { [this.name]: serialized } };
    } else {
      let resource: JSONAPIResource = {
        attributes: {
          [this.name]: serialized?.attributes,
        },
      };
      if (serialized == null) {
        return resource;
      }
      if (serialized.relationships) {
        resource.relationships = {};
        for (let [fieldName, relationship] of Object.entries(
          serialized.relationships as Record<string, Relationship>,
        )) {
          resource.relationships[`${this.name}.${fieldName}`] = relationship;
        }
      }

      if (this.card === Reflect.getPrototypeOf(value)!.constructor) {
        // when our implementation matches the default we don't need to include
        // meta.adoptsFrom
        delete serialized.meta.adoptsFrom;
      }

      if (Object.keys(serialized.meta).length > 0) {
        resource.meta = {
          fields: { [this.name]: serialized.meta },
        };
      }
      return resource;
    }
  }

  async deserialize(
    value: any,
    doc: CardDocument,
    relationships: JSONAPIResource['relationships'] | undefined,
    fieldMeta: CardFields[string] | undefined,
    _identityContext: undefined,
    _instancePromise: Promise<BaseDef>,
    _loadedValue: any,
    relativeTo: URL | undefined,
  ): Promise<BaseInstanceType<CardT>> {
    if (primitive in this.card) {
      return this.card[deserialize](value, relativeTo, doc);
    }
    if (fieldMeta && Array.isArray(fieldMeta)) {
      throw new Error(
        `fieldMeta for contains field '${
          this.name
        }' is an array: ${JSON.stringify(fieldMeta, null, 2)}`,
      );
    }
    let meta: Partial<Meta> | undefined = fieldMeta;
    let resource: LooseCardResource = {
      attributes: value,
      meta: makeMetaForField(meta, this.name, this.card),
    };
    if (relationships) {
      resource.relationships = Object.fromEntries(
        Object.entries(relationships)
          .filter(([fieldName]) => fieldName.startsWith(`${this.name}.`))
          .map(([fieldName, relationship]) => [
            fieldName.startsWith(`${this.name}.`)
              ? fieldName.substring(this.name.length + 1)
              : fieldName,
            relationship,
          ]),
      );
    }
    return (await cardClassFromResource(resource, this.card, relativeTo))[
      deserialize
    ](resource, relativeTo, doc);
  }

  emptyValue(_instance: BaseDef) {
    if (primitive in this.card) {
      return undefined;
    } else {
      return new this.card();
    }
  }

  validate(_instance: BaseDef, value: any) {
    if (primitive in this.card) {
      // todo: primitives could implement a validation symbol
    } else {
      if (value != null && !(value instanceof this.card)) {
        throw new Error(
          `tried set ${value} as field ${this.name} but it is not an instance of ${this.card.name}`,
        );
      }
    }
    return value;
  }

  async handleNotLoadedError<T extends BaseDef>(instance: T, _e: NotLoaded) {
    throw new Error(
      `cannot load missing field for non-linksTo or non-linksToMany field ${instance.constructor.name}.${this.name}`,
    );
  }

  component(
    model: Box<BaseDef>,
    format: Format,
    context?: CardContext,
  ): BoxComponent {
    return fieldComponent(this, model, format, context);
  }
}

class LinksTo<CardT extends CardDefConstructor> implements Field<CardT> {
  readonly fieldType = 'linksTo';
  constructor(
    private cardThunk: () => CardT,
    readonly computeVia: undefined | string | (() => unknown),
    readonly name: string,
<<<<<<< HEAD
=======
    readonly isUsed: undefined | true,
>>>>>>> a2f5aee8
  ) {}

  get card(): CardT {
    return this.cardThunk();
  }

  getter(instance: CardDef): BaseInstanceType<CardT> {
    let deserialized = getDataBucket(instance);
    // this establishes that our field should rerender when cardTracking for this card changes
    cardTracking.get(instance);
    let maybeNotLoaded = deserialized.get(this.name);
    if (isNotLoadedValue(maybeNotLoaded)) {
      throw new NotLoaded(instance, maybeNotLoaded.reference, this.name);
    }
    return getter(instance, this);
  }

  queryableValue(instance: any, stack: CardDef[]): any {
    if (primitive in this.card) {
      throw new Error(
        `the linksTo field '${this.name}' contains a primitive card '${this.card.name}'`,
      );
    }
    if (instance == null) {
      return null;
    }
    return this.card[queryableValue](instance, stack);
  }

  queryMatcher(
    innerMatcher: (innerValue: any) => boolean | null,
  ): (value: any) => boolean | null {
    return (value) => innerMatcher(value);
  }

  serialize(
    value: InstanceType<CardT>,
    doc: JSONAPISingleResourceDocument,
    visited: Set<string>,
    opts?: SerializeOpts,
  ) {
    if (isNotLoadedValue(value)) {
      return {
        relationships: {
          [this.name]: {
            links: {
              self: makeRelativeURL(value.reference, opts),
            },
          },
        },
      };
    }
    if (value == null) {
      return {
        relationships: {
          [this.name]: {
            links: { self: null },
          },
        },
      };
    }
    if (visited.has(value.id)) {
      return {
        relationships: {
          [this.name]: {
            links: {
              self: makeRelativeURL(value.id, opts),
            },
            data: { type: 'card', id: value.id },
          },
        },
      };
    }
    visited.add(value.id);

    let serialized = callSerializeHook(this.card, value, doc, visited, opts) as
      | (JSONAPIResource & { id: string; type: string })
      | null;
    if (serialized) {
      if (!value[isSavedInstance]) {
        throw new Error(
          `the linksTo field '${this.name}' cannot be serialized with an unsaved card`,
        );
      }
      let resource: JSONAPIResource = {
        relationships: {
          [this.name]: {
            links: {
              self: makeRelativeURL(value.id, opts),
            },
            // we also write out the data form of the relationship
            // which correlates to the included resource
            data: { type: 'card', id: value.id },
          },
        },
      };
      if (
        !(doc.included ?? []).find((r) => r.id === value.id) &&
        doc.data.id !== value.id
      ) {
        doc.included = doc.included ?? [];
        doc.included.push(serialized);
      }
      return resource;
    }
    return {
      relationships: {
        [this.name]: {
          links: { self: null },
        },
      },
    };
  }

  async deserialize(
    value: any,
    doc: CardDocument,
    _relationships: undefined,
    _fieldMeta: undefined,
    identityContext: IdentityContext,
    _instancePromise: Promise<CardDef>,
    loadedValue: any,
    relativeTo: URL | undefined,
  ): Promise<BaseInstanceType<CardT> | null | NotLoadedValue> {
    if (!isRelationship(value)) {
      throw new Error(
        `linkTo field '${
          this.name
        }' cannot deserialize non-relationship value ${JSON.stringify(value)}`,
      );
    }
    if (value?.links?.self == null) {
      return null;
    }
    let cachedInstance = identityContext.identities.get(value.links.self);
    if (cachedInstance) {
      return cachedInstance as BaseInstanceType<CardT>;
    }
    let resourceId = new URL(value.links.self, relativeTo).href;
    let resource = resourceFrom(doc, resourceId);
    if (!resource) {
      if (loadedValue !== undefined) {
        return loadedValue;
      }
      return {
        type: 'not-loaded',
        reference: value.links.self,
      };
    }
    return (await cardClassFromResource(resource, this.card, relativeTo))[
      deserialize
    ](resource, relativeTo, doc, identityContext);
  }

  emptyValue(_instance: CardDef) {
    return null;
  }

  validate(_instance: CardDef, value: any) {
    // we can't actually place this in the constructor since that would break cards whose field type is themselves
    // so the next opportunity we have to test this scenario is during field assignment
    if (primitive in this.card) {
      throw new Error(
        `the linksTo field '${this.name}' contains a primitive card '${this.card.name}'`,
      );
    }
    if (value) {
      if (isNotLoadedValue(value)) {
        return value;
      }
      if (!(value instanceof this.card)) {
        throw new Error(
          `tried set ${value} as field '${this.name}' but it is not an instance of ${this.card.name}`,
        );
      }
    }
    return value;
  }

  async handleNotLoadedError(
    instance: BaseInstanceType<CardT>,
    e: NotLoaded,
    opts?: RecomputeOptions,
  ): Promise<BaseInstanceType<CardT> | undefined> {
    let deserialized = getDataBucket(instance as BaseDef);
    let identityContext =
      identityContexts.get(instance as BaseDef) ?? new IdentityContext();
    // taking advantage of the identityMap regardless of whether loadFields is set
    let fieldValue = identityContext.identities.get(e.reference as string);

    if (fieldValue !== undefined) {
      deserialized.set(this.name, fieldValue);
      return fieldValue as BaseInstanceType<CardT>;
    }

    if (opts?.loadFields) {
      fieldValue = await this.loadMissingField(
        instance,
        e,
        identityContext,
        instance[relativeTo],
      );
      deserialized.set(this.name, fieldValue);
      return fieldValue as BaseInstanceType<CardT>;
    }

    return;
  }

  private async loadMissingField(
    instance: CardDef,
    notLoaded: NotLoadedValue | NotLoaded,
    identityContext: IdentityContext,
    relativeTo: URL | undefined,
  ): Promise<CardDef> {
    let { reference: maybeRelativeReference } = notLoaded;
    let reference = new URL(
      maybeRelativeReference as string,
      instance.id ?? relativeTo, // new instances may not yet have an ID, in that case fallback to the relativeTo
    ).href;
    let loader = Loader.getLoaderFor(createFromSerialized);

    if (!loader) {
      throw new Error('Could not find a loader, this should not happen');
    }

    let response = await loader.fetch(reference, {
      headers: { Accept: SupportedMimeType.CardJson },
    });
    if (!response.ok) {
      let cardError = await CardError.fromFetchResponse(reference, response);
      cardError.deps = [reference];
      cardError.additionalErrors = [
        new NotLoaded(instance, reference, this.name),
      ];
      throw cardError;
    }
    let json = await response.json();
    if (!isSingleCardDocument(json)) {
      throw new Error(
        `instance ${reference} is not a card document. it is: ${JSON.stringify(
          json,
          null,
          2,
        )}`,
      );
    }

    let fieldInstance = (await createFromSerialized(
      json.data,
      json,
      new URL(json.data.id),
      loader,
      {
        identityContext,
      },
    )) as CardDef; // a linksTo field could only be a composite card
    return fieldInstance;
  }

  component(
    model: Box<CardDef>,
    format: Format,
    context?: CardContext,
  ): BoxComponent {
    if (format === 'edit') {
      let innerModel = model.field(
        this.name as keyof BaseDef,
      ) as unknown as Box<CardDef | null>;
      return getLinksToEditor(innerModel, this, context);
    }
    return fieldComponent(this, model, format, context);
  }
}

class LinksToMany<FieldT extends CardDefConstructor>
  implements Field<FieldT, any[]>
{
  readonly fieldType = 'linksToMany';
  constructor(
    private cardThunk: () => FieldT,
    readonly computeVia: undefined | string | (() => unknown),
    readonly name: string,
<<<<<<< HEAD
=======
    readonly isUsed: undefined | true,
>>>>>>> a2f5aee8
  ) {}

  get card(): FieldT {
    return this.cardThunk();
  }

  getter(instance: CardDef): BaseInstanceType<FieldT> {
    let deserialized = getDataBucket(instance);
    cardTracking.get(instance);
    let maybeNotLoaded = deserialized.get(this.name);
    if (maybeNotLoaded) {
      let notLoadedRefs: string[] = [];
      for (let entry of maybeNotLoaded) {
        if (isNotLoadedValue(entry)) {
          notLoadedRefs = [...notLoadedRefs, entry.reference];
        }
      }
      if (notLoadedRefs.length > 0) {
        throw new NotLoaded(instance, notLoadedRefs, this.name);
      }
    }

    return getter(instance, this);
  }

  queryableValue(instances: any[] | null, stack: CardDef[]): any[] {
    if (instances == null) {
      return [];
    }

    // Need to replace the WatchedArray proxy with an actual array because the
    // WatchedArray proxy is not structuredClone-able, and hence cannot be
    // communicated over the postMessage boundary between worker and DOM.
    // TODO: can this be simplified since we don't have the worker anymore?
    return [...instances].map((instance) => {
      if (primitive in instance) {
        throw new Error(
          `the linksToMany field '${this.name}' contains a primitive card '${instance.name}'`,
        );
      }
      if (isNotLoadedValue(instance)) {
        return { id: instance.reference };
      }
      return this.card[queryableValue](instance, stack);
    });
  }

  queryMatcher(
    innerMatcher: (innerValue: any) => boolean | null,
  ): (value: any[]) => boolean | null {
    return (value) => {
      if (value.length === 0) {
        return innerMatcher(null);
      }
      return value.some((innerValue) => {
        return innerMatcher(innerValue);
      });
    };
  }

  serialize(
    values: BaseInstanceType<FieldT>[] | null | undefined,
    doc: JSONAPISingleResourceDocument,
    visited: Set<string>,
    opts?: SerializeOpts,
  ) {
    if (values == undefined || values.length === 0) {
      return {
        relationships: {
          [this.name]: {
            links: { self: null },
          },
        },
      };
    }

    if (!Array.isArray(values)) {
      throw new Error(`Expected array for field value ${this.name}`);
    }

    let relationships: Record<string, Relationship> = {};
    values.map((value, i) => {
      if (isNotLoadedValue(value)) {
        relationships[`${this.name}\.${i}`] = {
          links: {
            self: makeRelativeURL(value.reference, opts),
          },
          data: { type: 'card', id: value.reference },
        };
        return;
      }
      if (visited.has(value.id)) {
        relationships[`${this.name}\.${i}`] = {
          links: {
            self: makeRelativeURL(value.id, opts),
          },
          data: { type: 'card', id: value.id },
        };
        return;
      }
      visited.add(value.id);
      let serialized: JSONAPIResource & { id: string; type: string } =
        callSerializeHook(this.card, value, doc, visited, opts);
      if (!value[isSavedInstance]) {
        throw new Error(
          `the linksToMany field '${this.name}' cannot be serialized with an unsaved card`,
        );
      }
      if (serialized.meta && Object.keys(serialized.meta).length === 0) {
        delete serialized.meta;
      }
      if (
        !(doc.included ?? []).find((r) => r.id === value.id) &&
        doc.data.id !== value.id
      ) {
        doc.included = doc.included ?? [];
        doc.included.push(serialized);
      }
      relationships[`${this.name}\.${i}`] = {
        links: {
          self: makeRelativeURL(value.id, opts),
        },
        data: { type: 'card', id: value.id },
      };
    });

    return { relationships };
  }

  async deserialize(
    values: any,
    doc: CardDocument,
    _relationships: undefined,
    _fieldMeta: undefined,
    identityContext: IdentityContext,
    instancePromise: Promise<BaseDef>,
    loadedValues: any,
    relativeTo: URL | undefined,
  ): Promise<(BaseInstanceType<FieldT> | NotLoadedValue)[]> {
    if (!Array.isArray(values) && values.links.self === null) {
      return [];
    }

    let resources: Promise<BaseInstanceType<FieldT> | NotLoadedValue>[] =
      values.map(async (value: Relationship) => {
        if (!isRelationship(value)) {
          throw new Error(
            `linksToMany field '${
              this.name
            }' cannot deserialize non-relationship value ${JSON.stringify(
              value,
            )}`,
          );
        }
        if (value.links.self == null) {
          return null;
        }
        let cachedInstance = identityContext.identities.get(value.links.self);
        if (cachedInstance) {
          return cachedInstance;
        }
        let resourceId = new URL(value.links.self, relativeTo).href;
        let resource = resourceFrom(doc, resourceId);
        if (!resource) {
          if (loadedValues && Array.isArray(loadedValues)) {
            let loadedValue = loadedValues.find(
              (v) => isCardOrField(v) && 'id' in v && v.id === resourceId,
            );
            if (loadedValue) {
              return loadedValue;
            }
          }
          return {
            type: 'not-loaded',
            reference: value.links.self,
          };
        }
        return (await cardClassFromResource(resource, this.card, relativeTo))[
          deserialize
        ](resource, relativeTo, doc, identityContext);
      });

    return new WatchedArray(
      (value) =>
        instancePromise.then((instance) => {
          notifySubscribers(instance, this.name, value);
          logger.log(recompute(instance));
        }),
      await Promise.all(resources),
    );
  }

  emptyValue(instance: BaseDef) {
    return new WatchedArray((value) => {
      notifySubscribers(instance, this.name, value);
      logger.log(recompute(instance));
    });
  }

  validate(instance: BaseDef, values: any[] | null) {
    if (primitive in this.card) {
      throw new Error(
        `the linksToMany field '${this.name}' contains a primitive card '${this.card.name}'`,
      );
    }

    if (values == null) {
      return values;
    }

    if (!Array.isArray(values)) {
      throw new Error(`Expected array for field value ${this.name}`);
    }

    for (let value of values) {
      if (!isNotLoadedValue(value) && !(value instanceof this.card)) {
        throw new Error(
          `tried set ${value} as field '${this.name}' but it is not an instance of ${this.card.name}`,
        );
      }
    }

    return new WatchedArray((value) => {
      notifySubscribers(instance, this.name, value);
      logger.log(recompute(instance));
    }, values);
  }

  async handleNotLoadedError<T extends CardDef>(
    instance: T,
    e: NotLoaded,
    opts?: RecomputeOptions,
  ): Promise<T[] | undefined> {
    let result: T[] | undefined;
    let fieldValues: CardDef[] = [];
    let identityContext =
      identityContexts.get(instance) ?? new IdentityContext();

    for (let ref of e.reference) {
      // taking advantage of the identityMap regardless of whether loadFields is set
      let value = identityContext.identities.get(ref);
      if (value !== undefined) {
        fieldValues.push(value);
      }
    }

    if (opts?.loadFields) {
      fieldValues = await this.loadMissingFields(
        instance,
        e,
        identityContext,
        instance[relativeTo],
      );
    }

    if (fieldValues.length === e.reference.length) {
      let values: T[] = [];
      let deserialized = getDataBucket(instance);

      for (let field of deserialized.get(this.name)) {
        if (isNotLoadedValue(field)) {
          // replace the not-loaded values with the loaded cards
          values.push(
            fieldValues.find(
              (v) =>
                v.id === new URL(field.reference, instance[relativeTo]).href,
            )! as T,
          );
        } else {
          // keep existing loaded cards
          values.push(field);
        }
      }

      deserialized.set(this.name, values);
      result = values as T[];
    }

    return result;
  }

  private async loadMissingFields(
    instance: CardDef,
    notLoaded: NotLoaded,
    identityContext: IdentityContext,
    relativeTo: URL | undefined,
  ): Promise<CardDef[]> {
    let refs = (notLoaded.reference as string[]).map(
      (ref) => new URL(ref, instance.id ?? relativeTo).href, // new instances may not yet have an ID, in that case fallback to the relativeTo
    );
    let loader = Loader.getLoaderFor(createFromSerialized);

    if (!loader) {
      throw new Error('Could not find a loader, this should not happen');
    }

    let errors = [];
    let fieldInstances: CardDef[] = [];

    for (let reference of refs) {
      let response = await loader.fetch(reference, {
        headers: { Accept: SupportedMimeType.CardJson },
      });
      if (!response.ok) {
        let cardError = await CardError.fromFetchResponse(reference, response);
        cardError.deps = [reference];
        cardError.additionalErrors = [
          new NotLoaded(instance, reference, this.name),
        ];
        errors.push(cardError);
      } else {
        let json = await response.json();
        if (!isSingleCardDocument(json)) {
          throw new Error(
            `instance ${reference} is not a card document. it is: ${JSON.stringify(
              json,
              null,
              2,
            )}`,
          );
        }
        let fieldInstance = (await createFromSerialized(
          json.data,
          json,
          new URL(json.data.id),
          loader,
          {
            identityContext,
          },
        )) as CardDef; // A linksTo field could only be a composite card
        fieldInstances.push(fieldInstance);
      }
    }
    if (errors.length) {
      throw errors;
    }
    return fieldInstances;
  }

  component(
    model: Box<CardDef>,
    format: Format,
    context?: CardContext,
  ): BoxComponent {
    let fieldName = this.name as keyof BaseDef;
    let arrayField = model.field(
      fieldName,
      useIndexBasedKey in this.card,
    ) as unknown as Box<CardDef[]>;
    let renderFormat: Format | undefined = undefined;
    if (
      format === 'edit' &&
      'isFieldDef' in model.value.constructor &&
      model.value.constructor.isFieldDef
    ) {
      renderFormat = 'atom';
    }
    return getLinksToManyComponent({
      model,
      arrayField,
      field: this,
      format: renderFormat ?? format,
      cardTypeFor,
      context,
    });
  }
}

function fieldComponent(
  field: Field<typeof BaseDef>,
  model: Box<BaseDef>,
  defaultFormat: Format,
  context?: CardContext,
): BoxComponent {
  let fieldName = field.name as keyof BaseDef;
  let card: typeof BaseDef;
  if (primitive in field.card) {
    card = field.card;
  } else {
    card =
      (model.value[fieldName]?.constructor as typeof BaseDef) ?? field.card;
  }
  let innerModel = model.field(fieldName) as unknown as Box<BaseDef>;
  return getBoxComponent(card, defaultFormat, innerModel, field, context);
}

// our decorators are implemented by Babel, not TypeScript, so they have a
// different signature than Typescript thinks they do.
export const field = function (
  _target: BaseDefConstructor,
  key: string | symbol,
  { initializer }: { initializer(): any },
) {
  return initializer().setupField(key);
} as unknown as PropertyDecorator;
(field as any)[fieldDecorator] = undefined;

export function containsMany<FieldT extends FieldDefConstructor>(
  field: FieldT,
  options?: Options,
): BaseInstanceType<FieldT>[] {
  return {
    setupField(fieldName: string) {
      return makeDescriptor(
        new ContainsMany(
          cardThunk(field),
          options?.computeVia,
          fieldName,
<<<<<<< HEAD
        )
=======
          options?.isUsed,
        ),
>>>>>>> a2f5aee8
      );
    },
  } as any;
}
containsMany[fieldType] = 'contains-many' as FieldType;

export function contains<FieldT extends FieldDefConstructor>(
  field: FieldT,
  options?: Options,
): BaseInstanceType<FieldT> {
  return {
    setupField(fieldName: string) {
      return makeDescriptor(
        new Contains(
          cardThunk(field),
          options?.computeVia,
          fieldName,
<<<<<<< HEAD
        )
=======
          options?.isUsed,
        ),
>>>>>>> a2f5aee8
      );
    },
  } as any;
}
contains[fieldType] = 'contains' as FieldType;

export function linksTo<CardT extends CardDefConstructor>(
  cardOrThunk: CardT | (() => CardT),
  options?: Options,
): BaseInstanceType<CardT> {
  return {
    setupField(fieldName: string) {
      return makeDescriptor(
        new LinksTo(
          cardThunk(cardOrThunk),
          options?.computeVia,
          fieldName,
<<<<<<< HEAD
        )
=======
          options?.isUsed,
        ),
>>>>>>> a2f5aee8
      );
    },
  } as any;
}
linksTo[fieldType] = 'linksTo' as FieldType;

export function linksToMany<CardT extends CardDefConstructor>(
  cardOrThunk: CardT | (() => CardT),
  options?: Options,
): BaseInstanceType<CardT>[] {
  return {
    setupField(fieldName: string) {
      return makeDescriptor(
        new LinksToMany(
          cardThunk(cardOrThunk),
          options?.computeVia,
          fieldName,
<<<<<<< HEAD
        )
=======
          options?.isUsed,
        ),
>>>>>>> a2f5aee8
      );
    },
  } as any;
}
linksToMany[fieldType] = 'linksToMany' as FieldType;

// TODO: consider making this abstract
export class BaseDef {
  // this is here because CardBase has no public instance methods, so without it
  // typescript considers everything a valid card.
  [isBaseInstance] = true;
  // [relativeTo] actually becomes really important for Card/Field separation. FieldDefs
  // may contain interior fields that have relative links. FieldDef's though have no ID.
  // So we need a [relativeTo] property that derives from the root document ID in order to
  // resolve relative links at the FieldDef level.
  [relativeTo]: URL | undefined = undefined;
  declare ['constructor']: BaseDefConstructor;
  static baseDef: undefined;
  static data?: Record<string, any>; // TODO probably refactor this away all together
  static displayName = 'Base';

  static getDisplayName(instance: BaseDef) {
    return instance.constructor.displayName;
  }

  static [serialize](
    value: any,
    doc: JSONAPISingleResourceDocument,
    visited?: Set<string>,
    opts?: SerializeOpts,
  ): any {
    // note that primitive can only exist in field definition
    if (primitive in this) {
      // primitive cards can override this as need be
      return value;
    } else {
      return serializeCardResource(value, doc, opts, visited);
    }
  }

  static [queryableValue](value: any, stack: BaseDef[] = []): any {
    if (primitive in this) {
      return value;
    } else {
      if (value == null) {
        return null;
      }
      if (stack.includes(value)) {
        return { id: value.id };
      }
      return Object.fromEntries(
        Object.entries(
<<<<<<< HEAD
          getFields(value, { includeComputeds: true, excludeUnusedLinkedFields: true })
=======
          getFields(value, { includeComputeds: true, usedFieldsOnly: true }),
>>>>>>> a2f5aee8
        ).map(([fieldName, field]) => {
          let rawValue = peekAtField(value, fieldName);
          if (field?.fieldType === 'linksToMany') {
            return [
              fieldName,
              field.queryableValue(rawValue, [value, ...stack]),
            ];
          }
          if (isNotLoadedValue(rawValue)) {
            return [fieldName, { id: rawValue.reference }];
          }
          return [
            fieldName,
            getQueryableValue(field!, value[fieldName], [value, ...stack]),
          ];
        }),
      );
    }
  }

  static async [deserialize]<T extends BaseDefConstructor>(
    this: T,
    data: any,
    relativeTo: URL | undefined,
    doc?: CardDocument,
    identityContext?: IdentityContext,
  ): Promise<BaseInstanceType<T>> {
    if (primitive in this) {
      // primitive cards can override this as need be
      return data;
    }
    return _createFromSerialized(this, data, doc, relativeTo, identityContext);
  }

  static getComponent(
    card: BaseDef,
    format: Format,
    field?: Field,
    context?: CardContext,
  ) {
    return getComponent(card, format, field, context);
  }

  static assignInitialFieldValue(
    instance: BaseDef,
    fieldName: string,
    value: any,
  ) {
    (instance as any)[fieldName] = value;
  }

  constructor(data?: Record<string, any>) {
    if (data !== undefined) {
      for (let [fieldName, value] of Object.entries(data)) {
        this.constructor.assignInitialFieldValue(this, fieldName, value);
      }
    }
  }
}

export function isCardOrField(card: any): card is CardDef | FieldDef {
  return card && typeof card === 'object' && isBaseInstance in card;
}

export function isCard(card: any): card is CardDef {
  return isCardOrField(card) && !('isFieldDef' in card.constructor);
}

export function isFieldDef(field: any): field is FieldDef {
  return isCardOrField(field) && 'isFieldDef' in field.constructor;
}

export function isCompoundField(card: any) {
  return (
    isCardOrField(card) &&
    'isFieldDef' in card.constructor &&
    !(primitive in card)
  );
}

class DefaultCardDefTemplate extends GlimmerComponent<{
  Args: {
    model: CardDef;
    fields: Record<string, new () => GlimmerComponent>;
  };
}> {
  <template>
    <div class='default-card-template'>
      {{#each-in @fields as |key Field|}}
        {{#unless (eq key 'id')}}
          <FieldContainer
            {{! @glint-ignore (glint is arriving at an incorrect type signature for 'startCase') }}
            @label={{startCase key}}
            data-test-field={{key}}
          >
            <Field />
          </FieldContainer>
        {{/unless}}
      {{/each-in}}
    </div>
    <style>
      .default-card-template {
        display: grid;
        gap: var(--boxel-sp-lg);
      }
    </style>
  </template>
}

class DefaultAtomViewTemplate extends GlimmerComponent<{
  Args: {
    model: CardDef;
    fields: Record<string, new () => GlimmerComponent>;
  };
}> {
  <template>
    {{#each-in @fields as |key Field|}}
      {{#if (eq key 'title')}}
        <Field />
      {{/if}}
    {{/each-in}}
  </template>
}

class FieldDefEditTemplate extends GlimmerComponent<{
  Args: {
    model: FieldDef;
    fields: Record<string, new () => GlimmerComponent>;
  };
}> {
  <template>
    <div class='field-def-edit-template'>
      {{#each-in @fields as |key Field|}}
        {{#unless (eq key 'id')}}
          <FieldContainer
            {{! @glint-ignore (glint is arriving at an incorrect type signature for 'startCase') }}
            @label={{startCase key}}
            @vertical={{true}}
            data-test-field={{key}}
          >
            <Field />
          </FieldContainer>
        {{/unless}}
      {{/each-in}}
    </div>
    <style>
      .field-def-edit-template {
        display: grid;
        gap: var(--boxel-sp-lg);
      }
      .field-def-edit-template :deep(.containsMany-field) {
        padding: var(--boxel-sp-xs);
        border: 1px solid var(--boxel-form-control-border-color);
        border-radius: var(--boxel-form-control-border-radius);
      }
      .field-def-edit-template :deep(.containsMany-field.empty::after) {
        display: block;
        content: 'None';
        color: var(--boxel-450);
      }
    </style>
  </template>
}

export class Component<
  CardT extends BaseDefConstructor,
> extends GlimmerComponent<SignatureFor<CardT>> {}

export type BaseDefComponent = ComponentLike<{
  Blocks: {};
  Element: any;
  Args: {
    fields: any;
    model: any;
    set: Setter;
    fieldName: string | undefined;
    context?: CardContext;
  };
}>;

export class FieldDef extends BaseDef {
  // this changes the shape of the class type FieldDef so that a CardDef
  // class type cannot masquarade as a FieldDef class type
  static isFieldDef = true;
  static displayName = 'Field';

  static embedded: BaseDefComponent = class Embedded extends Component<
    typeof this
  > {
    <template>
      <!-- Inherited from FieldDef embedded view. Did your field forget to specify its embedded component? -->
    </template>
  };
  static edit: BaseDefComponent = FieldDefEditTemplate;
  static atom: BaseDefComponent = DefaultAtomViewTemplate;
}

class IDField extends FieldDef {
  static [primitive]: string;
  static [useIndexBasedKey]: never;
  static embedded = class Embedded extends Component<typeof this> {
    <template>
      {{@model}}
    </template>
  };
  static edit = class Edit extends Component<typeof this> {
    <template>
      {{! template-lint-disable require-input-label }}
      <input
        type='text'
        value={{@model}}
        {{on 'input' (pick 'target.value' @set)}}
      />
    </template>
  };
}

export class StringField extends FieldDef {
  static displayName = 'String';
  static [primitive]: string;
  static [useIndexBasedKey]: never;
  static embedded = class Embedded extends Component<typeof this> {
    <template>
      {{@model}}
    </template>
  };
  static edit = class Edit extends Component<typeof this> {
    <template>
      <BoxelInput @value={{@model}} @onInput={{@set}} />
    </template>
  };
  static atom = class Atom extends Component<typeof this> {
    <template>
      {{@model}}
    </template>
  };
}

export class CardDef extends BaseDef {
  [isSavedInstance] = false;
  [realmInfo]: RealmInfo | undefined = undefined;
  [realmURL]: URL | undefined = undefined;
  @field id = contains(IDField);
  @field title = contains(StringField);
  @field description = contains(StringField);
  @field thumbnailURL = contains(StringField); // TODO: this will probably be an image or image url field card when we have it
  static displayName = 'Card';

  static assignInitialFieldValue(
    instance: BaseDef,
    fieldName: string,
    value: any,
  ) {
    if (fieldName === 'id') {
      // we need to be careful that we don't trigger the ambient recompute() in our setters
      // when we are instantiating an instance that is placed in the identityMap that has
      // not had it's field values set yet, as computeds will be run that may assume dependent
      // fields are available when they are not (e.g. CatalogEntry.isPrimitive trying to load
      // it's 'ref' field). In this scenario, only the 'id' field is available. the rest of the fields
      // will be filled in later, so just set the 'id' directly in the deserialized cache to avoid
      // triggering the recompute.
      let deserialized = getDataBucket(instance);
      deserialized.set('id', value);
    } else {
      super.assignInitialFieldValue(instance, fieldName, value);
    }
  }

  static embedded: BaseDefComponent = class Embedded extends Component<
    typeof this
  > {
    <template>
      <!-- Inherited from CardDef embedded view. Did your card forget to specify its embedded component? -->
    </template>
  };
  static isolated: BaseDefComponent = DefaultCardDefTemplate;
  static edit: BaseDefComponent = DefaultCardDefTemplate;
  static atom: BaseDefComponent = DefaultAtomViewTemplate;
}

export type BaseDefConstructor = typeof BaseDef;
export type CardDefConstructor = typeof CardDef;
export type FieldDefConstructor = typeof FieldDef;

export function subscribeToChanges(
  fieldOrCard: BaseDef,
  subscriber: CardChangeSubscriber,
) {
  let changeSubscribers = subscribers.get(fieldOrCard);
  if (!changeSubscribers) {
    changeSubscribers = new Set();
    subscribers.set(fieldOrCard, changeSubscribers);
  }
  changeSubscribers.add(subscriber);
}

export function unsubscribeFromChanges(
  fieldOrCard: BaseDef,
  subscriber: CardChangeSubscriber,
) {
  let changeSubscribers = subscribers.get(fieldOrCard);
  if (!changeSubscribers) {
    return;
  }
  changeSubscribers.delete(subscriber);
}

function getDataBucket<T extends BaseDef>(instance: T): Map<string, any> {
  let deserialized = deserializedData.get(instance);
  if (!deserialized) {
    deserialized = new Map();
    deserializedData.set(instance, deserialized);
  }
  return deserialized;
}

function getUsedFields(instance: BaseDef): string[] {
  return [...getDataBucket(instance)?.keys()];
}

type Scalar =
  | string
  | number
  | boolean
  | null
  | undefined
  | (string | null | undefined)[]
  | (number | null | undefined)[]
  | (boolean | null | undefined)[];

function assertScalar(
  scalar: any,
  fieldCard: typeof BaseDef,
): asserts scalar is Scalar {
  if (Array.isArray(scalar)) {
    if (
      scalar.find(
        (i) =>
          !['undefined', 'string', 'number', 'boolean'].includes(typeof i) &&
          i !== null,
      )
    ) {
      throw new Error(
        `expected queryableValue for field type ${
          fieldCard.name
        } to be scalar but was ${typeof scalar}`,
      );
    }
  } else if (
    !['undefined', 'string', 'number', 'boolean'].includes(typeof scalar) &&
    scalar !== null
  ) {
    throw new Error(
      `expected queryableValue for field type ${
        fieldCard.name
      } to be scalar but was ${typeof scalar}`,
    );
  }
}

export function isSaved(instance: CardDef): boolean {
  return instance[isSavedInstance] === true;
}

export function getQueryableValue(
  field: Field<typeof BaseDef>,
  value: any,
  stack?: BaseDef[],
): any;
export function getQueryableValue(
  fieldCard: typeof BaseDef,
  value: any,
  stack?: BaseDef[],
): any;
export function getQueryableValue(
  fieldOrCard: Field<typeof BaseDef> | typeof BaseDef,
  value: any,
  stack: BaseDef[] = [],
): any {
  if ('baseDef' in fieldOrCard) {
    let result = fieldOrCard[queryableValue](value, stack);
    if (primitive in fieldOrCard) {
      assertScalar(result, fieldOrCard);
    }
    return result;
  }
  return fieldOrCard.queryableValue(value, stack);
}

function peekAtField(instance: BaseDef, fieldName: string): any {
  let field = getField(
    Reflect.getPrototypeOf(instance)!.constructor as typeof BaseDef,
    fieldName,
  );
  if (!field) {
    throw new Error(
      `the card ${instance.constructor.name} does not have a field '${fieldName}'`,
    );
  }
  return getter(instance, field);
}

type RelationshipMeta = NotLoadedRelationship | LoadedRelationship;
interface NotLoadedRelationship {
  type: 'not-loaded';
  reference: string;
  // TODO add a loader (which may turn this into a class)
  // load(): Promise<CardInstanceType<CardT>>;
}
interface LoadedRelationship {
  type: 'loaded';
  card: CardDef | null;
}

export function relationshipMeta(
  instance: CardDef,
  fieldName: string,
): RelationshipMeta | RelationshipMeta[] | undefined {
  let field = getField(
    Reflect.getPrototypeOf(instance)!.constructor as typeof BaseDef,
    fieldName,
  );
  if (!field) {
    throw new Error(
      `the card ${instance.constructor.name} does not have a field '${fieldName}'`,
    );
  }
  if (!(field.fieldType === 'linksTo' || field.fieldType === 'linksToMany')) {
    return undefined;
  }
  let related = getter(instance, field) as CardDef; // only compound cards can be linksTo fields
  if (field.fieldType === 'linksToMany') {
    if (!Array.isArray(related)) {
      throw new Error(
        `expected ${fieldName} to be an array but was ${typeof related}`,
      );
    }
    return related.map((rel) => {
      if (isNotLoadedValue(rel)) {
        return { type: 'not-loaded', reference: rel.reference };
      } else {
        return { type: 'loaded', card: rel ?? null };
      }
    });
  }

  if (isNotLoadedValue(related)) {
    return { type: 'not-loaded', reference: related.reference };
  } else {
    return { type: 'loaded', card: related ?? null };
  }
}

function serializedGet<CardT extends BaseDefConstructor>(
  model: InstanceType<CardT>,
  fieldName: string,
  doc: JSONAPISingleResourceDocument,
  visited: Set<string>,
  opts?: SerializeOpts,
): JSONAPIResource {
  let field = getField(model.constructor, fieldName);
  if (!field) {
    throw new Error(
      `tried to serializedGet field ${fieldName} which does not exist in card ${model.constructor.name}`,
    );
  }
  return field.serialize(peekAtField(model, fieldName), doc, visited, opts);
}

async function getDeserializedValue<CardT extends BaseDefConstructor>({
  card,
  loadedValue,
  fieldName,
  value,
  resource,
  modelPromise,
  doc,
  identityContext,
  relativeTo,
}: {
  card: CardT;
  loadedValue: any;
  fieldName: string;
  value: any;
  resource: LooseCardResource;
  modelPromise: Promise<BaseDef>;
  doc: LooseSingleCardDocument | CardDocument;
  identityContext: IdentityContext;
  relativeTo: URL | undefined;
}): Promise<any> {
  let field = getField(card, fieldName);
  if (!field) {
    throw new Error(`could not find field ${fieldName} in card ${card.name}`);
  }
  let result = await field.deserialize(
    value,
    doc,
    resource.relationships,
    resource.meta.fields?.[fieldName],
    identityContext,
    modelPromise,
    loadedValue,
    relativeTo,
  );
  return result;
}

export interface SerializeOpts {
  includeComputeds?: boolean;
  includeUnrenderedFields?: boolean;
  maybeRelativeURL?: ((possibleURL: string) => string) | null; // setting this to null will force all URL's to be absolute
}

function serializeCardResource(
  model: CardDef,
  doc: JSONAPISingleResourceDocument,
  opts?: SerializeOpts,
  visited: Set<string> = new Set(),
): LooseCardResource {
  let adoptsFrom = identifyCard(model.constructor, opts?.maybeRelativeURL);
  if (!adoptsFrom) {
    throw new Error(`bug: could not identify card: ${model.constructor.name}`);
  }
  let { ...fieldOpts } = opts ?? {};
  let { id: removedIdField, ...fields } = getFields(model, {
    ...fieldOpts,
    excludeUnusedLinkedFields: !opts?.includeUnrenderedFields,
  });
  let fieldResources = Object.keys(fields).map((fieldName) =>
    serializedGet(model, fieldName, doc, visited, opts),
  );
  return merge(
    {},
    ...fieldResources,
    {
      type: 'card',
      meta: { adoptsFrom },
    },
    model.id ? { id: model.id } : undefined,
  );
}

<<<<<<< HEAD
export async function serializeCard(
  model: CardBase,
  opts?: SerializeOpts
): Promise<LooseSingleCardDocument> {
  await loadModel(model, [], { recomputeAllFields: opts?.includeUnrenderedFields });
=======
export function serializeCard(
  model: CardDef,
  opts?: SerializeOpts,
): LooseSingleCardDocument {
>>>>>>> a2f5aee8
  let doc = {
    data: { type: 'card', ...(model.id != null ? { id: model.id } : {}) },
  };
  let modelRelativeTo = model[relativeTo];
  let data = serializeCardResource(model, doc, {
    ...opts,
    // if opts.maybeRelativeURL is null that is our indication
    // that the caller wants all the URL's to be absolute
    ...(opts?.maybeRelativeURL !== null
      ? {
          maybeRelativeURL(possibleURL: string) {
            let url = maybeURL(possibleURL, modelRelativeTo);
            if (!url) {
              throw new Error(
                `could not determine url from '${maybeRelativeURL}' relative to ${modelRelativeTo}`,
              );
            }
            if (!modelRelativeTo) {
              return url.href;
            }
            return maybeRelativeURL(url, modelRelativeTo, model[realmURL]);
          },
        }
      : {}),
  });
  merge(doc, { data });
  if (!isSingleCardDocument(doc)) {
    throw new Error(
      `Expected serialized card to be a SingleCardDocument, but is was: ${JSON.stringify(
        doc,
        null,
        2,
      )}`,
    );
  }
  return doc;
}

// you may need to use this type for the loader passed in the opts
export type LoaderType = NonNullable<
  NonNullable<Parameters<typeof createFromSerialized>[3]>
>;

// TODO Currently our deserialization process performs 2 tasks that probably
// need to be disentangled:
// 1. convert the data from a wire format to the native format
// 2. absorb async to load computeds
//
// Consider the scenario where the server is providing the client the card JSON,
// in this case the server has already processed the computed, and all we really
// need to do is purely the conversion of the data from the wire format to the
// native format which should be async. Instead our client is re-doing the work
// to calculate the computeds that the server has already done.

// use an interface loader and not the class Loader
export async function createFromSerialized<T extends BaseDefConstructor>(
  resource: LooseCardResource,
  doc: LooseSingleCardDocument | CardDocument,
  relativeTo: URL | undefined,
  loader: Loader,
  opts?: { identityContext?: IdentityContext },
): Promise<BaseInstanceType<T>> {
  let identityContext = opts?.identityContext ?? new IdentityContext();
  let {
    meta: { adoptsFrom },
  } = resource;
  let card: typeof BaseDef | undefined = await loadCard(adoptsFrom, {
    loader,
    relativeTo,
  });
  if (!card) {
    throw new Error(`could not find card: '${humanReadable(adoptsFrom)}'`);
  }
  return await _createFromSerialized(
    card as T,
    resource as any,
    doc,
    relativeTo,
    identityContext,
  );
}

export async function updateFromSerialized<T extends BaseDefConstructor>(
  instance: BaseInstanceType<T>,
  doc: LooseSingleCardDocument,
): Promise<BaseInstanceType<T>> {
  let identityContext = identityContexts.get(instance);
  if (!identityContext) {
    identityContext = new IdentityContext();
    identityContexts.set(instance, identityContext);
  }
  if (!instance[relativeTo] && doc.data.id) {
    instance[relativeTo] = new URL(doc.data.id);
  }
  if (instance instanceof CardDef) {
    if (!instance[realmInfo] && doc.data.meta.realmInfo) {
      instance[realmInfo] = doc.data.meta.realmInfo;
    }
    if (!instance[realmURL] && doc.data.meta.realmURL) {
      instance[realmURL] = new URL(doc.data.meta.realmURL);
    }
  }
  return await _updateFromSerialized(instance, doc.data, doc, identityContext);
}

async function _createFromSerialized<T extends BaseDefConstructor>(
  card: T,
  data: T extends { [primitive]: infer P } ? P : LooseCardResource,
  doc: LooseSingleCardDocument | CardDocument | undefined,
  _relativeTo: URL | undefined,
  identityContext: IdentityContext = new IdentityContext(),
): Promise<BaseInstanceType<T>> {
  if (primitive in card) {
    return card[deserialize](data, _relativeTo);
  }
  let resource: LooseCardResource | undefined;
  if (isCardResource(data)) {
    resource = data;
  }
  if (!resource) {
    let adoptsFrom = identifyCard(card);
    if (!adoptsFrom) {
      throw new Error(
        `bug: could not determine identity for card '${card.name}'`,
      );
    }
    // in this case we are dealing with an empty instance
    resource = { meta: { adoptsFrom } };
  }
  if (!doc) {
    doc = { data: resource };
  }
  let instance: BaseInstanceType<T> | undefined;
  if (resource.id != null) {
    instance = identityContext.identities.get(resource.id) as
      | BaseInstanceType<T>
      | undefined;
  }
  if (!instance) {
    instance = new card({ id: resource.id }) as BaseInstanceType<T>;
    instance[relativeTo] = _relativeTo;
    if (instance instanceof CardDef) {
      instance[realmInfo] = data?.meta?.realmInfo;
      instance[realmURL] = data?.meta?.realmURL
        ? new URL(data.meta.realmURL)
        : undefined;
    }
  }
  identityContexts.set(instance, identityContext);
  return await _updateFromSerialized(instance, resource, doc, identityContext);
}

async function _updateFromSerialized<T extends BaseDefConstructor>(
  instance: BaseInstanceType<T>,
  resource: LooseCardResource,
  doc: LooseSingleCardDocument | CardDocument,
  identityContext: IdentityContext,
): Promise<BaseInstanceType<T>> {
  if (resource.id != null) {
    identityContext.identities.set(resource.id, instance as CardDef); // the instance must be a composite card since we are updating it from a resource
  }
  let deferred = new Deferred<BaseDef>();
  let card = Reflect.getPrototypeOf(instance)!.constructor as T;
  let nonNestedRelationships = Object.fromEntries(
    Object.entries(resource.relationships ?? {}).filter(
      ([fieldName]) => !fieldName.includes('.'),
    ),
  );
  let linksToManyRelationships: Record<string, Relationship[]> = Object.entries(
    resource.relationships ?? {},
  )
    .filter(
      ([fieldName]) =>
        fieldName.split('.').length === 2 &&
        fieldName.split('.')[1].match(/^\d+$/),
    )
    .reduce((result, [fieldName, value]) => {
      let name = fieldName.split('.')[0];
      result[name] = result[name] || [];
      result[name].push(value);
      return result;
    }, Object.create(null));

  let loadedValues = getDataBucket(instance);
  let values = (await Promise.all(
    Object.entries(
      {
        ...resource.attributes,
        ...nonNestedRelationships,
        ...linksToManyRelationships,
        ...(resource.id !== undefined ? { id: resource.id } : {}),
      } ?? {},
    ).map(async ([fieldName, value]) => {
      let field = getField(card, fieldName);
      if (!field) {
        throw new Error(
          `could not find field '${fieldName}' in card '${card.name}'`,
        );
      }
      let relativeToVal = instance[relativeTo];
      return [
        fieldName,
        await getDeserializedValue({
          card,
          loadedValue: loadedValues.get(fieldName),
          fieldName,
          value,
          resource,
          modelPromise: deferred.promise,
          doc,
          identityContext,
          relativeTo: relativeToVal,
        }),
      ];
    }),
  )) as [keyof BaseInstanceType<T>, any][];

  // this block needs to be synchronous
  {
    let wasSaved = false;
    let originalId: string | undefined;
    if (instance instanceof CardDef) {
      wasSaved = instance[isSavedInstance];
      originalId = (instance as CardDef).id; // the instance is a composite card
      instance[isSavedInstance] = false;
    }
    for (let [fieldName, value] of values) {
      if (fieldName === 'id' && wasSaved && originalId !== value) {
        throw new Error(
          `cannot change the id for saved instance ${originalId}`,
        );
      }
      let deserialized = getDataBucket(instance);
      deserialized.set(fieldName as string, value);
      logger.log(recompute(instance));
    }
    if (instance instanceof CardDef && resource.id != null) {
      // importantly, we place this synchronously after the assignment of the model's
      // fields, such that subsequent assignment of the id field when the model is
      // saved will throw
      instance[isSavedInstance] = true;
    }
  }

  deferred.fulfill(instance);
  return instance;
}

export async function searchDoc<CardT extends BaseDefConstructor>(
  instance: InstanceType<CardT>,
): Promise<Record<string, any>> {
  return getQueryableValue(instance.constructor, instance) as Record<
    string,
    any
  >;
}

function makeMetaForField(
  meta: Partial<Meta> | undefined,
  fieldName: string,
  fallback: typeof BaseDef,
): Meta {
  let adoptsFrom = meta?.adoptsFrom ?? identifyCard(fallback);
  if (!adoptsFrom) {
    throw new Error(`bug: cannot determine identity for field '${fieldName}'`);
  }
  let fields: NonNullable<LooseCardResource['meta']['fields']> = {
    ...(meta?.fields ?? {}),
  };
  return {
    adoptsFrom,
    ...(Object.keys(fields).length > 0 ? { fields } : {}),
  };
}

async function cardClassFromResource<CardT extends BaseDefConstructor>(
  resource: LooseCardResource | undefined,
  fallback: CardT,
  relativeTo: URL | undefined,
): Promise<CardT> {
  let cardIdentity = identifyCard(fallback);
  if (!cardIdentity) {
    throw new Error(
      `bug: could not determine identity for card '${fallback.name}'`,
    );
  }
  if (resource && !isEqual(resource.meta.adoptsFrom, cardIdentity)) {
    let loader = Loader.getLoaderFor(fallback);

    if (!loader) {
      throw new Error('Could not find a loader, this should not happen');
    }

    let card: typeof BaseDef | undefined = await loadCard(
      resource.meta.adoptsFrom,
      { loader, relativeTo: resource.id ? new URL(resource.id) : relativeTo },
    );
    if (!card) {
      throw new Error(
        `could not find card: '${humanReadable(resource.meta.adoptsFrom)}'`,
      );
    }
    return card as CardT;
  }
  return fallback;
}

function makeDescriptor<
  CardT extends BaseDefConstructor,
  FieldT extends BaseDefConstructor,
>(field: Field<FieldT>) {
  let descriptor: any = {
    enumerable: true,
  };
  descriptor.get = function (this: BaseInstanceType<CardT>) {
    return field.getter(this);
  };
  if (field.computeVia) {
    descriptor.set = function () {
      // computeds should just no-op when an assignment occurs
    };
  } else {
    descriptor.set = function (this: BaseInstanceType<CardT>, value: any) {
      if (
        (field.card as typeof BaseDef) === IDField &&
        this instanceof CardDef &&
        this[isSavedInstance]
      ) {
        throw new Error(
          `cannot assign a value to the field '${
            field.name
          }' on the saved card '${
            (this as any)[field.name]
          }' because it is the card's identifier`,
        );
      }
      value = field.validate(this, value);
      let deserialized = getDataBucket(this);
      deserialized.set(field.name, value);
      // invalidate all computed fields because we don't know which ones depend on this one
      for (let computedFieldName of Object.keys(getComputedFields(this))) {
        if (deserialized.has(computedFieldName)) {
          let currentValue = deserialized.get(computedFieldName);
          if (!isStaleValue(currentValue)) {
            deserialized.set(computedFieldName, {
              type: 'stale',
              staleValue: currentValue,
            } as StaleValue);
          }
        }
      }
      notifySubscribers(this, field.name, value);
      logger.log(recompute(this));
    };
  }
  (descriptor.get as any)[isField] = field;
  return descriptor;
}

function notifySubscribers(card: BaseDef, fieldName: string, value: any) {
  let changeSubscribers = subscribers.get(card);
  if (changeSubscribers) {
    for (let subscriber of changeSubscribers) {
      subscriber(fieldName, value);
    }
  }
}

function cardThunk<CardT extends BaseDefConstructor>(
  cardOrThunk: CardT | (() => CardT),
): () => CardT {
  if (!cardOrThunk) {
    throw new Error(
      `cardOrThunk was ${cardOrThunk}. There might be a cyclic dependency in one of your fields.
      Use '() => CardName' format for the fields with the cycle in all related cards.
      e.g.: '@field friend = linksTo(() => Person)'`,
    );
  }
  return (
    'baseDef' in cardOrThunk ? () => cardOrThunk : cardOrThunk
  ) as () => CardT;
}

export type SignatureFor<CardT extends BaseDefConstructor> = {
  Args: {
    model: PartialBaseInstanceType<CardT>;
    fields: FieldsTypeFor<InstanceType<CardT>>;
    set: Setter;
    fieldName: string | undefined;
    context?: CardContext;
  };
};

export function getComponent(
  model: BaseDef,
  format: Format,
  field?: Field,
  context?: CardContext,
): BoxComponent {
  let box = Box.create(model);
  let boxComponent = getBoxComponent(
    model.constructor as BaseDefConstructor,
    format,
    box,
    field,
    context,
  );
  return boxComponent;
}

interface RecomputeOptions {
  loadFields?: true;
  // for host initiated renders (vs indexer initiated renders), glimmer will expect
  // all the fields to be available synchronously, in which case we need to buffer the
  // async in the recompute using this option
  recomputeAllFields?: boolean;
}
export async function recompute(
  card: BaseDef,
  opts?: RecomputeOptions,
): Promise<void> {
  // Note that after each async step we check to see if we are still the
  // current promise, otherwise we bail
  let done: () => void;
  let recomputePromise = new Promise<void>((res) => (done = res));
  recomputePromises.set(card, recomputePromise);

  // wait a full micro task before we start - this is simple debounce
  await Promise.resolve();
  if (recomputePromises.get(card) !== recomputePromise) {
    return;
  }

<<<<<<< HEAD
  await loadModel(card, [], { recomputePromise, ...opts });
=======
  async function _loadModel<T extends BaseDef>(
    model: T,
    stack: BaseDef[] = [],
  ): Promise<void> {
    let pendingFields = new Set<string>(
      Object.keys(
        getFields(model, {
          includeComputeds: true,
          usedFieldsOnly: !opts?.recomputeAllFields,
        }),
      ),
    );
    do {
      for (let fieldName of [...pendingFields]) {
        let value = await getIfReady(
          model,
          fieldName as keyof T,
          undefined,
          opts,
        );
        if (!isNotReadyValue(value) && !isStaleValue(value)) {
          pendingFields.delete(fieldName);
          if (recomputePromises.get(card) !== recomputePromise) {
            return;
          }
          if (Array.isArray(value)) {
            for (let item of value) {
              if (item && isCardOrField(item) && !stack.includes(item)) {
                await _loadModel(item, [item, ...stack]);
              }
            }
          } else if (isCardOrField(value) && !stack.includes(value)) {
            await _loadModel(value, [value, ...stack]);
          }
        }
      }
      // TODO should we have a timeout?
    } while (pendingFields.size > 0);
  }

  await _loadModel(card);
>>>>>>> a2f5aee8
  if (recomputePromises.get(card) !== recomputePromise) {
    return;
  }

  // notify glimmer to rerender this card
  cardTracking.set(card, true);
  done!();
}

<<<<<<< HEAD
async function loadModel<T extends CardBase>(
  model: T,
  stack: CardBase[] = [],
  opts?: { recomputePromise?: Promise<any>, recomputeAllFields?: boolean, loadFields?: true}
): Promise<void> {
  let pendingFields = new Set<string>(
    Object.keys(
      getFields(model, {
        includeComputeds: true,
        excludeUnusedLinkedFields: !opts?.recomputeAllFields,
      })
    )
  );
  do {
    for (let fieldName of [...pendingFields]) {
      let value = await getIfReady(
        model,
        fieldName as keyof T,
        undefined,
        { recomputeAllFields: opts?.recomputeAllFields, loadFields: opts?.loadFields }
      );
      if (!isNotReadyValue(value) && !isStaleValue(value)) {
        pendingFields.delete(fieldName);
        if (opts?.recomputePromise && recomputePromises.get(model) !== opts.recomputePromise) {
          return;
        }
        if (Array.isArray(value)) {
          for (let item of value) {
            if (item && isCard(item) && !stack.includes(item)) {
              await loadModel(item, [item, ...stack]);
            }
          }
        } else if (isCard(value) && !stack.includes(value)) {
          await loadModel(value, [value, ...stack]);
        }
      }
    }
    // TODO should we have a timeout?
  } while (pendingFields.size > 0);
}

export async function getIfReady<T extends CardBase, K extends keyof T>(
=======
export async function getIfReady<T extends BaseDef, K extends keyof T>(
>>>>>>> a2f5aee8
  instance: T,
  fieldName: K,
  compute: () => T[K] | Promise<T[K]> = () => instance[fieldName],
  opts?: RecomputeOptions,
): Promise<T[K] | T[K][] | NotReadyValue | StaleValue | undefined> {
  let result: T[K] | T[K][] | undefined;
  let deserialized = getDataBucket(instance);
  let maybeStale = deserialized.get(fieldName as string);
  let field = getField(
    Reflect.getPrototypeOf(instance)!.constructor as typeof BaseDef,
    fieldName as string,
  );
  if (isStaleValue(maybeStale)) {
    if (!field) {
      throw new Error(
        `the field '${fieldName as string} does not exist in card ${
          instance.constructor.name
        }'`,
      );
    }
    let { computeVia: _computeVia } = field;
    if (!_computeVia) {
      throw new Error(
        `the field '${fieldName as string}' is not a computed field in card ${
          instance.constructor.name
        }`,
      );
    }
    let computeVia = _computeVia as (() => T[K] | Promise<T[K]>) | string;
    compute =
      typeof computeVia === 'function'
        ? computeVia.bind(instance)
        : () => (instance as any)[computeVia as string]();
  }
  try {
    //To avoid race conditions,
    //the computeVia function should not perform asynchronous computation
    //if it is not an async function.
    //This ensures that other functions are not executed
    //by the runtime before this function is finished.
    let computeResult = compute();
    result =
      computeResult instanceof Promise ? await computeResult : computeResult;
  } catch (e: any) {
    if (isNotLoadedError(e)) {
      let card = Reflect.getPrototypeOf(instance)!
        .constructor as typeof BaseDef;
      let field: Field = getField(card, fieldName as string)!;
      return (await field.handleNotLoadedError(instance, e, opts)) as
        | T[K]
        | T[K][]
        | undefined;
    } else if (isNotReadyError(e)) {
      let { instance: depModel, computeVia, fieldName: depField } = e;
      let nestedCompute =
        typeof computeVia === 'function'
          ? computeVia.bind(depModel)
          : () => depModel[computeVia as string]();
      await getIfReady(depModel, depField, nestedCompute, opts);
      return { type: 'not-ready', instance, fieldName: fieldName as string };
    } else {
      throw e;
    }
  }

  //Only update the value of computed field.
  if (field?.computeVia) {
    deserialized.set(fieldName as string, result);
  }
  return result;
}

export function getFields(
<<<<<<< HEAD
  card: typeof CardBase,
  opts?: { excludeUnusedLinkedFields?: boolean; includeComputeds?: boolean }
): { [fieldName: string]: Field<CardBaseConstructor> };
export function getFields<T extends CardBase>(
  card: T,
  opts?: { excludeUnusedLinkedFields?: boolean; includeComputeds?: boolean }
): { [P in keyof T]?: Field<CardBaseConstructor> };
export function getFields(
  cardInstanceOrClass: CardBase | typeof CardBase,
  opts?: { excludeUnusedLinkedFields?: boolean; includeComputeds?: boolean }
): { [fieldName: string]: Field<CardBaseConstructor> } {
=======
  card: typeof BaseDef,
  opts?: { usedFieldsOnly?: boolean; includeComputeds?: boolean },
): { [fieldName: string]: Field<BaseDefConstructor> };
export function getFields<T extends BaseDef>(
  card: T,
  opts?: { usedFieldsOnly?: boolean; includeComputeds?: boolean },
): { [P in keyof T]?: Field<BaseDefConstructor> };
export function getFields(
  cardInstanceOrClass: BaseDef | typeof BaseDef,
  opts?: { usedFieldsOnly?: boolean; includeComputeds?: boolean },
): { [fieldName: string]: Field<BaseDefConstructor> } {
>>>>>>> a2f5aee8
  let obj: object | null;
  let usedFields: string[] = [];
  if (isCardOrField(cardInstanceOrClass)) {
    // this is a card instance
    obj = Reflect.getPrototypeOf(cardInstanceOrClass);
    usedFields = getUsedFields(cardInstanceOrClass);
  } else {
    // this is a card class
    obj = (cardInstanceOrClass as typeof BaseDef).prototype;
  }
  let fields: { [fieldName: string]: Field<BaseDefConstructor> } = {};
  while (obj?.constructor.name && obj.constructor.name !== 'Object') {
    let descs = Object.getOwnPropertyDescriptors(obj);
    let currentFields = flatMap(Object.keys(descs), (maybeFieldName) => {
<<<<<<< HEAD
      if (maybeFieldName === 'constructor') {
        return [];
=======
      if (maybeFieldName !== 'constructor') {
        let maybeField = getField(
          (isCardOrField(cardInstanceOrClass)
            ? cardInstanceOrClass.constructor
            : cardInstanceOrClass) as typeof BaseDef,
          maybeFieldName,
        );
        if (
          opts?.usedFieldsOnly &&
          !usedFields.includes(maybeFieldName) &&
          !maybeField?.isUsed
        ) {
          return [];
        }
        if (maybeField?.computeVia && !opts?.includeComputeds) {
          return [];
        }
        if (maybeField) {
          return [[maybeFieldName, maybeField]];
        }
>>>>>>> a2f5aee8
      }
      let maybeField: Field | undefined = getField(
        (isCard(cardInstanceOrClass)
          ? cardInstanceOrClass.constructor
          : cardInstanceOrClass) as typeof CardBase,
        maybeFieldName
      );

      if (!maybeField ||
          (maybeField.computeVia && !opts?.includeComputeds) ||
          (!usedFields.includes(maybeFieldName) && opts?.excludeUnusedLinkedFields &&
            (maybeField.fieldType === 'linksTo' || maybeField.fieldType === 'linksToMany'))) {
        return [];
      }
      
      return [[maybeFieldName, maybeField]];
    });
    fields = { ...fields, ...Object.fromEntries(currentFields) };
    obj = Reflect.getPrototypeOf(obj);
  }
  return fields;
}

function getComputedFields<T extends BaseDef>(
  card: T,
): { [P in keyof T]?: Field<BaseDefConstructor> } {
  let fields = Object.entries(getFields(card, { includeComputeds: true })) as [
    string,
    Field<BaseDefConstructor>,
  ][];
  let computedFields = fields.filter(([_, field]) => field.computeVia);
  return Object.fromEntries(computedFields) as {
    [P in keyof T]?: Field<BaseDefConstructor>;
  };
}

export class Box<T> {
  static create<T>(model: T): Box<T> {
    return new Box({ type: 'root', model });
  }

  private state:
    | {
        type: 'root';
        model: any;
      }
    | {
        type: 'derived';
        containingBox: Box<any>;
        fieldName: string;
        useIndexBasedKeys: boolean;
      };

  private constructor(state: Box<T>['state']) {
    this.state = state;
  }

  get value(): T {
    if (this.state.type === 'root') {
      return this.state.model;
    } else {
      return this.state.containingBox.value[this.state.fieldName];
    }
  }

  get name() {
    return this.state.type === 'derived' ? this.state.fieldName : undefined;
  }

  set value(v: T) {
    if (this.state.type === 'root') {
      throw new Error(`can't set topmost model`);
    } else {
      let value = this.state.containingBox.value;
      if (Array.isArray(value)) {
        let index = parseInt(this.state.fieldName);
        if (typeof index !== 'number') {
          throw new Error(
            `Cannot set a value on an array item with non-numeric index '${String(
              this.state.fieldName,
            )}'`,
          );
        }
        this.state.containingBox.value[index] = v;
        return;
      }
      this.state.containingBox.value[this.state.fieldName] = v;
    }
  }

  set = <V extends T>(value: V): void => {
    this.value = value;
  };

  private fieldBoxes = new Map<string, Box<unknown>>();

  field<K extends keyof T>(fieldName: K, useIndexBasedKeys = false): Box<T[K]> {
    let box = this.fieldBoxes.get(fieldName as string);
    if (!box) {
      box = new Box({
        type: 'derived',
        containingBox: this,
        fieldName: fieldName as string,
        useIndexBasedKeys,
      });
      this.fieldBoxes.set(fieldName as string, box);
    }
    return box as Box<T[K]>;
  }

  private prevChildren: Box<ElementType<T>>[] = [];

  get children(): Box<ElementType<T>>[] {
    if (this.state.type === 'root') {
      throw new Error('tried to call children() on root box');
    }
    let value = this.value;
    if (!Array.isArray(value)) {
      throw new Error(
        `tried to call children() on Boxed non-array value ${value} for ${String(
          this.state.fieldName,
        )}`,
      );
    }

    let { prevChildren, state } = this;
    let newChildren: Box<ElementType<T>>[] = value.map((element, index) => {
      let found = prevChildren.find((oldBox, i) =>
        state.useIndexBasedKeys ? index === i : oldBox.value === element,
      );
      if (found) {
        if (state.useIndexBasedKeys) {
          // note that the underlying box already has the correct value so there
          // is nothing to do in this case. also, we are currently inside a rerender.
          // mutating a watched array in a rerender will spawn another rerender which
          // infinitely recurses.
        } else {
          prevChildren.splice(prevChildren.indexOf(found), 1);
          if (found.state.type === 'root') {
            throw new Error('bug');
          }
          found.state.fieldName = String(index);
        }
        return found;
      } else {
        return new Box({
          type: 'derived',
          containingBox: this,
          fieldName: String(index),
          useIndexBasedKeys: false,
        });
      }
    });
    this.prevChildren = newChildren;
    return newChildren;
  }
}

type ElementType<T> = T extends (infer V)[] ? V : never;

function makeRelativeURL(maybeURL: string, opts?: SerializeOpts): string {
  return opts?.maybeRelativeURL ? opts.maybeRelativeURL(maybeURL) : maybeURL;
}<|MERGE_RESOLUTION|>--- conflicted
+++ resolved
@@ -233,15 +233,6 @@
   name: string;
   fieldType: FieldType;
   computeVia: undefined | string | (() => unknown);
-<<<<<<< HEAD
-=======
-  // there exists cards that we only ever run in the host without
-  // the isolated renderer (RoomField), which means that we cannot
-  // use the rendering mechanism to tell if a card is used or not,
-  // in which case we need to tell the runtime that a card is
-  // explictly being used.
-  isUsed?: undefined | true;
->>>>>>> a2f5aee8
   serialize(
     value: any,
     doc: JSONAPISingleResourceDocument,
@@ -371,10 +362,6 @@
     private cardThunk: () => FieldT,
     readonly computeVia: undefined | string | (() => unknown),
     readonly name: string,
-<<<<<<< HEAD
-=======
-    readonly isUsed: undefined | true,
->>>>>>> a2f5aee8
   ) {}
 
   get card(): FieldT {
@@ -593,10 +580,6 @@
     private cardThunk: () => CardT,
     readonly computeVia: undefined | string | (() => unknown),
     readonly name: string,
-<<<<<<< HEAD
-=======
-    readonly isUsed: undefined | true,
->>>>>>> a2f5aee8
   ) {}
 
   get card(): CardT {
@@ -751,10 +734,6 @@
     private cardThunk: () => CardT,
     readonly computeVia: undefined | string | (() => unknown),
     readonly name: string,
-<<<<<<< HEAD
-=======
-    readonly isUsed: undefined | true,
->>>>>>> a2f5aee8
   ) {}
 
   get card(): CardT {
@@ -1038,10 +1017,6 @@
     private cardThunk: () => FieldT,
     readonly computeVia: undefined | string | (() => unknown),
     readonly name: string,
-<<<<<<< HEAD
-=======
-    readonly isUsed: undefined | true,
->>>>>>> a2f5aee8
   ) {}
 
   get card(): FieldT {
@@ -1450,12 +1425,7 @@
           cardThunk(field),
           options?.computeVia,
           fieldName,
-<<<<<<< HEAD
         )
-=======
-          options?.isUsed,
-        ),
->>>>>>> a2f5aee8
       );
     },
   } as any;
@@ -1473,12 +1443,7 @@
           cardThunk(field),
           options?.computeVia,
           fieldName,
-<<<<<<< HEAD
         )
-=======
-          options?.isUsed,
-        ),
->>>>>>> a2f5aee8
       );
     },
   } as any;
@@ -1496,12 +1461,7 @@
           cardThunk(cardOrThunk),
           options?.computeVia,
           fieldName,
-<<<<<<< HEAD
         )
-=======
-          options?.isUsed,
-        ),
->>>>>>> a2f5aee8
       );
     },
   } as any;
@@ -1519,12 +1479,7 @@
           cardThunk(cardOrThunk),
           options?.computeVia,
           fieldName,
-<<<<<<< HEAD
         )
-=======
-          options?.isUsed,
-        ),
->>>>>>> a2f5aee8
       );
     },
   } as any;
@@ -1577,11 +1532,7 @@
       }
       return Object.fromEntries(
         Object.entries(
-<<<<<<< HEAD
           getFields(value, { includeComputeds: true, excludeUnusedLinkedFields: true })
-=======
-          getFields(value, { includeComputeds: true, usedFieldsOnly: true }),
->>>>>>> a2f5aee8
         ).map(([fieldName, field]) => {
           let rawValue = peekAtField(value, fieldName);
           if (field?.fieldType === 'linksToMany') {
@@ -2124,18 +2075,10 @@
   );
 }
 
-<<<<<<< HEAD
-export async function serializeCard(
-  model: CardBase,
-  opts?: SerializeOpts
-): Promise<LooseSingleCardDocument> {
-  await loadModel(model, [], { recomputeAllFields: opts?.includeUnrenderedFields });
-=======
 export function serializeCard(
   model: CardDef,
   opts?: SerializeOpts,
 ): LooseSingleCardDocument {
->>>>>>> a2f5aee8
   let doc = {
     data: { type: 'card', ...(model.id != null ? { id: model.id } : {}) },
   };
@@ -2569,9 +2512,6 @@
     return;
   }
 
-<<<<<<< HEAD
-  await loadModel(card, [], { recomputePromise, ...opts });
-=======
   async function _loadModel<T extends BaseDef>(
     model: T,
     stack: BaseDef[] = [],
@@ -2613,7 +2553,6 @@
   }
 
   await _loadModel(card);
->>>>>>> a2f5aee8
   if (recomputePromises.get(card) !== recomputePromise) {
     return;
   }
@@ -2623,52 +2562,7 @@
   done!();
 }
 
-<<<<<<< HEAD
-async function loadModel<T extends CardBase>(
-  model: T,
-  stack: CardBase[] = [],
-  opts?: { recomputePromise?: Promise<any>, recomputeAllFields?: boolean, loadFields?: true}
-): Promise<void> {
-  let pendingFields = new Set<string>(
-    Object.keys(
-      getFields(model, {
-        includeComputeds: true,
-        excludeUnusedLinkedFields: !opts?.recomputeAllFields,
-      })
-    )
-  );
-  do {
-    for (let fieldName of [...pendingFields]) {
-      let value = await getIfReady(
-        model,
-        fieldName as keyof T,
-        undefined,
-        { recomputeAllFields: opts?.recomputeAllFields, loadFields: opts?.loadFields }
-      );
-      if (!isNotReadyValue(value) && !isStaleValue(value)) {
-        pendingFields.delete(fieldName);
-        if (opts?.recomputePromise && recomputePromises.get(model) !== opts.recomputePromise) {
-          return;
-        }
-        if (Array.isArray(value)) {
-          for (let item of value) {
-            if (item && isCard(item) && !stack.includes(item)) {
-              await loadModel(item, [item, ...stack]);
-            }
-          }
-        } else if (isCard(value) && !stack.includes(value)) {
-          await loadModel(value, [value, ...stack]);
-        }
-      }
-    }
-    // TODO should we have a timeout?
-  } while (pendingFields.size > 0);
-}
-
-export async function getIfReady<T extends CardBase, K extends keyof T>(
-=======
 export async function getIfReady<T extends BaseDef, K extends keyof T>(
->>>>>>> a2f5aee8
   instance: T,
   fieldName: K,
   compute: () => T[K] | Promise<T[K]> = () => instance[fieldName],
@@ -2742,7 +2636,6 @@
 }
 
 export function getFields(
-<<<<<<< HEAD
   card: typeof CardBase,
   opts?: { excludeUnusedLinkedFields?: boolean; includeComputeds?: boolean }
 ): { [fieldName: string]: Field<CardBaseConstructor> };
@@ -2754,19 +2647,6 @@
   cardInstanceOrClass: CardBase | typeof CardBase,
   opts?: { excludeUnusedLinkedFields?: boolean; includeComputeds?: boolean }
 ): { [fieldName: string]: Field<CardBaseConstructor> } {
-=======
-  card: typeof BaseDef,
-  opts?: { usedFieldsOnly?: boolean; includeComputeds?: boolean },
-): { [fieldName: string]: Field<BaseDefConstructor> };
-export function getFields<T extends BaseDef>(
-  card: T,
-  opts?: { usedFieldsOnly?: boolean; includeComputeds?: boolean },
-): { [P in keyof T]?: Field<BaseDefConstructor> };
-export function getFields(
-  cardInstanceOrClass: BaseDef | typeof BaseDef,
-  opts?: { usedFieldsOnly?: boolean; includeComputeds?: boolean },
-): { [fieldName: string]: Field<BaseDefConstructor> } {
->>>>>>> a2f5aee8
   let obj: object | null;
   let usedFields: string[] = [];
   if (isCardOrField(cardInstanceOrClass)) {
@@ -2781,31 +2661,8 @@
   while (obj?.constructor.name && obj.constructor.name !== 'Object') {
     let descs = Object.getOwnPropertyDescriptors(obj);
     let currentFields = flatMap(Object.keys(descs), (maybeFieldName) => {
-<<<<<<< HEAD
       if (maybeFieldName === 'constructor') {
         return [];
-=======
-      if (maybeFieldName !== 'constructor') {
-        let maybeField = getField(
-          (isCardOrField(cardInstanceOrClass)
-            ? cardInstanceOrClass.constructor
-            : cardInstanceOrClass) as typeof BaseDef,
-          maybeFieldName,
-        );
-        if (
-          opts?.usedFieldsOnly &&
-          !usedFields.includes(maybeFieldName) &&
-          !maybeField?.isUsed
-        ) {
-          return [];
-        }
-        if (maybeField?.computeVia && !opts?.includeComputeds) {
-          return [];
-        }
-        if (maybeField) {
-          return [[maybeFieldName, maybeField]];
-        }
->>>>>>> a2f5aee8
       }
       let maybeField: Field | undefined = getField(
         (isCard(cardInstanceOrClass)
