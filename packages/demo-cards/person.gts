import {
  contains,
  linksTo,
  field,
  Component,
  Card,
} from 'https://cardstack.com/base/card-api';
import StringCard from 'https://cardstack.com/base/string';
import BooleanCard from 'https://cardstack.com/base/boolean';
import { CardContainer } from '@cardstack/boxel-ui';
import { Pet } from './pet';

export class Person extends Card {
  @field firstName = contains(StringCard);
  @field lastName = contains(StringCard);
  @field isCool = contains(BooleanCard);
  @field isHuman = contains(BooleanCard);
  @field pet = linksTo(Pet);

  static embedded = class Embedded extends Component<typeof this> {
    <template>
<<<<<<< HEAD
      <CardContainer class='demo-card' @displayBoundaries={{true}}>
        <h3><@fields.firstName /> <@fields.lastName /></h3>
        {{#if @model.pet}}<div><@fields.pet /></div>{{/if}}
=======
      <CardContainer class="demo-card" @displayBoundaries={{true}}>
        <h3><@fields.firstName/> <@fields.lastName/></h3>
        {{#if @model.pet}}<div><@fields.pet/></div>{{/if}}
>>>>>>> 78144fc8
      </CardContainer>
    </template>
  };

  static isolated = class Isolated extends Component<typeof Person> {
    <template>
<<<<<<< HEAD
      <CardContainer class='demo-card' @displayBoundaries={{true}}>
        <h2><@fields.firstName /> <@fields.lastName /></h2>
=======
      <CardContainer class="demo-card" @displayBoundaries={{true}}>
        <h2><@fields.firstName/> <@fields.lastName /></h2>
>>>>>>> 78144fc8
        <div>
          <div><@fields.isCool /></div>
          <div><@fields.isHuman /></div>
        </div>
        {{#if @model.pet}}<@fields.pet />{{/if}}
      </CardContainer>
    </template>
  };
}<|MERGE_RESOLUTION|>--- conflicted
+++ resolved
@@ -1,10 +1,4 @@
-import {
-  contains,
-  linksTo,
-  field,
-  Component,
-  Card,
-} from 'https://cardstack.com/base/card-api';
+import { contains, linksTo, field, Component, Card } from 'https://cardstack.com/base/card-api';
 import StringCard from 'https://cardstack.com/base/string';
 import BooleanCard from 'https://cardstack.com/base/boolean';
 import { CardContainer } from '@cardstack/boxel-ui';
@@ -19,34 +13,23 @@
 
   static embedded = class Embedded extends Component<typeof this> {
     <template>
-<<<<<<< HEAD
-      <CardContainer class='demo-card' @displayBoundaries={{true}}>
-        <h3><@fields.firstName /> <@fields.lastName /></h3>
-        {{#if @model.pet}}<div><@fields.pet /></div>{{/if}}
-=======
       <CardContainer class="demo-card" @displayBoundaries={{true}}>
         <h3><@fields.firstName/> <@fields.lastName/></h3>
         {{#if @model.pet}}<div><@fields.pet/></div>{{/if}}
->>>>>>> 78144fc8
       </CardContainer>
     </template>
-  };
+  }
 
   static isolated = class Isolated extends Component<typeof Person> {
     <template>
-<<<<<<< HEAD
-      <CardContainer class='demo-card' @displayBoundaries={{true}}>
-        <h2><@fields.firstName /> <@fields.lastName /></h2>
-=======
       <CardContainer class="demo-card" @displayBoundaries={{true}}>
         <h2><@fields.firstName/> <@fields.lastName /></h2>
->>>>>>> 78144fc8
         <div>
-          <div><@fields.isCool /></div>
-          <div><@fields.isHuman /></div>
+          <div><@fields.isCool/></div>
+          <div><@fields.isHuman/></div>
         </div>
-        {{#if @model.pet}}<@fields.pet />{{/if}}
+        {{#if @model.pet}}<@fields.pet/>{{/if}}
       </CardContainer>
     </template>
-  };
+  }
 }