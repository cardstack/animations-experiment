import {
  contains,
  field,
  Card,
  Component,
} from 'https://cardstack.com/base/card-api';
import StringCard from 'https://cardstack.com/base/string';
import IntegerCard from 'https://cardstack.com/base/integer';
import BooleanCard from 'https://cardstack.com/base/boolean';
import { CardContainer } from '@cardstack/boxel-ui';

export class Pet extends Card {
  @field firstName = contains(StringCard);
  @field favoriteToy = contains(StringCard);
  @field favoriteTreat = contains(StringCard);
  @field cutenessRating = contains(IntegerCard);
  @field sleepsOnTheCouch = contains(BooleanCard);
  static embedded = class Embedded extends Component<typeof this> {
    <template>
<<<<<<< HEAD
      <CardContainer class='demo-card' @displayBoundaries={{true}}>
        <h3><@fields.firstName /></h3>
        <div><@fields.sleepsOnTheCouch /></div>
=======
      <CardContainer class="demo-card" @displayBoundaries={{true}}>
        <h3><@fields.firstName/></h3>
        <div><@fields.sleepsOnTheCouch/></div>
>>>>>>> 78144fc8
      </CardContainer>
    </template>
  };
  static isolated = class Isolated extends Component<typeof this> {
    <template>
<<<<<<< HEAD
      <CardContainer class='demo-card' @displayBoundaries={{true}}>
        <h2><@fields.firstName /></h2>
=======
      <CardContainer class="demo-card" @displayBoundaries={{true}}>
        <h2><@fields.firstName/></h2>
>>>>>>> 78144fc8
        <div>
          <div><@fields.sleepsOnTheCouch /></div>
          <div>Favorite Toy: <@fields.favoriteToy /></div>
          <div>Favorite Treat: <@fields.favoriteTreat /></div>
          <div>Cuteness Rating: <@fields.cutenessRating /></div>
        </div>
      </CardContainer>
    </template>
  };
}<|MERGE_RESOLUTION|>--- conflicted
+++ resolved
@@ -1,9 +1,4 @@
-import {
-  contains,
-  field,
-  Card,
-  Component,
-} from 'https://cardstack.com/base/card-api';
+import { contains, field, Card, Component } from 'https://cardstack.com/base/card-api';
 import StringCard from 'https://cardstack.com/base/string';
 import IntegerCard from 'https://cardstack.com/base/integer';
 import BooleanCard from 'https://cardstack.com/base/boolean';
@@ -17,34 +12,24 @@
   @field sleepsOnTheCouch = contains(BooleanCard);
   static embedded = class Embedded extends Component<typeof this> {
     <template>
-<<<<<<< HEAD
-      <CardContainer class='demo-card' @displayBoundaries={{true}}>
-        <h3><@fields.firstName /></h3>
-        <div><@fields.sleepsOnTheCouch /></div>
-=======
       <CardContainer class="demo-card" @displayBoundaries={{true}}>
         <h3><@fields.firstName/></h3>
         <div><@fields.sleepsOnTheCouch/></div>
->>>>>>> 78144fc8
       </CardContainer>
     </template>
   };
   static isolated = class Isolated extends Component<typeof this> {
     <template>
-<<<<<<< HEAD
-      <CardContainer class='demo-card' @displayBoundaries={{true}}>
-        <h2><@fields.firstName /></h2>
-=======
       <CardContainer class="demo-card" @displayBoundaries={{true}}>
         <h2><@fields.firstName/></h2>
->>>>>>> 78144fc8
         <div>
-          <div><@fields.sleepsOnTheCouch /></div>
-          <div>Favorite Toy: <@fields.favoriteToy /></div>
-          <div>Favorite Treat: <@fields.favoriteTreat /></div>
-          <div>Cuteness Rating: <@fields.cutenessRating /></div>
+          <div><@fields.sleepsOnTheCouch/></div>
+          <div>Favorite Toy: <@fields.favoriteToy/></div>
+          <div>Favorite Treat: <@fields.favoriteTreat/></div>
+          <div>Cuteness Rating: <@fields.cutenessRating/></div>
         </div>
       </CardContainer>
     </template>
   };
+
 }