import {
  contains,
  field,
  Component,
  Card,
} from 'https://cardstack.com/base/card-api';
import StringCard from 'https://cardstack.com/base/string';

export class Address extends Card {
  @field streetAddress = contains(StringCard); // required
  @field city = contains(StringCard); // required
  @field region = contains(StringCard);
  @field postalCode = contains(StringCard);
  @field poBoxNumber = contains(StringCard);
  @field country = contains(StringCard); // required // dropdown

  static embedded = class Embedded extends Component<typeof this> {
    <template>
      <address>
<<<<<<< HEAD
        <div><@fields.streetAddress /></div>
        <@fields.city />
        <@fields.region />
        <@fields.postalCode /><@fields.poBoxNumber />
        <@fields.country />
=======
        <div><@fields.streetAddress/></div>
        <@fields.city/> <@fields.region/> <@fields.postalCode/><@fields.poBoxNumber/> <@fields.country/>
>>>>>>> 78144fc8
      </address>
    </template>
  };
}<|MERGE_RESOLUTION|>--- conflicted
+++ resolved
@@ -1,9 +1,4 @@
-import {
-  contains,
-  field,
-  Component,
-  Card,
-} from 'https://cardstack.com/base/card-api';
+import { contains, field, Component, Card } from 'https://cardstack.com/base/card-api';
 import StringCard from 'https://cardstack.com/base/string';
 
 export class Address extends Card {
@@ -17,17 +12,9 @@
   static embedded = class Embedded extends Component<typeof this> {
     <template>
       <address>
-<<<<<<< HEAD
-        <div><@fields.streetAddress /></div>
-        <@fields.city />
-        <@fields.region />
-        <@fields.postalCode /><@fields.poBoxNumber />
-        <@fields.country />
-=======
         <div><@fields.streetAddress/></div>
         <@fields.city/> <@fields.region/> <@fields.postalCode/><@fields.poBoxNumber/> <@fields.country/>
->>>>>>> 78144fc8
       </address>
     </template>
-  };
+  }
 }