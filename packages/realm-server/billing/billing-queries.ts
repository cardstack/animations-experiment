--- conflicted
+++ resolved
@@ -104,7 +104,6 @@
   } as Plan;
 }
 
-<<<<<<< HEAD
 export async function getPlan(dbAdapter: DBAdapter, id: string): Promise<Plan> {
   let results = await query(dbAdapter, [
     `SELECT * FROM plans WHERE id = `,
@@ -121,7 +120,8 @@
     monthlyPrice: results[0].monthly_price,
     creditsIncluded: results[0].credits_included,
   } as Plan;
-=======
+}
+
 export async function updateUserStripeCustomerId(
   dbAdapter: DBAdapter,
   userId: string,
@@ -136,7 +136,6 @@
     ` WHERE matrix_user_id = `,
     param(userId),
   ]);
->>>>>>> 9a08a1a8
 }
 
 export async function getUserByStripeId(
