import { DBAdapter } from '@cardstack/runtime-common';
import { handlePaymentSucceeded } from './payment-succeeded';
import { handleCheckoutSessionCompleted } from './checkout-session-completed';

import Stripe from 'stripe';
import { handleSubscriptionDeleted } from './subscription-deleted';

export type StripeEvent = {
  id: string;
  type: string;
  data: {
    object: {
      id: string;
      [key: string]: any;
    };
  };
};

export type StripeInvoicePaymentSucceededWebhookEvent = StripeEvent & {
  object: 'event';
  type: 'invoice.payment_succeeded';
  data: {
    object: {
      id: string;
      object: 'invoice';
      amount_paid: number;
      billing_reason:
        | 'subscription_create'
        | 'subscription_cycle'
        | 'subscription_update';
      period_start: number;
      period_end: number;
      subscription: string;
      customer: string;
      lines: {
        data: Array<{
          amount: number;
          description: string;
          price: {
            product: string;
          };
          period: {
            start: number;
            end: number;
          };
        }>;
      };
    };
  };
};

export type StripeSubscriptionDeletedWebhookEvent = StripeEvent & {
  object: 'event';
  type: 'customer.subscription.deleted';
  data: {
    object: {
      id: string; // stripe subscription id
      canceled_at: number;
      current_period_end: number;
      current_period_start: number;
      customer: string;
      cancellation_details: {
        comment: string | null;
        feedback: string;
        reason:
          | 'cancellation_requested'
          | 'payment_failure'
          | 'payment_disputed';
      };
    };
  };
};

<<<<<<< HEAD
// Make sure Stripe customer portal is configured with the following settings:
// Cancel at end of billing period: CHECKED
// Customers can switch plans: CHECKED
// Prorate subscription changes: CHECKED
// Invoice immediately (when prorating): CHECKED
// When switching to a cheaper subscription -> WAIT UNTIL END OF BILLING PERIOD TO UPDATE
=======
export type StripeCheckoutSessionCompletedWebhookEvent = StripeEvent & {
  object: 'event';
  type: 'checkout.session.completed';
  data: {
    object: {
      id: string;
      object: 'checkout.session';
      client_reference_id: string;
      customer: string;
    };
  };
};

>>>>>>> c714ec38
export default async function stripeWebhookHandler(
  dbAdapter: DBAdapter,
  request: Request,
): Promise<Response> {
  let signature = request.headers.get('stripe-signature');

  if (!signature) {
    throw new Error('No Stripe signature found in request headers');
  }

  if (!process.env.STRIPE_WEBHOOK_SECRET) {
    throw new Error('STRIPE_WEBHOOK_SECRET is not set');
  }

  let event: StripeEvent;

  try {
    event = Stripe.webhooks.constructEvent(
      await request.text(),
      signature,
      process.env.STRIPE_WEBHOOK_SECRET,
    ) as StripeEvent;
  } catch (error) {
    throw new Error(`Error verifying webhook signature: ${error}`);
  }

  let type = event.type;

  // For adding extra credits, we should listen for charge.succeeded, and for
  // subsciptions, we should listen for invoice.payment_succeeded (I discovered this when I was
  // testing which webhooks arrive for both types of payments)
  switch (type) {
    // These handlers should eventually become jobs which workers will process asynchronously
    case 'invoice.payment_succeeded':
      await handlePaymentSucceeded(
        dbAdapter,
        event as StripeInvoicePaymentSucceededWebhookEvent,
      );
      break;
    case 'customer.subscription.deleted': // canceled by the user, or expired due to payment failure, or payment dispute
      await handleSubscriptionDeleted(
        dbAdapter,
        event as StripeSubscriptionDeletedWebhookEvent,
      );
      break;
    case 'checkout.session.completed':
      await handleCheckoutSessionCompleted(
        dbAdapter,
        event as StripeCheckoutSessionCompletedWebhookEvent,
      );
      break;
  }

  return new Response('ok');
}<|MERGE_RESOLUTION|>--- conflicted
+++ resolved
@@ -71,14 +71,6 @@
   };
 };
 
-<<<<<<< HEAD
-// Make sure Stripe customer portal is configured with the following settings:
-// Cancel at end of billing period: CHECKED
-// Customers can switch plans: CHECKED
-// Prorate subscription changes: CHECKED
-// Invoice immediately (when prorating): CHECKED
-// When switching to a cheaper subscription -> WAIT UNTIL END OF BILLING PERIOD TO UPDATE
-=======
 export type StripeCheckoutSessionCompletedWebhookEvent = StripeEvent & {
   object: 'event';
   type: 'checkout.session.completed';
@@ -92,7 +84,13 @@
   };
 };
 
->>>>>>> c714ec38
+// Make sure Stripe customer portal is configured with the following settings:
+// Cancel at end of billing period: CHECKED
+// Customers can switch plans: CHECKED
+// Prorate subscription changes: CHECKED
+// Invoice immediately (when prorating): CHECKED
+// When switching to a cheaper subscription -> WAIT UNTIL END OF BILLING PERIOD TO UPDATE
+
 export default async function stripeWebhookHandler(
   dbAdapter: DBAdapter,
   request: Request,
