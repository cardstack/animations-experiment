import { Loader } from '@cardstack/runtime-common/loader';

import * as runtime from '@cardstack/runtime-common';
import * as boxelUI from '@cardstack/boxel-ui';
import * as flat from 'flat';
import * as lodash from 'lodash';
import * as dateFns from 'date-fns';
import * as marked from 'marked';

export function shimExternals(loader: Loader = Loader.getLoader()) {
  loader.shimModule('@cardstack/runtime-common', runtime);
  loader.shimModule('@cardstack/boxel-ui', boxelUI);
  // import * as boxelSvgJar from "@cardstack/boxel-ui/helpers/svg-jar";
  loader.shimModule('@cardstack/boxel-ui/helpers/svg-jar', {
    svgJar() {},
  });
  // import * as boxelPickHelper from "@cardstack/boxel-ui/helpers/pick";
  loader.shimModule('@cardstack/boxel-ui/helpers/pick', {
    default() {},
  });
  // import * as boxelTruthHelpers from "@cardstack/boxel-ui/helpers/truth-helpers";
  loader.shimModule('@cardstack/boxel-ui/helpers/truth-helpers', {
    eq() {},
  });
  // import * as glimmerComponent from "@glimmer/component";
  loader.shimModule('@glimmer/component', {
    default: class {},
  });
  // import * as emberComponent from "ember-source/dist/packages/@ember/component";
  loader.shimModule('@ember/component', {
    default: class {},
    setComponentTemplate() {},
  });
  // import * as emberComponentTemplateOnly from "ember-source/dist/packages/@ember/component/template-only";
  loader.shimModule('@ember/component/template-only', { default() {} });
  // import * as emberTemplateFactory from "ember-source/dist/packages/@ember/template-factory";
  loader.shimModule('@ember/template-factory', {
    createTemplateFactory() {},
  });
  // import * as glimmerTracking from "@glimmer/tracking";
  loader.shimModule('@glimmer/tracking', {
    tracked() {},
  });
  // import * as emberObject from "ember-source/dist/packages/@ember/object";
  loader.shimModule('@ember/object', {
    action() {},
    get() {},
  });
  // import * as emberObjectInternals from "ember-source/dist/packages/@ember/object/internals";
  loader.shimModule('@ember/object/internals', {
    guidFor() {},
  });
  // import * as emberHelper from "ember-source/dist/packages/@ember/helper";
  loader.shimModule('@ember/helper', {
    get() {},
    fn() {},
    concat() {},
  });
  // import * as emberModifier from "ember-source/dist/packages/@ember/modifier";
  loader.shimModule('@ember/modifier', {
    on() {},
  });
  // import * as emberResources from 'ember-resources';
  loader.shimModule('ember-resources', {
    Resource: class {},
    useResource() {},
  });
  // import * as emberConcurrency from 'ember-concurrency';
  loader.shimModule('ember-concurrency', {
    task() {},
    restartableTask() {},
  });
  // import * as emberConcurrencyAsyncArrowRuntime from 'ember-concurrency/-private/async-arrow-runtime';
  loader.shimModule('ember-concurrency/-private/async-arrow-runtime', {
    default: () => {},
  });
  // import * as emberModifier from 'ember-modifier';
  loader.shimModule('ember-modifier', {
    default: class {},
    modifier: () => {},
  });
  loader.shimModule('flat', flat);
  // import * as tracked from "tracked-built-ins";
  loader.shimModule('tracked-built-ins', {
    // TODO replace with actual TrackedWeakMap when we add real glimmer
    // implementations
    TrackedWeakMap: WeakMap,
  });
  loader.shimModule('lodash', lodash);
  loader.shimModule('date-fns', dateFns);
<<<<<<< HEAD
  loader.shimModule('ember-resources/core', { Resource: class {} });
  loader.shimModule('@ember/destroyable', {});
=======
  loader.shimModule('marked', marked);
>>>>>>> 57ee720a
}

shimExternals();<|MERGE_RESOLUTION|>--- conflicted
+++ resolved
@@ -88,12 +88,9 @@
   });
   loader.shimModule('lodash', lodash);
   loader.shimModule('date-fns', dateFns);
-<<<<<<< HEAD
   loader.shimModule('ember-resources/core', { Resource: class {} });
   loader.shimModule('@ember/destroyable', {});
-=======
   loader.shimModule('marked', marked);
->>>>>>> 57ee720a
 }
 
 shimExternals();