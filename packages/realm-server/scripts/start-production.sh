#! /bin/sh
pnpm setup:base-in-deployment
pnpm setup:experiments-in-deployment
pnpm setup:seed-in-deployment
pnpm setup:catalog-in-deployment
NODE_NO_WARNINGS=1 \
  LOG_LEVELS='*=info' \
  MATRIX_URL=https://matrix.boxel.ai \
  REALM_SERVER_MATRIX_USERNAME=realm_server \
  ts-node \
  --transpileOnly main \
  --port=3000 \
  --matrixURL='https://matrix.boxel.ai' \
  --realmsRootPath='/persistent/realms' \
  --serverURL='https://app.boxel.ai' \
  --seedPath='/persistent/seed' \
  \
  --path='/persistent/base' \
  --username='base_realm' \
  --distURL='https://boxel-host.boxel.ai' \
  --fromUrl='https://cardstack.com/base/' \
  --toUrl='https://app.boxel.ai/base/' \
  \
  --path='/persistent/experiments' \
  --username='experiments_realm' \
  --fromUrl='https://app.boxel.ai/experiments/' \
  --toUrl='https://app.boxel.ai/experiments/' \
  \
  --path='/persistent/seed' \
  --username='seed_realm' \
  --fromUrl='https://app.boxel.ai/seed/' \
  --toUrl='https://app.boxel.ai/seed/' \
  \
<<<<<<< HEAD
  --path='../catalog-realm' \
=======
  --path='/persistent/catalog' \
>>>>>>> cd66775c
  --username='catalog_realm' \
  --fromUrl='https://app.boxel.ai/catalog/' \
  --toUrl='https://app.boxel.ai/catalog/'<|MERGE_RESOLUTION|>--- conflicted
+++ resolved
@@ -31,11 +31,7 @@
   --fromUrl='https://app.boxel.ai/seed/' \
   --toUrl='https://app.boxel.ai/seed/' \
   \
-<<<<<<< HEAD
-  --path='../catalog-realm' \
-=======
   --path='/persistent/catalog' \
->>>>>>> cd66775c
   --username='catalog_realm' \
   --fromUrl='https://app.boxel.ai/catalog/' \
   --toUrl='https://app.boxel.ai/catalog/'