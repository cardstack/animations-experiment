--- conflicted
+++ resolved
@@ -24,11 +24,8 @@
     "@types/lodash": "^4.14.182",
     "@types/mime-types": "^2.1.1",
     "@types/node": "^18.18.5",
-<<<<<<< HEAD
     "@types/pg": "^8.11.5",
-=======
     "@types/pluralize": "^0.0.30",
->>>>>>> 9939a223
     "@types/qs": "^6.9.17",
     "@types/qunit": "^2.19.10",
     "@types/sane": "^2.0.1",
