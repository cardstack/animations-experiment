/* eslint-env browser */
/* globals QUnit */

const { test } = QUnit;
const testRealmURL = 'http://localhost:4202/node-test';
const testContainerId = 'test-container';

function cleanWhiteSpace(text) {
  return text.replace(/\s+/g, ' ').trim();
}

function testDocument() {
  let iframe = document.querySelector(`#${testContainerId} iframe`);
  if (!iframe) {
    throw new Error(`cannot find test-container's iframe`);
  }
  return iframe.contentDocument;
}

async function waitFor(selector, timeoutMs = 10000) {
  let startTime = Date.now();
  while (
    querySelector(selector) == null &&
    Date.now() <= startTime + timeoutMs
  ) {
    await new Promise((res) => setTimeout(res, 100));
  }
  if (Date.now() > startTime + timeoutMs) {
    throw new Error(`timed out waiting for selector '${selector}'`);
  }
}

function querySelector(selector) {
  let doc = testDocument();
  return doc?.querySelector(selector);
}

function querySelectorAll(selector) {
  let doc = testDocument();
  return doc?.querySelectorAll(selector);
}

async function boot(url, waitForSelector) {
  let container = document.getElementById(testContainerId);
  let iframe = document.createElement('iframe');
  iframe.setAttribute('src', url);
  container.append(iframe);
  try {
    await waitFor(waitForSelector);
  } catch (err) {
    throw new Error(`error encountered while booting ${url}: ${err.message}`);
  }
}

function resetTestContainer() {
  let container = document.getElementById(testContainerId);
  let iframes = container.querySelectorAll('iframe');
  iframes.forEach((iframe) => iframe.remove());
}

QUnit.module(
  'realm DOM tests (with base realm hosted assets)',
  function (hooks) {
    hooks.beforeEach(resetTestContainer);
    hooks.afterEach(resetTestContainer);

    test('renders app', async function (assert) {
      await boot(testRealmURL, 'a');
      assert.strictEqual(testDocument().location.href, `${testRealmURL}/`);
      let p = querySelector('p');
      assert.ok(p, '<p> element exists');
      assert.equal(
        cleanWhiteSpace(p.textContent),
        'Hello, world',
        'the index route is displayed',
      );
    });

    test('renders file tree', async function (assert) {
      await boot(`${testRealmURL}/code`, '[data-test-directory-level]');
      assert.strictEqual(testDocument().location.href, `${testRealmURL}/code`);
      let nav = querySelector('.main nav');
      assert.ok(nav, '<nav> element exists');
      let dirContents = nav.textContent;
      assert.ok(dirContents.includes('a.js'));
      assert.ok(dirContents.includes('b.js'));
      assert.ok(dirContents.includes('c.js'));
      assert.ok(dirContents.includes('card-ref-test.gts'));
      assert.ok(dirContents.includes('cycle-one.js'));
      assert.ok(dirContents.includes('cycle-two.js'));
      assert.ok(dirContents.includes('d.js'));
      assert.ok(dirContents.includes('dir/'));
      assert.ok(dirContents.includes('e.js'));
      assert.ok(dirContents.includes('home.gts'));
      assert.ok(dirContents.includes('index.json'));
      assert.ok(dirContents.includes('person-1.json'));
      assert.ok(dirContents.includes('person-2.json'));
      assert.ok(dirContents.includes('person.gts'));
      assert.ok(dirContents.includes('unused-card.gts'));
    });

    test('renders card source', async function (assert) {
      await boot(`${testRealmURL}/code?path=person.gts`, '[data-test-card-id]');
      assert.strictEqual(
        testDocument().location.href,
        `${testRealmURL}/code?path=person.gts`,
      );
      let cardId = querySelector('[data-test-card-id');
      assert.ok(cardId, 'card ID element exists');
      assert.strictEqual(
        cleanWhiteSpace(cardId.textContent),
        `Card ID: ${testRealmURL}/person/Person`,
        'the card id is correct',
      );

      let fields = [...querySelectorAll('[data-test-field]')];
      assert.strictEqual(fields.length, 3, 'number of fields is correct');
      assert.strictEqual(
        cleanWhiteSpace(fields[0].textContent),
        `Delete firstName - contains - field card ID: https://cardstack.com/base/string/default`,
        'field is correct',
      );
      assert.strictEqual(
        cleanWhiteSpace(fields[1].textContent),
        `description - contains - field card ID: https://cardstack.com/base/string/default`,
        'description field is correct',
      );
      assert.strictEqual(
        cleanWhiteSpace(fields[2].textContent),
        `thumbnailURL - contains - field card ID: https://cardstack.com/base/string/default`,
        'thumbnailURL field is correct',
      );
    });

    test('renders card instance', async function (assert) {
      await boot(`${testRealmURL}/code?path=person-2.json`, '[data-test-card]');
      assert.strictEqual(
        testDocument().location.href,
        `${testRealmURL}/code?path=person-2.json`,
      );
      let card = querySelector('[data-test-card]');
      assert.strictEqual(
        cleanWhiteSpace(card.textContent),
        'Jackie',
        'the card is rendered correctly',
      );
    });

    test('can change routes', async function (assert) {
      await boot(`${testRealmURL}/code`, '[data-test-directory-level]');
      let files = querySelectorAll('.main nav .file');
      let instance = [...files].find(
        (file) => cleanWhiteSpace(file.textContent) === 'person-1.json',
      );
      assert.ok(instance, 'card instance file element exists');
      instance.click();

      await waitFor('[data-test-card]');
      assert.strictEqual(
        testDocument().location.href,
        `${testRealmURL}/code?path=person-1.json`,
      );
      let card = querySelector('[data-test-card]');
      assert.strictEqual(
        cleanWhiteSpace(card.textContent),
        'Mango',
        'the card is rendered correctly',
      );
    });

    test('can render a card route', async function (assert) {
      await boot(`${testRealmURL}/person-1`, '[data-test-card]');
      assert.strictEqual(
        testDocument().location.href,
        `${testRealmURL}/person-1`,
      );
      let card = querySelector('[data-test-card]');
      assert.strictEqual(
        cleanWhiteSpace(card.textContent),
        'Mango',
        'the card is rendered correctly',
      );
      let nav = querySelector('.main nav');
      assert.notOk(nav, 'file tree is not rendered');
    });

    test('can show an error when navigating to nonexistent card route', async function (assert) {
      await boot(`${testRealmURL}/does-not-exist`, '[data-card-error]');
      assert.strictEqual(
        testDocument().location.href,
        `${testRealmURL}/does-not-exist`,
      );
      let card = querySelector('[data-test-card]');
      assert.notOk(card, 'no card rendered');
      let error = querySelector('[data-card-error]');
      assert.ok(
        cleanWhiteSpace(error.textContent).includes(`Cannot load card`),
        'error message is displayed',
      );
      assert.ok(
        cleanWhiteSpace(error.textContent).includes(
          `Could not find ${testRealmURL}/does-not-exist`,
        ),
        'error message is displayed',
      );
    });
<<<<<<< HEAD
=======

    test('can render a schema view for card module', async function (assert) {
      await boot(`${testRealmURL}/person?schema`, '[data-test-card-id]');
      assert.strictEqual(
        testDocument().location.href,
        `${testRealmURL}/code?openDirs=&path=person.gts`,
      );
      let cardId = querySelector('[data-test-card-id');
      assert.ok(cardId, 'card ID element exists');
      assert.strictEqual(
        cleanWhiteSpace(cardId.textContent),
        `Card ID: ${testRealmURL}/person/Person`,
        'the card id is correct',
      );

      let fields = [...querySelectorAll('[data-test-field]')];
      assert.strictEqual(fields.length, 3, 'number of fields is correct');
      assert.strictEqual(
        cleanWhiteSpace(fields[0].textContent),
        `Delete firstName - contains - field card ID: https://cardstack.com/base/string/default`,
        'field is correct',
      );
      assert.strictEqual(
        cleanWhiteSpace(fields[1].textContent),
        `description - contains - field card ID: https://cardstack.com/base/string/default`,
        'description field is correct',
      );
      assert.strictEqual(
        cleanWhiteSpace(fields[2].textContent),
        `thumbnailURL - contains - field card ID: https://cardstack.com/base/string/default`,
        'thumbnailURL field is correct',
      );
    });
>>>>>>> 673fb326
  },
);<|MERGE_RESOLUTION|>--- conflicted
+++ resolved
@@ -204,41 +204,5 @@
         'error message is displayed',
       );
     });
-<<<<<<< HEAD
-=======
-
-    test('can render a schema view for card module', async function (assert) {
-      await boot(`${testRealmURL}/person?schema`, '[data-test-card-id]');
-      assert.strictEqual(
-        testDocument().location.href,
-        `${testRealmURL}/code?openDirs=&path=person.gts`,
-      );
-      let cardId = querySelector('[data-test-card-id');
-      assert.ok(cardId, 'card ID element exists');
-      assert.strictEqual(
-        cleanWhiteSpace(cardId.textContent),
-        `Card ID: ${testRealmURL}/person/Person`,
-        'the card id is correct',
-      );
-
-      let fields = [...querySelectorAll('[data-test-field]')];
-      assert.strictEqual(fields.length, 3, 'number of fields is correct');
-      assert.strictEqual(
-        cleanWhiteSpace(fields[0].textContent),
-        `Delete firstName - contains - field card ID: https://cardstack.com/base/string/default`,
-        'field is correct',
-      );
-      assert.strictEqual(
-        cleanWhiteSpace(fields[1].textContent),
-        `description - contains - field card ID: https://cardstack.com/base/string/default`,
-        'description field is correct',
-      );
-      assert.strictEqual(
-        cleanWhiteSpace(fields[2].textContent),
-        `thumbnailURL - contains - field card ID: https://cardstack.com/base/string/default`,
-        'thumbnailURL field is correct',
-      );
-    });
->>>>>>> 673fb326
   },
 );