--- conflicted
+++ resolved
@@ -168,14 +168,10 @@
         });
         await worker.run();
       },
+      assetsURL: new URL('http://localhost:4441/__boxel/'),
     },
-<<<<<<< HEAD
-    assetsURL: new URL('http://localhost:4441/__boxel/'),
-  });
-=======
     { deferStartUp },
   );
->>>>>>> 8335fa5c
   return realm;
 }
 
