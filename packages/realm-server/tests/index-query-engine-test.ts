--- conflicted
+++ resolved
@@ -14,7 +14,6 @@
 import { shimExternals } from '../lib/externals';
 import { type CardDef } from 'https://cardstack.com/base/card-api';
 import indexQueryEngineTests from '@cardstack/runtime-common/tests/index-query-engine-test';
-
 import { basename } from 'path';
 
 let cardApi: typeof import('https://cardstack.com/base/card-api');
@@ -101,7 +100,6 @@
   return testCards;
 }
 
-<<<<<<< HEAD
 module(basename(__filename), function () {
   module('query', function (hooks) {
     let dbAdapter: PgAdapter;
@@ -428,15 +426,6 @@
       });
     });
 
-    test('can get paginated results that are stable during index mutations', async function (assert) {
-      await runSharedTest(indexQueryEngineTests, assert, {
-        indexQueryEngine,
-        dbAdapter,
-        loader,
-        testCards: await makeTestCards(loader),
-      });
-    });
-
     test(`can filter using 'gt'`, async function (assert) {
       await runSharedTest(indexQueryEngineTests, assert, {
         indexQueryEngine,
@@ -543,438 +532,6 @@
         loader,
         testCards: await makeTestCards(loader),
       });
-=======
-module('query', function (hooks) {
-  let dbAdapter: PgAdapter;
-  let indexQueryEngine: IndexQueryEngine;
-  let loader: Loader;
-
-  hooks.beforeEach(async function () {
-    prepareTestDB();
-    let virtualNetwork = new VirtualNetwork();
-    virtualNetwork.addURLMapping(
-      new URL(baseRealm.url),
-      new URL('http://localhost:4201/base/'),
-    );
-    shimExternals(virtualNetwork);
-    let fetch = fetcher(virtualNetwork.fetch, [
-      async (req, next) => {
-        return (await maybeHandleScopedCSSRequest(req)) || next(req);
-      },
-    ]);
-    loader = new Loader(fetch, virtualNetwork.resolveImport);
-
-    dbAdapter = new PgAdapter({ autoMigrate: true });
-    indexQueryEngine = new IndexQueryEngine(dbAdapter);
-  });
-
-  hooks.afterEach(async function () {
-    await dbAdapter.close();
-  });
-
-  test('can get all cards with empty filter', async function (assert) {
-    await runSharedTest(indexQueryEngineTests, assert, {
-      indexQueryEngine,
-      dbAdapter,
-      loader,
-      testCards: await makeTestCards(loader),
-    });
-  });
-
-  test('deleted cards are not included in results', async function (assert) {
-    await runSharedTest(indexQueryEngineTests, assert, {
-      indexQueryEngine,
-      dbAdapter,
-      loader,
-      testCards: await makeTestCards(loader),
-    });
-  });
-
-  test('error docs are not included in results', async function (assert) {
-    await runSharedTest(indexQueryEngineTests, assert, {
-      indexQueryEngine,
-      dbAdapter,
-      loader,
-      testCards: await makeTestCards(loader),
-    });
-  });
-
-  test('can filter by type', async function (assert) {
-    await runSharedTest(indexQueryEngineTests, assert, {
-      indexQueryEngine,
-      dbAdapter,
-      loader,
-      testCards: await makeTestCards(loader),
-    });
-  });
-
-  test(`can filter using 'eq'`, async function (assert) {
-    await runSharedTest(indexQueryEngineTests, assert, {
-      indexQueryEngine,
-      dbAdapter,
-      loader,
-      testCards: await makeTestCards(loader),
-    });
-  });
-
-  test(`can filter using 'eq' thru nested fields`, async function (assert) {
-    await runSharedTest(indexQueryEngineTests, assert, {
-      indexQueryEngine,
-      dbAdapter,
-      loader,
-      testCards: await makeTestCards(loader),
-    });
-  });
-
-  test(`can use 'eq' to match multiple fields`, async function (assert) {
-    await runSharedTest(indexQueryEngineTests, assert, {
-      indexQueryEngine,
-      dbAdapter,
-      loader,
-      testCards: await makeTestCards(loader),
-    });
-  });
-
-  test(`can use 'eq' to find 'null' values`, async function (assert) {
-    await runSharedTest(indexQueryEngineTests, assert, {
-      indexQueryEngine,
-      dbAdapter,
-      loader,
-      testCards: await makeTestCards(loader),
-    });
-  });
-
-  test(`can use 'eq' to match against number type`, async function (assert) {
-    await runSharedTest(indexQueryEngineTests, assert, {
-      indexQueryEngine,
-      dbAdapter,
-      loader,
-      testCards: await makeTestCards(loader),
-    });
-  });
-
-  test(`can use 'eq' to match against boolean type`, async function (assert) {
-    await runSharedTest(indexQueryEngineTests, assert, {
-      indexQueryEngine,
-      dbAdapter,
-      loader,
-      testCards: await makeTestCards(loader),
-    });
-  });
-
-  test('can filter eq from a code ref query value', async function (assert) {
-    await runSharedTest(indexQueryEngineTests, assert, {
-      indexQueryEngine,
-      dbAdapter,
-      loader,
-      testCards: await makeTestCards(loader),
-    });
-  });
-
-  test('can filter eq from a date query value', async function (assert) {
-    await runSharedTest(indexQueryEngineTests, assert, {
-      indexQueryEngine,
-      dbAdapter,
-      loader,
-      testCards: await makeTestCards(loader),
-    });
-  });
-
-  test(`can search with a 'not' filter`, async function (assert) {
-    await runSharedTest(indexQueryEngineTests, assert, {
-      indexQueryEngine,
-      dbAdapter,
-      loader,
-      testCards: await makeTestCards(loader),
-    });
-  });
-
-  test('can handle a filter with double negatives', async function (assert) {
-    await runSharedTest(indexQueryEngineTests, assert, {
-      indexQueryEngine,
-      dbAdapter,
-      loader,
-      testCards: await makeTestCards(loader),
-    });
-  });
-
-  test(`can use a 'contains' filter`, async function (assert) {
-    await runSharedTest(indexQueryEngineTests, assert, {
-      indexQueryEngine,
-      dbAdapter,
-      loader,
-      testCards: await makeTestCards(loader),
-    });
-  });
-
-  test(`contains filter is case insensitive`, async function (assert) {
-    await runSharedTest(indexQueryEngineTests, assert, {
-      indexQueryEngine,
-      dbAdapter,
-      loader,
-      testCards: await makeTestCards(loader),
-    });
-  });
-
-  test(`can use 'contains' to match multiple fields`, async function (assert) {
-    await runSharedTest(indexQueryEngineTests, assert, {
-      indexQueryEngine,
-      dbAdapter,
-      loader,
-      testCards: await makeTestCards(loader),
-    });
-  });
-
-  test(`can use a 'contains' filter to match 'null'`, async function (assert) {
-    await runSharedTest(indexQueryEngineTests, assert, {
-      indexQueryEngine,
-      dbAdapter,
-      loader,
-      testCards: await makeTestCards(loader),
-    });
-  });
-
-  test(`can use 'every' to combine multiple filters`, async function (assert) {
-    await runSharedTest(indexQueryEngineTests, assert, {
-      indexQueryEngine,
-      dbAdapter,
-      loader,
-      testCards: await makeTestCards(loader),
-    });
-  });
-
-  test(`can use 'any' to combine multiple filters`, async function (assert) {
-    await runSharedTest(indexQueryEngineTests, assert, {
-      indexQueryEngine,
-      dbAdapter,
-      loader,
-      testCards: await makeTestCards(loader),
-    });
-  });
-
-  test(`gives a good error when query refers to missing card`, async function (assert) {
-    await runSharedTest(indexQueryEngineTests, assert, {
-      indexQueryEngine,
-      dbAdapter,
-      loader,
-      testCards: await makeTestCards(loader),
-    });
-  });
-
-  test(`gives a good error when query refers to missing field`, async function (assert) {
-    await runSharedTest(indexQueryEngineTests, assert, {
-      indexQueryEngine,
-      dbAdapter,
-      loader,
-      testCards: await makeTestCards(loader),
-    });
-  });
-
-  test(`it can filter on a plural primitive field using 'eq'`, async function (assert) {
-    await runSharedTest(indexQueryEngineTests, assert, {
-      indexQueryEngine,
-      dbAdapter,
-      loader,
-      testCards: await makeTestCards(loader),
-    });
-  });
-
-  test(`it can filter on a nested field within a plural composite field using 'eq'`, async function (assert) {
-    await runSharedTest(indexQueryEngineTests, assert, {
-      indexQueryEngine,
-      dbAdapter,
-      loader,
-      testCards: await makeTestCards(loader),
-    });
-  });
-
-  test('it can match a null in a plural field', async function (assert) {
-    await runSharedTest(indexQueryEngineTests, assert, {
-      indexQueryEngine,
-      dbAdapter,
-      loader,
-      testCards: await makeTestCards(loader),
-    });
-  });
-
-  test('it can match a leaf plural field nested in a plural composite field', async function (assert) {
-    await runSharedTest(indexQueryEngineTests, assert, {
-      indexQueryEngine,
-      dbAdapter,
-      loader,
-      testCards: await makeTestCards(loader),
-    });
-  });
-
-  test('it can match thru a plural nested composite field that is field of a singular composite field', async function (assert) {
-    await runSharedTest(indexQueryEngineTests, assert, {
-      indexQueryEngine,
-      dbAdapter,
-      loader,
-      testCards: await makeTestCards(loader),
-    });
-  });
-
-  test(`can return a single result for a card when there are multiple matches within a result's search doc`, async function (assert) {
-    await runSharedTest(indexQueryEngineTests, assert, {
-      indexQueryEngine,
-      dbAdapter,
-      loader,
-      testCards: await makeTestCards(loader),
-    });
-  });
-
-  test('can perform query against WIP version of the index', async function (assert) {
-    await runSharedTest(indexQueryEngineTests, assert, {
-      indexQueryEngine,
-      dbAdapter,
-      loader,
-      testCards: await makeTestCards(loader),
-    });
-  });
-
-  test('can perform query against "production" version of the index', async function (assert) {
-    await runSharedTest(indexQueryEngineTests, assert, {
-      indexQueryEngine,
-      dbAdapter,
-      loader,
-      testCards: await makeTestCards(loader),
-    });
-  });
-
-  test('can sort search results', async function (assert) {
-    await runSharedTest(indexQueryEngineTests, assert, {
-      indexQueryEngine,
-      dbAdapter,
-      loader,
-      testCards: await makeTestCards(loader),
-    });
-  });
-
-  test('can sort descending', async function (assert) {
-    await runSharedTest(indexQueryEngineTests, assert, {
-      indexQueryEngine,
-      dbAdapter,
-      loader,
-      testCards: await makeTestCards(loader),
-    });
-  });
-
-  test('nulls are sorted to the end of search results', async function (assert) {
-    await runSharedTest(indexQueryEngineTests, assert, {
-      indexQueryEngine,
-      dbAdapter,
-      loader,
-      testCards: await makeTestCards(loader),
-    });
-  });
-
-  test(`can filter using 'gt'`, async function (assert) {
-    await runSharedTest(indexQueryEngineTests, assert, {
-      indexQueryEngine,
-      dbAdapter,
-      loader,
-      testCards: await makeTestCards(loader),
-    });
-  });
-
-  test(`can filter using 'gte'`, async function (assert) {
-    await runSharedTest(indexQueryEngineTests, assert, {
-      indexQueryEngine,
-      dbAdapter,
-      loader,
-      testCards: await makeTestCards(loader),
-    });
-  });
-
-  test(`can filter using 'gt' thru nested fields`, async function (assert) {
-    await runSharedTest(indexQueryEngineTests, assert, {
-      indexQueryEngine,
-      dbAdapter,
-      loader,
-      testCards: await makeTestCards(loader),
-    });
-  });
-
-  test(`can filter using 'gt' thru a plural primitive field`, async function (assert) {
-    await runSharedTest(indexQueryEngineTests, assert, {
-      indexQueryEngine,
-      dbAdapter,
-      loader,
-      testCards: await makeTestCards(loader),
-    });
-  });
-
-  test(`can filter using 'gt' thru a plural composite field`, async function (assert) {
-    await runSharedTest(indexQueryEngineTests, assert, {
-      indexQueryEngine,
-      dbAdapter,
-      loader,
-      testCards: await makeTestCards(loader),
-    });
-  });
-
-  test(`can filter using 'lt'`, async function (assert) {
-    await runSharedTest(indexQueryEngineTests, assert, {
-      indexQueryEngine,
-      dbAdapter,
-      loader,
-      testCards: await makeTestCards(loader),
-    });
-  });
-
-  test(`can filter using 'lte'`, async function (assert) {
-    await runSharedTest(indexQueryEngineTests, assert, {
-      indexQueryEngine,
-      dbAdapter,
-      loader,
-      testCards: await makeTestCards(loader),
-    });
-  });
-
-  test(`can combine 'range' filter`, async function (assert) {
-    await runSharedTest(indexQueryEngineTests, assert, {
-      indexQueryEngine,
-      dbAdapter,
-      loader,
-      testCards: await makeTestCards(loader),
-    });
-  });
-
-  test(`cannot filter 'null' value using 'range'`, async function (assert) {
-    await runSharedTest(indexQueryEngineTests, assert, {
-      indexQueryEngine,
-      dbAdapter,
-      loader,
-      testCards: await makeTestCards(loader),
-    });
-  });
-
-  test('can get prerendered cards from the indexer', async function (assert) {
-    await runSharedTest(indexQueryEngineTests, assert, {
-      indexQueryEngine,
-      dbAdapter,
-      loader,
-      testCards: await makeTestCards(loader),
-    });
-  });
-
-  test('can get prerendered cards in an error state from the indexer', async function (assert) {
-    await runSharedTest(indexQueryEngineTests, assert, {
-      indexQueryEngine,
-      dbAdapter,
-      loader,
-      testCards: await makeTestCards(loader),
-    });
-  });
-
-  test('can sort using a general field that is not an attribute of a card', async function (assert) {
-    await runSharedTest(indexQueryEngineTests, assert, {
-      indexQueryEngine,
-      dbAdapter,
-      loader,
-      testCards: await makeTestCards(loader),
->>>>>>> 8dde0cdb
     });
   });
 });