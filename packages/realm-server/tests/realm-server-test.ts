import { module, test } from 'qunit';
import supertest, { Test, SuperTest } from 'supertest';
import { join, resolve } from 'path';
import { Server } from 'http';
import { dirSync, setGracefulCleanup, type DirResult } from 'tmp';
import { validate as uuidValidate } from 'uuid';
import {
  copySync,
  existsSync,
  ensureDirSync,
  readFileSync,
  readJSONSync,
  removeSync,
  writeJSONSync,
} from 'fs-extra';
import {
  cardSrc,
  compiledCard,
} from '@cardstack/runtime-common/etc/test-fixtures';
import {
  isSingleCardDocument,
  baseRealm,
  loadCard,
  Deferred,
  RealmPaths,
  Realm,
  RealmPermissions,
  fetchUserPermissions,
  baseCardRef,
  type LooseSingleCardDocument,
  type SingleCardDocument,
  type QueuePublisher,
  type QueueRunner,
  encodeWebSafeBase64,
} from '@cardstack/runtime-common';
import { stringify } from 'qs';
import { v4 as uuidv4 } from 'uuid';
import { Query } from '@cardstack/runtime-common/query';
import {
  setupCardLogs,
  setupBaseRealmServer,
  runTestRealmServer,
  setupDB,
  createRealm,
  realmServerTestMatrix,
  secretSeed,
  createVirtualNetwork,
  createVirtualNetworkAndLoader,
  matrixURL,
  closeServer,
  getFastbootState,
  matrixRegistrationSecret,
  seedPath,
  testRealmInfo,
  insertUser,
  insertPlan,
  fetchSubscriptionsByUserId,
  cleanWhiteSpace,
} from './helpers';
import '@cardstack/runtime-common/helpers/code-equality-assertion';
import eventSource from 'eventsource';
import { shimExternals } from '../lib/externals';
import { RealmServer } from '../server';
import type * as CardAPI from 'https://cardstack.com/base/card-api';
import stripScopedCSSGlimmerAttributes from '@cardstack/runtime-common/helpers/strip-scoped-css-glimmer-attributes';
import { MatrixClient } from '@cardstack/runtime-common/matrix-client';
import jwt from 'jsonwebtoken';
import { type CardCollectionDocument } from '@cardstack/runtime-common/card-document';
import { type PgAdapter } from '@cardstack/postgres';
import {
  addToCreditsLedger,
  insertSubscriptionCycle,
  insertSubscription,
} from '@cardstack/billing/billing-queries';
import {
  createJWT as createRealmServerJWT,
  RealmServerTokenClaim,
} from '../utils/jwt';
import { resetCatalogRealms } from '../handlers/handle-fetch-catalog-realms';
import Stripe from 'stripe';
import sinon from 'sinon';
import { getStripe } from '@cardstack/billing/stripe-webhook-handlers/stripe';

setGracefulCleanup();
const testRealmURL = new URL('http://127.0.0.1:4444/');
const testRealm2URL = new URL('http://127.0.0.1:4445/test/');
const testRealmHref = testRealmURL.href;
const testRealm2Href = testRealm2URL.href;
const distDir = resolve(join(__dirname, '..', '..', 'host', 'dist'));
console.log(`using host dist dir: ${distDir}`);

let createJWT = (
  realm: Realm,
  user: string,
  permissions: RealmPermissions['user'] = [],
) => {
  return realm.createJWT({ user, realm: realm.url, permissions }, '7d');
};

module('Realm Server', function (hooks) {
  async function expectEvent<T>({
    assert,
    expected,
    expectedNumberOfEvents,
    onEvents,
    callback,
  }: {
    assert: Assert;
    expected?: Record<string, any>[];
    expectedNumberOfEvents?: number;
    onEvents?: (events: Record<string, any>[]) => void;
    callback: () => Promise<T>;
  }): Promise<T> {
    let defer = new Deferred<Record<string, any>[]>();
    let events: Record<string, any>[] = [];
    let maybeNumEvents = expected?.length ?? expectedNumberOfEvents;
    if (maybeNumEvents == null) {
      throw new Error(
        `expectEvent() must specify either 'expected' or 'expectedNumberOfEvents'`,
      );
    }
    let numEvents = maybeNumEvents;
    let es = new eventSource(`${testRealmHref}_message`);
    es.addEventListener('index', (ev: MessageEvent) => {
      events.push(JSON.parse(ev.data));
      if (events.length >= numEvents) {
        defer.fulfill(events);
      }
    });
    es.onerror = (err: Event) => defer.reject(err);
    let timeout = setTimeout(() => {
      defer.reject(
        new Error(
          `expectEvent timed out, saw events ${JSON.stringify(events)}`,
        ),
      );
    }, 5000);
    await new Promise((resolve) => es.addEventListener('open', resolve));
    let result = await callback();
    let actualEvents = await defer.promise;
    if (expected) {
      assert.deepEqual(actualEvents, expected);
    }
    if (onEvents) {
      onEvents(actualEvents);
    }
    clearTimeout(timeout);
    es.close();
    return result;
  }

  let testRealm: Realm;
  let testRealmHttpServer: Server;
  let request: SuperTest<Test>;
  let dir: DirResult;
  let dbAdapter: PgAdapter;

  function setupPermissionedRealm(
    hooks: NestedHooks,
    permissions: RealmPermissions,
    fileSystem?: Record<string, string | LooseSingleCardDocument>,
  ) {
    setupDB(hooks, {
      beforeEach: async (_dbAdapter, publisher, runner) => {
        dbAdapter = _dbAdapter;
        dir = dirSync();
        let testRealmDir = join(dir.name, 'realm_server_1', 'test');
        ensureDirSync(testRealmDir);
        // If a fileSystem is provided, use it to populate the test realm, otherwise copy the default cards
        if (!fileSystem) {
          copySync(join(__dirname, 'cards'), testRealmDir);
        }
        let virtualNetwork = createVirtualNetwork();
        ({ testRealm, testRealmHttpServer } = await runTestRealmServer({
          virtualNetwork,
          testRealmDir,
          realmsRootPath: join(dir.name, 'realm_server_1'),
          realmURL: testRealmURL,
          permissions,
          dbAdapter: _dbAdapter,
          runner,
          publisher,
          matrixURL,
          fileSystem,
        }));

        request = supertest(testRealmHttpServer);
      },
    });
  }

  let { virtualNetwork, loader } = createVirtualNetworkAndLoader();

  setupCardLogs(
    hooks,
    async () => await loader.import(`${baseRealm.url}card-api`),
  );

  setupBaseRealmServer(hooks, virtualNetwork, matrixURL);

  hooks.beforeEach(async function () {
    dir = dirSync();
    copySync(join(__dirname, 'cards'), dir.name);
  });

  hooks.afterEach(async function () {
    await closeServer(testRealmHttpServer);
    resetCatalogRealms();
  });

  module('permissions requests', function (hooks) {
    setupPermissionedRealm(hooks, {
      mary: ['read', 'write', 'realm-owner'],
      bob: ['read', 'write'],
    });

    test('non-owner GET /_permissions', async function (assert) {
      let response = await request
        .get('/_permissions')
        .set('Accept', 'application/vnd.api+json')
        .set(
          'Authorization',
          `Bearer ${createJWT(testRealm, 'bob', ['read', 'write'])}`,
        );

      assert.strictEqual(response.status, 403, 'HTTP 403 status');
    });

    test('realm-owner GET /_permissions', async function (assert) {
      let response = await request
        .get('/_permissions')
        .set('Accept', 'application/vnd.api+json')
        .set(
          'Authorization',
          `Bearer ${createJWT(testRealm, 'mary', [
            'read',
            'write',
            'realm-owner',
          ])}`,
        );

      assert.strictEqual(response.status, 200, 'HTTP 200 status');
      let json = response.body;
      assert.deepEqual(
        json,
        {
          data: {
            type: 'permissions',
            id: testRealmHref,
            attributes: {
              permissions: {
                mary: ['read', 'write', 'realm-owner'],
                bob: ['read', 'write'],
              },
            },
          },
        },
        'permissions response is correct',
      );
    });

    test('non-owner PATCH /_permissions', async function (assert) {
      let response = await request
        .patch('/_permissions')
        .set('Accept', 'application/vnd.api+json')
        .set(
          'Authorization',
          `Bearer ${createJWT(testRealm, 'bob', ['read', 'write'])}`,
        )
        .send({
          data: {
            id: testRealmHref,
            type: 'permissions',
            attributes: {
              permissions: {
                mango: ['read'],
              },
            },
          },
        });

      assert.strictEqual(response.status, 403, 'HTTP 403 status');
      let permissions = await fetchUserPermissions(dbAdapter, testRealmURL);
      assert.deepEqual(
        permissions,
        {
          mary: ['read', 'write', 'realm-owner'],
          bob: ['read', 'write'],
        },
        'permissions did not change',
      );
    });

    test('realm-owner PATCH /_permissions', async function (assert) {
      let response = await request
        .patch('/_permissions')
        .set('Accept', 'application/vnd.api+json')
        .set(
          'Authorization',
          `Bearer ${createJWT(testRealm, 'mary', [
            'read',
            'write',
            'realm-owner',
          ])}`,
        )
        .send({
          data: {
            id: testRealmHref,
            type: 'permissions',
            attributes: {
              permissions: {
                mango: ['read'],
              },
            },
          },
        });

      assert.strictEqual(response.status, 200, 'HTTP 200 status');
      let json = response.body;
      assert.deepEqual(
        json,
        {
          data: {
            type: 'permissions',
            id: testRealmHref,
            attributes: {
              permissions: {
                mary: ['read', 'write', 'realm-owner'],
                bob: ['read', 'write'],
                mango: ['read'],
              },
            },
          },
        },
        'permissions response is correct',
      );
      let permissions = await fetchUserPermissions(dbAdapter, testRealmURL);
      assert.deepEqual(
        permissions,
        {
          mary: ['read', 'write', 'realm-owner'],
          bob: ['read', 'write'],
          mango: ['read'],
        },
        'permissions are correct',
      );
    });

    test('remove permissions from PATCH /_permissions using empty array', async function (assert) {
      let response = await request
        .patch('/_permissions')
        .set('Accept', 'application/vnd.api+json')
        .set(
          'Authorization',
          `Bearer ${createJWT(testRealm, 'mary', [
            'read',
            'write',
            'realm-owner',
          ])}`,
        )
        .send({
          data: {
            id: testRealmHref,
            type: 'permissions',
            attributes: {
              permissions: {
                bob: [],
              },
            },
          },
        });

      assert.strictEqual(response.status, 200, 'HTTP 200 status');
      let json = response.body;
      assert.deepEqual(
        json,
        {
          data: {
            type: 'permissions',
            id: testRealmHref,
            attributes: {
              permissions: {
                mary: ['read', 'write', 'realm-owner'],
              },
            },
          },
        },
        'permissions response is correct',
      );
      let permissions = await fetchUserPermissions(dbAdapter, testRealmURL);
      assert.deepEqual(
        permissions,
        {
          mary: ['read', 'write', 'realm-owner'],
        },
        'permissions are correct',
      );
    });

    test('remove permissions from PATCH /_permissions using null', async function (assert) {
      let response = await request
        .patch('/_permissions')
        .set('Accept', 'application/vnd.api+json')
        .set(
          'Authorization',
          `Bearer ${createJWT(testRealm, 'mary', [
            'read',
            'write',
            'realm-owner',
          ])}`,
        )
        .send({
          data: {
            id: testRealmHref,
            type: 'permissions',
            attributes: {
              permissions: {
                bob: null,
              },
            },
          },
        });

      assert.strictEqual(response.status, 200, 'HTTP 200 status');
      let json = response.body;
      assert.deepEqual(
        json,
        {
          data: {
            type: 'permissions',
            id: testRealmHref,
            attributes: {
              permissions: {
                mary: ['read', 'write', 'realm-owner'],
              },
            },
          },
        },
        'permissions response is correct',
      );
      let permissions = await fetchUserPermissions(dbAdapter, testRealmURL);
      assert.deepEqual(
        permissions,
        {
          mary: ['read', 'write', 'realm-owner'],
        },
        'permissions are correct',
      );
    });

    test('cannot remove realm-owner permissions from PATCH /_permissions', async function (assert) {
      let response = await request
        .patch('/_permissions')
        .set('Accept', 'application/vnd.api+json')
        .set(
          'Authorization',
          `Bearer ${createJWT(testRealm, 'mary', [
            'read',
            'write',
            'realm-owner',
          ])}`,
        )
        .send({
          data: {
            id: testRealmHref,
            type: 'permissions',
            attributes: {
              permissions: {
                mary: [],
              },
            },
          },
        });

      assert.strictEqual(response.status, 400, 'HTTP 400 status');
      let permissions = await fetchUserPermissions(dbAdapter, testRealmURL);
      assert.deepEqual(
        permissions,
        {
          mary: ['read', 'write', 'realm-owner'],
          bob: ['read', 'write'],
        },
        'permissions are correct',
      );
    });

    test('cannot add realm-owner permissions from PATCH /_permissions', async function (assert) {
      let response = await request
        .patch('/_permissions')
        .set('Accept', 'application/vnd.api+json')
        .set(
          'Authorization',
          `Bearer ${createJWT(testRealm, 'mary', [
            'read',
            'write',
            'realm-owner',
          ])}`,
        )
        .send({
          data: {
            id: testRealmHref,
            type: 'permissions',
            attributes: {
              permissions: {
                mango: ['realm-owner', 'write', 'read'],
              },
            },
          },
        });

      assert.strictEqual(response.status, 400, 'HTTP 400 status');
      let permissions = await fetchUserPermissions(dbAdapter, testRealmURL);
      assert.deepEqual(
        permissions,
        {
          mary: ['read', 'write', 'realm-owner'],
          bob: ['read', 'write'],
        },
        'permissions are correct',
      );
    });

    test('receive 400 error on invalid JSON API', async function (assert) {
      let response = await request
        .patch('/_permissions')
        .set('Accept', 'application/vnd.api+json')
        .set(
          'Authorization',
          `Bearer ${createJWT(testRealm, 'mary', [
            'read',
            'write',
            'realm-owner',
          ])}`,
        )
        .send({
          data: { nothing: null },
        });

      assert.strictEqual(response.status, 400, 'HTTP 400 status');
      let permissions = await fetchUserPermissions(dbAdapter, testRealmURL);
      assert.deepEqual(
        permissions,
        {
          mary: ['read', 'write', 'realm-owner'],
          bob: ['read', 'write'],
        },
        'permissions are correct',
      );
    });

    test('receive 400 error on invalid permissions shape', async function (assert) {
      let response = await request
        .patch('/_permissions')
        .set('Accept', 'application/vnd.api+json')
        .set(
          'Authorization',
          `Bearer ${createJWT(testRealm, 'mary', [
            'read',
            'write',
            'realm-owner',
          ])}`,
        )
        .send({
          data: {
            id: testRealmHref,
            type: 'permissions',
            attributes: {
              permissions: {
                larry: { read: true },
              },
            },
          },
        });

      assert.strictEqual(response.status, 400, 'HTTP 400 status');
      let permissions = await fetchUserPermissions(dbAdapter, testRealmURL);
      assert.deepEqual(
        permissions,
        {
          mary: ['read', 'write', 'realm-owner'],
          bob: ['read', 'write'],
        },
        'permissions are correct',
      );
    });
  });

  module('card GET request', function (_hooks) {
    module('public readable realm', function (hooks) {
      setupPermissionedRealm(hooks, {
        '*': ['read'],
      });

      test('serves the request', async function (assert) {
        let response = await request
          .get('/person-1')
          .set('Accept', 'application/vnd.card+json');

        assert.strictEqual(response.status, 200, 'HTTP 200 status');
        let json = response.body;
        assert.ok(json.data.meta.lastModified, 'lastModified exists');
        delete json.data.meta.lastModified;
        delete json.data.meta.resourceCreatedAt;
        assert.strictEqual(
          response.get('X-boxel-realm-url'),
          testRealmURL.href,
          'realm url header is correct',
        );
        assert.strictEqual(
          response.get('X-boxel-realm-public-readable'),
          'true',
          'realm is public readable',
        );
        assert.deepEqual(json, {
          data: {
            id: `${testRealmHref}person-1`,
            type: 'card',
            attributes: {
              title: 'Mango',
              firstName: 'Mango',
              description: null,
              thumbnailURL: null,
            },
            meta: {
              adoptsFrom: {
                module: `./person`,
                name: 'Person',
              },
              realmInfo: testRealmInfo,
              realmURL: testRealmURL.href,
            },
            links: {
              self: `${testRealmHref}person-1`,
            },
          },
        });
      });

      test('serves a card error request without last known good state', async function (assert) {
        let response = await request
          .get('/missing-link')
          .set('Accept', 'application/vnd.card+json');

        assert.strictEqual(response.status, 500, 'HTTP 500 status');
        let json = response.body;
        assert.strictEqual(
          response.get('X-boxel-realm-url'),
          testRealmURL.href,
          'realm url header is correct',
        );
        assert.strictEqual(
          response.get('X-boxel-realm-public-readable'),
          'true',
          'realm is public readable',
        );

        let errorBody = json.errors[0];
        assert.ok(errorBody.meta.stack.includes('at CurrentRun.visitFile'));
        delete errorBody.meta.stack;
        assert.deepEqual(errorBody, {
          id: `${testRealmHref}missing-link`,
          status: 404,
          title: 'Not Found',
          message: `missing file ${testRealmHref}does-not-exist.json`,
          realm: testRealmHref,
          meta: {
            lastKnownGoodHtml: null,
            scopedCssUrls: [],
          },
        });
      });
    });

    // using public writable realm to make it easy for test setup for the error tests
    module('public writable realm', function (hooks) {
      setupPermissionedRealm(hooks, {
        '*': ['read', 'write'],
      });

      test('serves a card error request with last known good state', async function (assert) {
        await request
          .patch('/hassan')
          .send({
            data: {
              type: 'card',
              relationships: {
                friend: {
                  links: {
                    self: './does-not-exist',
                  },
                },
              },
              meta: {
                adoptsFrom: {
                  module: './friend.gts',
                  name: 'Friend',
                },
              },
            },
          })
          .set('Accept', 'application/vnd.card+json');

        let response = await request
          .get('/hassan')
          .set('Accept', 'application/vnd.card+json');

        assert.strictEqual(response.status, 500, 'HTTP 500 status');
        let json = response.body;
        assert.strictEqual(
          response.get('X-boxel-realm-url'),
          testRealmURL.href,
          'realm url header is correct',
        );
        assert.strictEqual(
          response.get('X-boxel-realm-public-readable'),
          'true',
          'realm is public readable',
        );

        let errorBody = json.errors[0];
        let lastKnownGoodHtml = cleanWhiteSpace(
          errorBody.meta.lastKnownGoodHtml,
        );

        assert.ok(errorBody.meta.stack.includes('at CurrentRun.visitFile'));
        assert.strictEqual(errorBody.status, 404);
        assert.strictEqual(errorBody.title, 'Not Found');
        assert.strictEqual(
          errorBody.message,
          `missing file ${testRealmHref}does-not-exist.json`,
        );
        assert.ok(lastKnownGoodHtml.includes('Hassan has a friend'));
        assert.ok(lastKnownGoodHtml.includes('Jade'));
        let scopedCssUrls = errorBody.meta.scopedCssUrls;
        assertScopedCssUrlsContain(
          assert,
          scopedCssUrls,
          cardDefModuleDependencies,
        );
      });
    });

    module('permissioned realm', function (hooks) {
      setupPermissionedRealm(hooks, {
        john: ['read'],
      });

      test('401 with invalid JWT', async function (assert) {
        let response = await request
          .get('/person-1')
          .set('Accept', 'application/vnd.card+json')
          .set('Authorization', `Bearer invalid-token`);

        assert.strictEqual(response.status, 401, 'HTTP 401 status');
        assert.strictEqual(
          response.get('X-boxel-realm-public-readable'),
          undefined,
          'realm is not public readable',
        );
      });

      test('401 without a JWT', async function (assert) {
        let response = await request
          .get('/person-1')
          .set('Accept', 'application/vnd.card+json'); // no Authorization header

        assert.strictEqual(response.status, 401, 'HTTP 401 status');
        assert.strictEqual(
          response.get('X-boxel-realm-public-readable'),
          undefined,
          'realm is not public readable',
        );
      });

      test('403 without permission', async function (assert) {
        let response = await request
          .get('/person-1')
          .set('Accept', 'application/vnd.card+json')
          .set('Authorization', `Bearer ${createJWT(testRealm, 'not-john')}`);

        assert.strictEqual(response.status, 403, 'HTTP 403 status');
        assert.strictEqual(
          response.get('X-boxel-realm-public-readable'),
          undefined,
          'realm is not public readable',
        );
      });

      test('200 with permission', async function (assert) {
        let response = await request
          .get('/person-1')
          .set('Accept', 'application/vnd.card+json')
          .set(
            'Authorization',
            `Bearer ${createJWT(testRealm, 'john', ['read'])}`,
          );

        assert.strictEqual(response.status, 200, 'HTTP 200 status');
        assert.strictEqual(
          response.get('X-boxel-realm-public-readable'),
          undefined,
          'realm is not public readable',
        );
      });
    });
  });

  module('card POST request', function (_hooks) {
    module('public writable realm', function (hooks) {
      setupPermissionedRealm(hooks, {
        '*': ['read', 'write'],
      });

      test('serves the request', async function (assert) {
        assert.expect(9);
        let id: string | undefined;
        let response = await expectEvent({
          assert,
          expectedNumberOfEvents: 2,
          onEvents: ([_, event]) => {
            if (event.type === 'incremental') {
              id = event.invalidations[0].split('/').pop()!;
              assert.true(uuidValidate(id!), 'card identifier is a UUID');
              assert.strictEqual(
                event.invalidations[0],
                `${testRealmURL}CardDef/${id}`,
              );
            } else {
              assert.ok(
                false,
                `expect to receive 'incremental' event, but saw ${JSON.stringify(
                  event,
                )} `,
              );
            }
          },
          callback: async () => {
            return await request
              .post('/')
              .send({
                data: {
                  type: 'card',
                  attributes: {},
                  meta: {
                    adoptsFrom: {
                      module: 'https://cardstack.com/base/card-api',
                      name: 'CardDef',
                    },
                  },
                },
              })
              .set('Accept', 'application/vnd.card+json');
          },
        });
        if (!id) {
          assert.ok(false, 'new card identifier was undefined');
        }
        assert.strictEqual(response.status, 201, 'HTTP 201 status');
        assert.strictEqual(
          response.get('X-boxel-realm-url'),
          testRealmURL.href,
          'realm url header is correct',
        );
        assert.strictEqual(
          response.get('X-boxel-realm-public-readable'),
          'true',
          'realm is public readable',
        );
        let json = response.body;

        if (isSingleCardDocument(json)) {
          assert.strictEqual(
            json.data.id,
            `${testRealmHref}CardDef/${id}`,
            'the id is correct',
          );
          assert.ok(json.data.meta.lastModified, 'lastModified is populated');
          let cardFile = join(
            dir.name,
            'realm_server_1',
            'test',
            'CardDef',
            `${id}.json`,
          );
          assert.ok(existsSync(cardFile), 'card json exists');
          let card = readJSONSync(cardFile);
          assert.deepEqual(
            card,
            {
              data: {
                attributes: {
                  title: null,
                  description: null,
                  thumbnailURL: null,
                },
                type: 'card',
                meta: {
                  adoptsFrom: {
                    module: 'https://cardstack.com/base/card-api',
                    name: 'CardDef',
                  },
                },
              },
            },
            'file contents are correct',
          );
        } else {
          assert.ok(false, 'response body is not a card document');
        }
      });
    });

    module('permissioned realm', function (hooks) {
      setupPermissionedRealm(hooks, {
        john: ['read', 'write'],
      });

      test('401 with invalid JWT', async function (assert) {
        let response = await request
          .post('/')
          .send({})
          .set('Accept', 'application/vnd.card+json')
          .set('Authorization', `Bearer invalid-token`);

        assert.strictEqual(response.status, 401, 'HTTP 401 status');
      });

      test('401 without a JWT', async function (assert) {
        let response = await request
          .post('/')
          .send({})
          .set('Accept', 'application/vnd.card+json'); // no Authorization header

        assert.strictEqual(response.status, 401, 'HTTP 401 status');
      });

      test('401 permissions have been updated', async function (assert) {
        let response = await request
          .post('/')
          .send({})
          .set('Accept', 'application/vnd.card+json')
          .set(
            'Authorization',
            `Bearer ${createJWT(testRealm, 'john', ['read'])}`,
          );

        assert.strictEqual(response.status, 401, 'HTTP 401 status');
      });

      test('403 without permission', async function (assert) {
        let response = await request
          .post('/')
          .send({})
          .set('Accept', 'application/vnd.card+json')
          .set('Authorization', `Bearer ${createJWT(testRealm, 'not-john')}`);

        assert.strictEqual(response.status, 403, 'HTTP 403 status');
      });

      test('201 with permission', async function (assert) {
        let response = await request
          .post('/')
          .send({
            data: {
              type: 'card',
              attributes: {},
              meta: {
                adoptsFrom: {
                  module: 'https://cardstack.com/base/card-api',
                  name: 'CardDef',
                },
              },
            },
          })
          .set('Accept', 'application/vnd.card+json')
          .set(
            'Authorization',
            `Bearer ${createJWT(testRealm, 'john', ['read', 'write'])}`,
          );

        assert.strictEqual(response.status, 201, 'HTTP 201 status');
      });
    });
  });

  module('card PATCH request', function (_hooks) {
    module('public writable realm', function (hooks) {
      setupPermissionedRealm(hooks, {
        '*': ['read', 'write'],
      });

      test('serves the request', async function (assert) {
        let entry = 'person-1.json';
        let expected = [
          {
            type: 'incremental-index-initiation',
            realmURL: testRealmURL.href,
            updatedFile: `${testRealmURL}person-1.json`,
          },
          {
            type: 'incremental',
            invalidations: [`${testRealmURL}person-1`],
            realmURL: testRealmURL.href,
            clientRequestId: null,
          },
        ];
        let response = await expectEvent({
          assert,
          expected,
          callback: async () => {
            return await request
              .patch('/person-1')
              .send({
                data: {
                  type: 'card',
                  attributes: {
                    firstName: 'Van Gogh',
                  },
                  meta: {
                    adoptsFrom: {
                      module: './person.gts',
                      name: 'Person',
                    },
                  },
                },
              })
              .set('Accept', 'application/vnd.card+json');
          },
        });

        assert.strictEqual(response.status, 200, 'HTTP 200 status');
        assert.strictEqual(
          response.get('X-boxel-realm-url'),
          testRealmURL.href,
          'realm url header is correct',
        );
        assert.strictEqual(
          response.get('X-boxel-realm-public-readable'),
          'true',
          'realm is public readable',
        );

        let json = response.body;
        assert.ok(json.data.meta.lastModified, 'lastModified exists');
        if (isSingleCardDocument(json)) {
          assert.strictEqual(
            json.data.attributes?.firstName,
            'Van Gogh',
            'the field data is correct',
          );
          assert.ok(json.data.meta.lastModified, 'lastModified is populated');
          delete json.data.meta.lastModified;
          delete json.data.meta.resourceCreatedAt;
          let cardFile = join(dir.name, 'realm_server_1', 'test', entry);
          assert.ok(existsSync(cardFile), 'card json exists');
          let card = readJSONSync(cardFile);
          assert.deepEqual(
            card,
            {
              data: {
                type: 'card',
                attributes: {
                  firstName: 'Van Gogh',
                  description: null,
                  thumbnailURL: null,
                },
                meta: {
                  adoptsFrom: {
                    module: `./person`,
                    name: 'Person',
                  },
                },
              },
            },
            'file contents are correct',
          );
        } else {
          assert.ok(false, 'response body is not a card document');
        }

        let query: Query = {
          filter: {
            on: {
              module: `${testRealmHref}person`,
              name: 'Person',
            },
            eq: {
              firstName: 'Van Gogh',
            },
          },
        };

        response = await request
          .get(`/_search?${stringify(query)}`)
          .set('Accept', 'application/vnd.card+json');

        assert.strictEqual(response.status, 200, 'HTTP 200 status');
        assert.strictEqual(response.body.data.length, 1, 'found one card');
      });
    });

    module('permissioned realm', function (hooks) {
      setupPermissionedRealm(hooks, {
        john: ['read', 'write'],
      });

      test('401 with invalid JWT', async function (assert) {
        let response = await request
          .patch('/person-1')
          .send({})
          .set('Accept', 'application/vnd.card+json')
          .set('Authorization', `Bearer invalid-token`);

        assert.strictEqual(response.status, 401, 'HTTP 401 status');
      });

      test('403 without permission', async function (assert) {
        let response = await request
          .patch('/person-1')
          .send({
            data: {
              type: 'card',
              attributes: {
                firstName: 'Van Gogh',
              },
              meta: {
                adoptsFrom: {
                  module: './person.gts',
                  name: 'Person',
                },
              },
            },
          })
          .set('Accept', 'application/vnd.card+json')
          .set('Authorization', `Bearer ${createJWT(testRealm, 'not-john')}`);

        assert.strictEqual(response.status, 403, 'HTTP 403 status');
      });

      test('200 with permission', async function (assert) {
        let response = await request
          .patch('/person-1')
          .send({
            data: {
              type: 'card',
              attributes: {
                firstName: 'Van Gogh',
              },
              meta: {
                adoptsFrom: {
                  module: './person.gts',
                  name: 'Person',
                },
              },
            },
          })
          .set('Accept', 'application/vnd.card+json')
          .set(
            'Authorization',
            `Bearer ${createJWT(testRealm, 'john', ['read', 'write'])}`,
          );

        assert.strictEqual(response.status, 200, 'HTTP 200 status');
      });
    });
  });

  module('card DELETE request', function (_hooks) {
    module('public writable realm', function (hooks) {
      setupPermissionedRealm(hooks, {
        '*': ['read', 'write'],
      });

      test('serves the request', async function (assert) {
        let entry = 'person-1.json';
        let expected = [
          {
            type: 'incremental-index-initiation',
            realmURL: testRealmURL.href,
            updatedFile: `${testRealmURL}person-1.json`,
          },
          {
            type: 'incremental',
            realmURL: testRealmURL.href,
            invalidations: [`${testRealmURL}person-1`],
          },
        ];
        let response = await expectEvent({
          assert,
          expected,
          callback: async () => {
            return await request
              .delete('/person-1')
              .set('Accept', 'application/vnd.card+json');
          },
        });

        assert.strictEqual(response.status, 204, 'HTTP 204 status');
        assert.strictEqual(
          response.get('X-boxel-realm-url'),
          testRealmURL.href,
          'realm url header is correct',
        );
        assert.strictEqual(
          response.get('X-boxel-realm-public-readable'),
          'true',
          'realm is public readable',
        );
        let cardFile = join(dir.name, entry);
        assert.false(existsSync(cardFile), 'card json does not exist');
      });

      test('serves a card DELETE request with .json extension in the url', async function (assert) {
        let entry = 'person-1.json';
        let expected = [
          {
            type: 'incremental-index-initiation',
            realmURL: testRealmURL.href,
            updatedFile: `${testRealmURL}person-1.json`,
          },
          {
            type: 'incremental',
            realmURL: testRealmURL.href,
            invalidations: [`${testRealmURL}person-1`],
          },
        ];

        let response = await expectEvent({
          assert,
          expected,
          callback: async () => {
            return await request
              .delete('/person-1.json')
              .set('Accept', 'application/vnd.card+json');
          },
        });

        assert.strictEqual(response.status, 204, 'HTTP 204 status');
        assert.strictEqual(
          response.get('X-boxel-realm-url'),
          testRealmURL.href,
          'realm url header is correct',
        );
        assert.strictEqual(
          response.get('X-boxel-realm-public-readable'),
          'true',
          'realm is public readable',
        );
        let cardFile = join(dir.name, entry);
        assert.false(existsSync(cardFile), 'card json does not exist');
      });
    });

    module('permissioned realm', function (hooks) {
      setupPermissionedRealm(hooks, {
        john: ['read', 'write'],
      });

      test('401 with invalid JWT', async function (assert) {
        let response = await request
          .delete('/person-1')

          .set('Accept', 'application/vnd.card+json')
          .set('Authorization', `Bearer invalid-token`);

        assert.strictEqual(response.status, 401, 'HTTP 401 status');
      });

      test('403 without permission', async function (assert) {
        let response = await request
          .delete('/person-1')
          .set('Accept', 'application/vnd.card+json')
          .set('Authorization', `Bearer ${createJWT(testRealm, 'not-john')}`);

        assert.strictEqual(response.status, 403, 'HTTP 403 status');
      });

      test('204 with permission', async function (assert) {
        let response = await request
          .delete('/person-1')
          .set('Accept', 'application/vnd.card+json')
          .set(
            'Authorization',
            `Bearer ${createJWT(testRealm, 'john', ['read', 'write'])}`,
          );

        assert.strictEqual(response.status, 204, 'HTTP 204 status');
      });
    });
  });

  module('card source GET request', function (_hooks) {
    module('public readable realm', function (hooks) {
      setupPermissionedRealm(hooks, {
        '*': ['read'],
      });

      test('serves the request', async function (assert) {
        let response = await request
          .get('/person.gts')
          .set('Accept', 'application/vnd.card+source');

        assert.strictEqual(response.status, 200, 'HTTP 200 status');
        assert.strictEqual(
          response.get('X-boxel-realm-url'),
          testRealmURL.href,
          'realm url header is correct',
        );
        assert.strictEqual(
          response.get('X-boxel-realm-public-readable'),
          'true',
          'realm is public readable',
        );
        let result = response.text.trim();
        assert.strictEqual(result, cardSrc, 'the card source is correct');
        assert.ok(
          response.headers['last-modified'],
          'last-modified header exists',
        );
      });

      test('serves a card-source GET request that results in redirect', async function (assert) {
        let response = await request
          .get('/person')
          .set('Accept', 'application/vnd.card+source');

        assert.strictEqual(response.status, 302, 'HTTP 302 status');
        assert.strictEqual(
          response.get('X-boxel-realm-url'),
          testRealmURL.href,
          'realm url header is correct',
        );
        assert.strictEqual(
          response.get('X-boxel-realm-public-readable'),
          'true',
          'realm is public readable',
        );
        assert.strictEqual(response.headers['location'], '/person.gts');
      });

      test('serves a card instance GET request with card-source accept header that results in redirect', async function (assert) {
        let response = await request
          .get('/person-1')
          .set('Accept', 'application/vnd.card+source');

        assert.strictEqual(response.status, 302, 'HTTP 302 status');
        assert.strictEqual(
          response.get('X-boxel-realm-url'),
          testRealmURL.href,
          'realm url header is correct',
        );
        assert.strictEqual(
          response.get('X-boxel-realm-public-readable'),
          'true',
          'realm is public readable',
        );
        assert.strictEqual(response.headers['location'], '/person-1.json');
      });

      test('serves a card instance GET request with a .json extension and json accept header that results in redirect', async function (assert) {
        let response = await request
          .get('/person.json')
          .set('Accept', 'application/vnd.card+json');

        assert.strictEqual(response.status, 302, 'HTTP 302 status');
        assert.strictEqual(
          response.get('X-boxel-realm-url'),
          testRealmURL.href,
          'realm url header is correct',
        );
        assert.strictEqual(
          response.get('X-boxel-realm-public-readable'),
          'true',
          'realm is public readable',
        );
        assert.strictEqual(response.headers['location'], '/person');
      });

      test('serves a module GET request', async function (assert) {
        let response = await request.get('/person');

        assert.strictEqual(response.status, 200, 'HTTP 200 status');
        assert.strictEqual(
          response.get('X-boxel-realm-url'),
          testRealmURL.href,
          'realm URL header is correct',
        );
        assert.strictEqual(
          response.get('X-boxel-realm-public-readable'),
          'true',
          'realm is public readable',
        );
        let body = response.text.trim();
        let moduleAbsolutePath = resolve(join(__dirname, '..', 'person.gts'));

        // Remove platform-dependent id, from https://github.com/emberjs/babel-plugin-ember-template-compilation/blob/d67cca121cfb3bbf5327682b17ed3f2d5a5af528/__tests__/tests.ts#LL1430C1-L1431C1
        body = stripScopedCSSGlimmerAttributes(
          body.replace(/"id":\s"[^"]+"/, '"id": "<id>"'),
        );

        assert.codeEqual(
          body,
          compiledCard('"<id>"', moduleAbsolutePath),
          'module JS is correct',
        );
      });
    });

    module('permissioned realm', function (hooks) {
      setupPermissionedRealm(hooks, {
        john: ['read'],
      });

      test('401 with invalid JWT', async function (assert) {
        let response = await request
          .get('/person.gts')
          .set('Accept', 'application/vnd.card+source')
          .set('Authorization', `Bearer invalid-token`);

        assert.strictEqual(response.status, 401, 'HTTP 401 status');
      });

      test('401 without a JWT', async function (assert) {
        let response = await request
          .get('/person.gts')
          .set('Accept', 'application/vnd.card+source'); // no Authorization header

        assert.strictEqual(response.status, 401, 'HTTP 401 status');
      });

      test('403 without permission', async function (assert) {
        let response = await request
          .get('/person.gts')
          .set('Accept', 'application/vnd.card+source')
          .set('Authorization', `Bearer ${createJWT(testRealm, 'not-john')}`);

        assert.strictEqual(response.status, 403, 'HTTP 403 status');
      });

      test('200 with permission', async function (assert) {
        let response = await request
          .get('/person.gts')
          .set('Accept', 'application/vnd.card+source')
          .set(
            'Authorization',
            `Bearer ${createJWT(testRealm, 'john', ['read'])}`,
          );

        assert.strictEqual(response.status, 200, 'HTTP 200 status');
      });
    });
  });

  module('card-source DELETE request', function (_hooks) {
    module('public writable realm', function (hooks) {
      setupPermissionedRealm(hooks, {
        '*': ['read', 'write'],
      });

      test('serves the request', async function (assert) {
        let entry = 'unused-card.gts';
        let expected = [
          {
            type: 'incremental-index-initiation',
            realmURL: testRealmURL.href,
            updatedFile: `${testRealmURL}unused-card.gts`,
          },
          {
            type: 'incremental',
            realmURL: testRealmURL.href,
            invalidations: [`${testRealmURL}unused-card.gts`],
          },
        ];
        let response = await expectEvent({
          assert,
          expected,
          callback: async () => {
            return await request
              .delete('/unused-card.gts')
              .set('Accept', 'application/vnd.card+source');
          },
        });

        assert.strictEqual(response.status, 204, 'HTTP 204 status');
        assert.strictEqual(
          response.get('X-boxel-realm-url'),
          testRealmURL.href,
          'realm url header is correct',
        );
        assert.strictEqual(
          response.get('X-boxel-realm-public-readable'),
          'true',
          'realm is public readable',
        );
        let cardFile = join(dir.name, entry);
        assert.false(existsSync(cardFile), 'card module does not exist');
      });

      test('serves a card-source DELETE request for a card instance', async function (assert) {
        let entry = 'person-1';
        let expected = [
          {
            type: 'incremental-index-initiation',
            realmURL: testRealmURL.href,
            updatedFile: `${testRealmURL}person-1.json`,
          },
          {
            type: 'incremental',
            realmURL: testRealmURL.href,
            invalidations: [`${testRealmURL}person-1`],
          },
        ];
        let response = await expectEvent({
          assert,
          expected,
          callback: async () => {
            return await request
              .delete('/person-1')
              .set('Accept', 'application/vnd.card+source');
          },
        });

        assert.strictEqual(response.status, 204, 'HTTP 204 status');
        assert.strictEqual(
          response.get('X-boxel-realm-url'),
          testRealmURL.href,
          'realm url header is correct',
        );
        assert.strictEqual(
          response.get('X-boxel-realm-public-readable'),
          'true',
          'realm is public readable',
        );
        let cardFile = join(dir.name, entry);
        assert.false(existsSync(cardFile), 'card instance does not exist');
      });
    });

    module('permissioned realm', function (hooks) {
      setupPermissionedRealm(hooks, {
        john: ['read', 'write'],
      });

      test('401 with invalid JWT', async function (assert) {
        let response = await request
          .delete('/unused-card.gts')
          .set('Accept', 'application/vnd.card+source')
          .set('Authorization', `Bearer invalid-token`);

        assert.strictEqual(response.status, 401, 'HTTP 401 status');
      });

      test('403 without permission', async function (assert) {
        let response = await request
          .delete('/unused-card.gts')
          .set('Accept', 'application/vnd.card+source')
          .set('Authorization', `Bearer ${createJWT(testRealm, 'not-john')}`);

        assert.strictEqual(response.status, 403, 'HTTP 403 status');
      });

      test('204 with permission', async function (assert) {
        let response = await request
          .delete('/unused-card.gts')
          .set('Accept', 'application/vnd.card+source')
          .set(
            'Authorization',
            `Bearer ${createJWT(testRealm, 'john', ['read', 'write'])}`,
          );

        assert.strictEqual(response.status, 204, 'HTTP 204 status');
      });
    });
  });

  module('card-source POST request', function (_hooks) {
    module('public writable realm', function (hooks) {
      setupPermissionedRealm(hooks, {
        '*': ['read', 'write'],
      });

      test('serves a card-source POST request', async function (assert) {
        let entry = 'unused-card.gts';
        let expected = [
          {
            type: 'incremental-index-initiation',
            realmURL: testRealmURL.href,
            updatedFile: `${testRealmURL}unused-card.gts`,
          },
          {
            type: 'incremental',
            invalidations: [`${testRealmURL}unused-card.gts`],
            realmURL: testRealmURL.href,
            clientRequestId: null,
          },
        ];
        let response = await expectEvent({
          assert,
          expected,
          callback: async () => {
            return await request
              .post('/unused-card.gts')
              .set('Accept', 'application/vnd.card+source')
              .send(`//TEST UPDATE\n${cardSrc}`);
          },
        });

        assert.strictEqual(response.status, 204, 'HTTP 204 status');
        assert.strictEqual(
          response.get('X-boxel-realm-url'),
          testRealmURL.href,
          'realm url header is correct',
        );
        assert.strictEqual(
          response.get('X-boxel-realm-public-readable'),
          'true',
          'realm is public readable',
        );

        let srcFile = join(dir.name, 'realm_server_1', 'test', entry);
        assert.ok(existsSync(srcFile), 'card src exists');
        let src = readFileSync(srcFile, { encoding: 'utf8' });
        assert.codeEqual(
          src,
          `//TEST UPDATE
          ${cardSrc}`,
        );
      });

      test('serves a card-source POST request for a .txt file', async function (assert) {
        let response = await request
          .post('/hello-world.txt')
          .set('Accept', 'application/vnd.card+source')
          .send(`Hello World`);

        assert.strictEqual(response.status, 204, 'HTTP 204 status');

        let txtFile = join(
          dir.name,
          'realm_server_1',
          'test',
          'hello-world.txt',
        );
        assert.ok(existsSync(txtFile), 'file exists');
        let src = readFileSync(txtFile, { encoding: 'utf8' });
        assert.strictEqual(src, 'Hello World');
      });

      test('can serialize a card instance correctly after card definition is changed', async function (assert) {
        // create a card def
        {
          let expected = [
            {
              type: 'incremental-index-initiation',
              realmURL: testRealmURL.href,
              updatedFile: `${testRealmURL}test-card.gts`,
            },
            {
              type: 'incremental',
              invalidations: [`${testRealmURL}test-card.gts`],
              realmURL: testRealmURL.href,
              clientRequestId: null,
            },
          ];

          let response = await expectEvent({
            assert,
            expected,
            callback: async () => {
              return await request
                .post('/test-card.gts')
                .set('Accept', 'application/vnd.card+source').send(`
                import { contains, field, CardDef } from 'https://cardstack.com/base/card-api';
                import StringCard from 'https://cardstack.com/base/string';

                export class TestCard extends CardDef {
                  @field field1 = contains(StringCard);
                  @field field2 = contains(StringCard);
                }
              `);
            },
          });
          assert.strictEqual(response.status, 204, 'HTTP 204 status');
        }

        // make an instance of the card def
        let maybeId: string | undefined;
        {
          let response = await expectEvent({
            assert,
            expectedNumberOfEvents: 2,
            callback: async () => {
              return await request
                .post('/')
                .send({
                  data: {
                    type: 'card',
                    attributes: {
                      field1: 'a',
                      field2: 'b',
                    },
                    meta: {
                      adoptsFrom: {
                        module: `${testRealmURL}test-card`,
                        name: 'TestCard',
                      },
                    },
                  },
                })
                .set('Accept', 'application/vnd.card+json');
            },
          });
          assert.strictEqual(response.status, 201, 'HTTP 201 status');
          maybeId = response.body.data.id;
        }
        if (!maybeId) {
          assert.ok(false, 'new card identifier was undefined');
          // eslint-disable-next-line qunit/no-early-return
          return;
        }
        let id = maybeId;

        // modify field
        {
          let expected = [
            {
              type: 'incremental-index-initiation',
              realmURL: testRealmURL.href,
              updatedFile: `${testRealmURL}test-card.gts`,
            },
            {
              type: 'incremental',
              invalidations: [`${testRealmURL}test-card.gts`, id],
              realmURL: testRealmURL.href,
              clientRequestId: null,
            },
          ];

          let response = await expectEvent({
            assert,
            expected,
            callback: async () => {
              return await request
                .post('/test-card.gts')
                .set('Accept', 'application/vnd.card+source').send(`
                import { contains, field, CardDef } from 'https://cardstack.com/base/card-api';
                import StringCard from 'https://cardstack.com/base/string';

                export class TestCard extends CardDef {
                  @field field1 = contains(StringCard);
                  @field field2a = contains(StringCard); // rename field2 -> field2a
                }
              `);
            },
          });
          assert.strictEqual(response.status, 204, 'HTTP 204 status');
        }

        // verify serialization matches new card def
        {
          let response = await request
            .get(new URL(id).pathname)
            .set('Accept', 'application/vnd.card+json');

          assert.strictEqual(response.status, 200, 'HTTP 200 status');
          let json = response.body;
          assert.deepEqual(json.data.attributes, {
            field1: 'a',
            field2a: null,
            title: null,
            description: null,
            thumbnailURL: null,
          });
        }

        // set value on renamed field
        {
          let expected = [
            {
              type: 'incremental-index-initiation',
              realmURL: testRealmURL.href,
              updatedFile: `${id}.json`,
            },
            {
              type: 'incremental',
              invalidations: [id],
              realmURL: testRealmURL.href,
              clientRequestId: null,
            },
          ];
          let response = await expectEvent({
            assert,
            expected,
            callback: async () => {
              return await request
                .patch(new URL(id).pathname)
                .send({
                  data: {
                    type: 'card',
                    attributes: {
                      field2a: 'c',
                    },
                    meta: {
                      adoptsFrom: {
                        module: `${testRealmURL}test-card`,
                        name: 'TestCard',
                      },
                    },
                  },
                })
                .set('Accept', 'application/vnd.card+json');
            },
          });

          assert.strictEqual(response.status, 200, 'HTTP 200 status');
          assert.strictEqual(
            response.get('X-boxel-realm-url'),
            testRealmURL.href,
            'realm url header is correct',
          );
          assert.strictEqual(
            response.get('X-boxel-realm-public-readable'),
            'true',
            'realm is public readable',
          );

          let json = response.body;
          assert.deepEqual(json.data.attributes, {
            field1: 'a',
            field2a: 'c',
            title: null,
            description: null,
            thumbnailURL: null,
          });
        }

        // verify file serialization is correct
        {
          let localPath = new RealmPaths(testRealmURL).local(new URL(id));
          let jsonFile = `${join(
            dir.name,
            'realm_server_1',
            'test',
            localPath,
          )}.json`;
          let doc = JSON.parse(
            readFileSync(jsonFile, { encoding: 'utf8' }),
          ) as LooseSingleCardDocument;
          assert.deepEqual(
            doc,
            {
              data: {
                type: 'card',
                attributes: {
                  field1: 'a',
                  field2a: 'c',
                  title: null,
                  description: null,
                  thumbnailURL: null,
                },
                meta: {
                  adoptsFrom: {
                    module: '/test-card',
                    name: 'TestCard',
                  },
                },
              },
            },
            'instance serialized to filesystem correctly',
          );
        }

        // verify instance GET is correct
        {
          let response = await request
            .get(new URL(id).pathname)
            .set('Accept', 'application/vnd.card+json');

          assert.strictEqual(response.status, 200, 'HTTP 200 status');
          let json = response.body;
          assert.deepEqual(json.data.attributes, {
            field1: 'a',
            field2a: 'c',
            title: null,
            description: null,
            thumbnailURL: null,
          });
        }
      });
    });

    module('permissioned realm', function (hooks) {
      setupPermissionedRealm(hooks, {
        john: ['read', 'write'],
      });

      test('401 with invalid JWT', async function (assert) {
        let response = await request
          .post('/unused-card.gts')
          .set('Accept', 'application/vnd.card+source')
          .send(`//TEST UPDATE\n${cardSrc}`)
          .set('Authorization', `Bearer invalid-token`);

        assert.strictEqual(response.status, 401, 'HTTP 401 status');
      });

      test('401 without a JWT', async function (assert) {
        let response = await request
          .post('/unused-card.gts')
          .set('Accept', 'application/vnd.card+source')
          .send(`//TEST UPDATE\n${cardSrc}`); // no Authorization header

        assert.strictEqual(response.status, 401, 'HTTP 401 status');
      });

      test('403 without permission', async function (assert) {
        let response = await request
          .post('/unused-card.gts')
          .set('Accept', 'application/vnd.card+source')
          .send(`//TEST UPDATE\n${cardSrc}`)
          .set('Authorization', `Bearer ${createJWT(testRealm, 'not-john')}`);

        assert.strictEqual(response.status, 403, 'HTTP 403 status');
      });

      test('204 with permission', async function (assert) {
        let response = await request
          .post('/unused-card.gts')
          .set('Accept', 'application/vnd.card+source')
          .send(`//TEST UPDATE\n${cardSrc}`)
          .set(
            'Authorization',
            `Bearer ${createJWT(testRealm, 'john', ['read', 'write'])}`,
          );

        assert.strictEqual(response.status, 204, 'HTTP 204 status');
      });
    });
  });

  module('directory GET request', function (_hooks) {
    module('public readable realm', function (hooks) {
      setupPermissionedRealm(hooks, {
        '*': ['read'],
      });

      test('serves the request', async function (assert) {
        let response = await request
          .get('/dir/')
          .set('Accept', 'application/vnd.api+json');

        assert.strictEqual(response.status, 200, 'HTTP 200 status');
        assert.strictEqual(
          response.get('X-boxel-realm-url'),
          testRealmURL.href,
          'realm url header is correct',
        );
        assert.strictEqual(
          response.get('X-boxel-realm-public-readable'),
          'true',
          'realm is public readable',
        );
        let json = response.body;
        for (let relationship of Object.values(json.data.relationships)) {
          delete (relationship as any).meta.lastModified;
        }
        assert.deepEqual(
          json,
          {
            data: {
              id: `${testRealmHref}dir/`,
              type: 'directory',
              relationships: {
                'bar.txt': {
                  links: {
                    related: `${testRealmHref}dir/bar.txt`,
                  },
                  meta: {
                    kind: 'file',
                  },
                },
                'foo.txt': {
                  links: {
                    related: `${testRealmHref}dir/foo.txt`,
                  },
                  meta: {
                    kind: 'file',
                  },
                },
                'subdir/': {
                  links: {
                    related: `${testRealmHref}dir/subdir/`,
                  },
                  meta: {
                    kind: 'directory',
                  },
                },
              },
            },
          },
          'the directory response is correct',
        );
      });
    });

    module('permissioned realm', function (hooks) {
      setupPermissionedRealm(hooks, {
        john: ['read'],
      });

      test('401 with invalid JWT', async function (assert) {
        let response = await request
          .get('/dir/')
          .set('Accept', 'application/vnd.api+json')
          .set('Authorization', `Bearer invalid-token`);

        assert.strictEqual(response.status, 401, 'HTTP 401 status');
      });

      test('401 without a JWT', async function (assert) {
        let response = await request
          .get('/dir/')
          .set('Accept', 'application/vnd.api+json'); // no Authorization header

        assert.strictEqual(response.status, 401, 'HTTP 401 status');
      });

      test('403 without permission', async function (assert) {
        let response = await request
          .get('/dir/')
          .set('Accept', 'application/vnd.api+json')
          .set('Authorization', `Bearer ${createJWT(testRealm, 'not-john')}`);

        assert.strictEqual(response.status, 403, 'HTTP 403 status');
      });

      test('200 with permission', async function (assert) {
        let response = await request
          .get('/dir/')
          .set('Accept', 'application/vnd.api+json')
          .set(
            'Authorization',
            `Bearer ${createJWT(testRealm, 'john', ['read'])}`,
          );

        assert.strictEqual(response.status, 200, 'HTTP 200 status');
      });
    });
  });

  module('_search GET request', function (_hooks) {
    let query: Query = {
      filter: {
        on: {
          module: `${testRealmHref}person`,
          name: 'Person',
        },
        eq: {
          firstName: 'Mango',
        },
      },
    };

    module('public readable realm', function (hooks) {
      setupPermissionedRealm(hooks, {
        '*': ['read'],
      });

      test('serves a /_search GET request', async function (assert) {
        let response = await request
          .get(`/_search?${stringify(query)}`)
          .set('Accept', 'application/vnd.card+json');

        assert.strictEqual(response.status, 200, 'HTTP 200 status');
        assert.strictEqual(
          response.get('X-boxel-realm-url'),
          testRealmURL.href,
          'realm url header is correct',
        );
        assert.strictEqual(
          response.get('X-boxel-realm-public-readable'),
          'true',
          'realm is public readable',
        );
        let json = response.body;
        assert.strictEqual(
          json.data.length,
          1,
          'the card is returned in the search results',
        );
        assert.strictEqual(
          json.data[0].id,
          `${testRealmHref}person-1`,
          'card ID is correct',
        );
      });
    });

    module('permissioned realm', function (hooks) {
      setupPermissionedRealm(hooks, {
        john: ['read'],
      });

      test('401 with invalid JWT', async function (assert) {
        let response = await request
          .get(`/_search?${stringify(query)}`)
          .set('Accept', 'application/vnd.card+json');

        assert.strictEqual(response.status, 401, 'HTTP 401 status');
      });

      test('401 without a JWT', async function (assert) {
        let response = await request
          .get(`/_search?${stringify(query)}`)
          .set('Accept', 'application/vnd.card+json'); // no Authorization header

        assert.strictEqual(response.status, 401, 'HTTP 401 status');
      });

      test('403 without permission', async function (assert) {
        let response = await request
          .get(`/_search?${stringify(query)}`)
          .set('Accept', 'application/vnd.card+json')
          .set('Authorization', `Bearer ${createJWT(testRealm, 'not-john')}`);

        assert.strictEqual(response.status, 403, 'HTTP 403 status');
      });

      test('200 with permission', async function (assert) {
        let response = await request
          .get(`/_search?${stringify(query)}`)
          .set('Accept', 'application/vnd.card+json')
          .set(
            'Authorization',
            `Bearer ${createJWT(testRealm, 'john', ['read'])}`,
          );

        assert.strictEqual(response.status, 200, 'HTTP 200 status');
      });
    });
  });

  module('/_search-prerendered GET request', function (_hooks) {
    module(
      'instances with no embedded template css of its own',
      function (hooks) {
        setupPermissionedRealm(
          hooks,
          {
            '*': ['read'],
          },
          {
            'person.gts': `
              import { contains, field, CardDef, Component } from "https://cardstack.com/base/card-api";
              import StringCard from "https://cardstack.com/base/string";

              export class Person extends CardDef {
                @field firstName = contains(StringCard);
                static isolated = class Isolated extends Component<typeof this> {
                  <template>
                    <h1><@fields.firstName/></h1>
                  </template>
                }
                static embedded = class Embedded extends Component<typeof this> {
                  <template>
                    Embedded Card Person: <@fields.firstName/>
                  </template>
                }
                static fitted = class Fitted extends Component<typeof this> {
                  <template>
                    Fitted Card Person: <@fields.firstName/>
                  </template>
                }
              }
            `,
            'john.json': {
              data: {
                attributes: {
                  firstName: 'John',
                },
                meta: {
                  adoptsFrom: {
                    module: './person',
                    name: 'Person',
                  },
                },
              },
            },
          },
        );

        test('endpoint will respond with a bad request if html format is not provided', async function (assert) {
          let response = await request
            .get(`/_search-prerendered`)
            .set('Accept', 'application/vnd.card+json');

          assert.strictEqual(response.status, 400, 'HTTP 200 status');

          assert.ok(
            response.body.errors[0].detail.includes(
              "Must include a 'prerenderedHtmlFormat' parameter with a value of 'embedded' or 'atom' to use this endpoint",
            ),
          );
        });

        test('returns prerendered instances', async function (assert) {
          let query: Query & { prerenderedHtmlFormat: string } = {
            filter: {
              on: {
                module: `${testRealmHref}person`,
                name: 'Person',
              },
              eq: {
                firstName: 'John',
              },
            },
            prerenderedHtmlFormat: 'embedded',
          };
          let response = await request
            .get(`/_search-prerendered?${stringify(query)}`)
            .set('Accept', 'application/vnd.card+json');

          assert.strictEqual(response.status, 200, 'HTTP 200 status');
          assert.strictEqual(
            response.get('X-boxel-realm-url'),
            testRealmURL.href,
            'realm url header is correct',
          );
          assert.strictEqual(
            response.get('X-boxel-realm-public-readable'),
            'true',
            'realm is public readable',
          );
          let json = response.body;

          assert.strictEqual(
            json.data.length,
            1,
            'one card instance is returned in the search results',
          );

          assert.strictEqual(json.data[0].type, 'prerendered-card');

          assert.true(
            json.data[0].attributes.html
              .replace(/\s+/g, ' ')
              .includes('Embedded Card Person: John'),
            'embedded html looks correct',
          );

          assertScopedCssUrlsContain(
            assert,
            json.meta.scopedCssUrls,
            cardDefModuleDependencies,
          );

          assert.strictEqual(json.meta.page.total, 1, 'total count is correct');
        });
      },
    );

    module('instances whose embedded template has css', function (hooks) {
      setupPermissionedRealm(
        hooks,
        {
          '*': ['read'],
        },
        {
          'person.gts': `
          import { contains, field, CardDef, Component } from "https://cardstack.com/base/card-api";
          import StringCard from "https://cardstack.com/base/string";

          export class Person extends CardDef {
            @field firstName = contains(StringCard);
            static isolated = class Isolated extends Component<typeof this> {
              <template>
                <h1><@fields.firstName/></h1>
              </template>
            }
            static embedded = class Embedded extends Component<typeof this> {
              <template>
                Embedded Card Person: <@fields.firstName/>

                <style scoped>
                  .border {
                    border: 1px solid red;
                  }
                </style>
              </template>
            }
          }
        `,
          'fancy-person.gts': `
          import { Person } from './person';
          import { contains, field, CardDef, Component } from "https://cardstack.com/base/card-api";
          import StringCard from "https://cardstack.com/base/string";

          export class FancyPerson extends Person {
            @field favoriteColor = contains(StringCard);

            static embedded = class Embedded extends Component<typeof this> {
              <template>
                Embedded Card FancyPerson: <@fields.firstName/>

                <style scoped>
                  .fancy-border {
                    border: 1px solid pink;
                  }
                </style>
              </template>
            }
          }
        `,
          'aaron.json': {
            data: {
              attributes: {
                firstName: 'Aaron',
                title: 'Person Aaron',
              },
              meta: {
                adoptsFrom: {
                  module: './person',
                  name: 'Person',
                },
              },
            },
          },
          'craig.json': {
            data: {
              attributes: {
                firstName: 'Craig',
                title: 'Person Craig',
              },
              meta: {
                adoptsFrom: {
                  module: './person',
                  name: 'Person',
                },
              },
            },
          },
          'jane.json': {
            data: {
              attributes: {
                firstName: 'Jane',
                favoriteColor: 'blue',
                title: 'FancyPerson Jane',
              },
              meta: {
                adoptsFrom: {
                  module: './fancy-person',
                  name: 'FancyPerson',
                },
              },
            },
          },
          'jimmy.json': {
            data: {
              attributes: {
                firstName: 'Jimmy',
                favoriteColor: 'black',
                title: 'FancyPerson Jimmy',
              },
              meta: {
                adoptsFrom: {
                  module: './fancy-person',
                  name: 'FancyPerson',
                },
              },
            },
          },
        },
      );

      test('returns instances with CardDef prerendered embedded html + css when there is no "on" filter', async function (assert) {
        let response = await request
          .get(`/_search-prerendered?prerenderedHtmlFormat=embedded`)
          .set('Accept', 'application/vnd.card+json');

        assert.strictEqual(response.status, 200, 'HTTP 200 status');
        assert.strictEqual(
          response.get('X-boxel-realm-url'),
          testRealmURL.href,
          'realm url header is correct',
        );
        assert.strictEqual(
          response.get('X-boxel-realm-public-readable'),
          'true',
          'realm is public readable',
        );
        let json = response.body;

        assert.strictEqual(
          json.data.length,
          4,
          'returned results count is correct',
        );

        // 1st card: Person Aaron
        assert.strictEqual(json.data[0].type, 'prerendered-card');
        assert.true(
          json.data[0].attributes.html
            .replace(/\s+/g, ' ')
            .includes('Person Aaron'),
          'embedded html looks correct (CardDef template)',
        );

        // 2nd card: Person Craig
        assert.strictEqual(json.data[1].type, 'prerendered-card');
        assert.true(
          json.data[1].attributes.html
            .replace(/\s+/g, ' ')
            .includes('Person Craig'),
          'embedded html for Craig looks correct (CardDef template)',
        );

        // 3rd card: FancyPerson Jane
        assert.strictEqual(json.data[2].type, 'prerendered-card');
        assert.true(
          json.data[2].attributes.html
            .replace(/\s+/g, ' ')
            .includes('FancyPerson Jane'),
          'embedded html for Jane looks correct (CardDef template)',
        );

        // 4th card: FancyPerson Jimmy
        assert.strictEqual(json.data[3].type, 'prerendered-card');
        assert.true(
          json.data[3].attributes.html
            .replace(/\s+/g, ' ')
            .includes('FancyPerson Jimmy'),
          'embedded html for Jimmy looks correct (CardDef template)',
        );

        assertScopedCssUrlsContain(
          assert,
          json.meta.scopedCssUrls,
          cardDefModuleDependencies,
        );

        assert.strictEqual(json.meta.page.total, 4, 'total count is correct');
      });

      test('returns correct css in relationships, even the one indexed in another realm (CardDef)', async function (assert) {
        let query: Query & { prerenderedHtmlFormat: string } = {
          filter: {
            on: {
              module: `${testRealmHref}fancy-person`,
              name: 'FancyPerson',
            },
            not: {
              eq: {
                firstName: 'Peter',
              },
            },
          },
          prerenderedHtmlFormat: 'embedded',
        };

        let response = await request
          .get(`/_search-prerendered?${stringify(query)}`)
          .set('Accept', 'application/vnd.card+json');

        let json = response.body;

        assert.strictEqual(
          json.data.length,
          2,
          'returned results count is correct',
        );

        // 1st card: FancyPerson Jane
        assert.true(
          json.data[0].attributes.html
            .replace(/\s+/g, ' ')
            .includes('Embedded Card FancyPerson: Jane'),
          'embedded html for Jane looks correct (FancyPerson template)',
        );

        //  2nd card: FancyPerson Jimmy
        assert.true(
          json.data[1].attributes.html
            .replace(/\s+/g, ' ')
            .includes('Embedded Card FancyPerson: Jimmy'),
          'embedded html for Jimmy looks correct (FancyPerson template)',
        );

        assertScopedCssUrlsContain(assert, json.meta.scopedCssUrls, [
          ...cardDefModuleDependencies,
          ...[`${testRealmHref}fancy-person.gts`, `${testRealmHref}person.gts`],
        ]);
      });

      test('can filter prerendered instances', async function (assert) {
        let query: Query & { prerenderedHtmlFormat: string } = {
          filter: {
            on: {
              module: `${testRealmHref}person`,
              name: 'Person',
            },
            eq: {
              firstName: 'Jimmy',
            },
          },
          prerenderedHtmlFormat: 'embedded',
        };
        let response = await request
          .get(`/_search-prerendered?${stringify(query)}`)
          .set('Accept', 'application/vnd.card+json');

        let json = response.body;

        assert.strictEqual(
          json.data.length,
          1,
          'one prerendered card instance is returned in the filtered search results',
        );
        assert.strictEqual(json.data[0].id, 'http://127.0.0.1:4444/jimmy.json');
      });

      test('can use cardUrls to filter prerendered instances', async function (assert) {
        let query: Query & {
          prerenderedHtmlFormat: string;
          cardUrls: string[];
        } = {
          prerenderedHtmlFormat: 'embedded',
          cardUrls: [`${testRealmHref}jimmy.json`],
        };
        let response = await request
          .get(`/_search-prerendered?${stringify(query)}`)
          .set('Accept', 'application/vnd.card+json');

        let json = response.body;

        assert.strictEqual(
          json.data.length,
          1,
          'one prerendered card instance is returned in the filtered search results',
        );
        assert.strictEqual(json.data[0].id, 'http://127.0.0.1:4444/jimmy.json');

        query = {
          prerenderedHtmlFormat: 'embedded',
          cardUrls: [`${testRealmHref}jimmy.json`, `${testRealmHref}jane.json`],
        };
        response = await request
          .get(`/_search-prerendered?${stringify(query)}`)
          .set('Accept', 'application/vnd.card+json');

        json = response.body;

        assert.strictEqual(
          json.data.length,
          2,
          '2 prerendered card instances are returned in the filtered search results',
        );
        assert.strictEqual(json.data[0].id, 'http://127.0.0.1:4444/jane.json');
        assert.strictEqual(json.data[1].id, 'http://127.0.0.1:4444/jimmy.json');
      });

      test('can sort prerendered instances', async function (assert) {
        let query: Query & { prerenderedHtmlFormat: string } = {
          sort: [
            {
              by: 'firstName',
              on: { module: `${testRealmHref}person`, name: 'Person' },
              direction: 'desc',
            },
          ],
          prerenderedHtmlFormat: 'embedded',
        };
        let response = await request
          .get(`/_search-prerendered?${stringify(query)}`)
          .set('Accept', 'application/vnd.card+json');

        let json = response.body;

        assert.strictEqual(json.data.length, 4, 'results count is correct');

        // firstName descending
        assert.strictEqual(json.data[0].id, 'http://127.0.0.1:4444/jimmy.json');
        assert.strictEqual(json.data[1].id, 'http://127.0.0.1:4444/jane.json');
        assert.strictEqual(json.data[2].id, 'http://127.0.0.1:4444/craig.json');
        assert.strictEqual(json.data[3].id, 'http://127.0.0.1:4444/aaron.json');
      });
    });
  });

  module('_info GET request', function (_hooks) {
    module('public readable realm', function (hooks) {
      setupPermissionedRealm(hooks, {
        '*': ['read'],
      });

      test('serves the request', async function (assert) {
        let response = await request
          .get(`/_info`)
          .set('Accept', 'application/vnd.api+json');

        assert.strictEqual(response.status, 200, 'HTTP 200 status');
        assert.strictEqual(
          response.get('X-boxel-realm-url'),
          testRealmURL.href,
          'realm url header is correct',
        );
        assert.strictEqual(
          response.get('X-boxel-realm-public-readable'),
          'true',
          'realm is public readable',
        );
        let json = response.body;
        assert.deepEqual(
          json,
          {
            data: {
              id: testRealmHref,
              type: 'realm-info',
              attributes: testRealmInfo,
            },
          },
          '/_info response is correct',
        );
      });
    });

    module('permissioned realm', function (hooks) {
      setupPermissionedRealm(hooks, {
        john: ['read', 'write'],
      });

      test('401 with invalid JWT', async function (assert) {
        let response = await request
          .get(`/_info`)
          .set('Accept', 'application/vnd.api+json');

        assert.strictEqual(response.status, 401, 'HTTP 401 status');
      });

      test('401 without a JWT', async function (assert) {
        let response = await request
          .get(`/_info`)
          .set('Accept', 'application/vnd.api+json'); // no Authorization header

        assert.strictEqual(response.status, 401, 'HTTP 401 status');
      });

      test('403 without permission', async function (assert) {
        let response = await request
          .get(`/_info`)
          .set('Accept', 'application/vnd.api+json')
          .set('Authorization', `Bearer ${createJWT(testRealm, 'not-john')}`);

        assert.strictEqual(response.status, 403, 'HTTP 403 status');
      });

      test('200 with permission', async function (assert) {
        let response = await request
          .get(`/_info`)
          .set('Accept', 'application/vnd.api+json')
          .set(
            'Authorization',
            `Bearer ${createJWT(testRealm, 'john', ['read', 'write'])}`,
          );

        assert.strictEqual(response.status, 200, 'HTTP 200 status');
        let json = response.body;
        assert.deepEqual(
          json,
          {
            data: {
              id: testRealmHref,
              type: 'realm-info',
              attributes: {
                ...testRealmInfo,
                visibility: 'private',
                realmUserId: '@node-test_realm:localhost',
              },
            },
          },
          '/_info response is correct',
        );
      });
    });

    module(
      'shared realm because there is `users` permission',
      function (hooks) {
        setupPermissionedRealm(hooks, {
          users: ['read'],
        });

        test('200 with permission', async function (assert) {
          let response = await request
            .get(`/_info`)
            .set('Accept', 'application/vnd.api+json')
            .set(
              'Authorization',
              `Bearer ${createJWT(testRealm, 'users', ['read'])}`,
            );

          assert.strictEqual(response.status, 200, 'HTTP 200 status');
          let json = response.body;
          assert.deepEqual(
            json,
            {
              data: {
                id: testRealmHref,
                type: 'realm-info',
                attributes: {
                  ...testRealmInfo,
                  visibility: 'shared',
                  realmUserId: '@node-test_realm:localhost',
                },
              },
            },
            '/_info response is correct',
          );
        });
      },
    );

    module('shared realm because there are multiple users', function (hooks) {
      setupPermissionedRealm(hooks, {
        bob: ['read'],
        jane: ['read'],
        john: ['read', 'write'],
      });

      test('200 with permission', async function (assert) {
        let response = await request
          .get(`/_info`)
          .set('Accept', 'application/vnd.api+json')
          .set(
            'Authorization',
            `Bearer ${createJWT(testRealm, 'john', ['read', 'write'])}`,
          );

        assert.strictEqual(response.status, 200, 'HTTP 200 status');
        let json = response.body;
        assert.deepEqual(
          json,
          {
            data: {
              id: testRealmHref,
              type: 'realm-info',
              attributes: {
                ...testRealmInfo,
                visibility: 'shared',
                realmUserId: '@node-test_realm:localhost',
              },
            },
          },
          '/_info response is correct',
        );
      });
    });
  });

  module('_user GET request', function (hooks) {
    setupPermissionedRealm(hooks, {
      john: ['read', 'write'],
    });

    test('user is not found', async function (assert) {
      let response = await request
        .get(`/_user`)
        .set('Accept', 'application/vnd.api+json')
        .set(
          'Authorization',
          `Bearer ${createJWT(testRealm, 'user', ['read', 'write'])}`,
        );
      assert.strictEqual(response.status, 404, 'HTTP 404 status');
    });

    test('subscription is not found', async function (assert) {
      let user = await insertUser(
        dbAdapter,
        'user@test',
        'cus_123',
        'user@test.com',
      );
      let response = await request
        .get(`/_user`)
        .set('Accept', 'application/vnd.api+json')
        .set(
          'Authorization',
          `Bearer ${createJWT(testRealm, 'user@test', ['read', 'write'])}`,
        );
      assert.strictEqual(response.status, 200, 'HTTP 200 status');
      let json = response.body;
      assert.deepEqual(
        json,
        {
          data: {
            type: 'user',
            id: user.id,
            attributes: {
              matrixUserId: user.matrixUserId,
              stripeCustomerId: user.stripeCustomerId,
              stripeCustomerEmail: user.stripeCustomerEmail,
              creditsAvailableInPlanAllowance: null,
              creditsIncludedInPlanAllowance: null,
              extraCreditsAvailableInBalance: null,
            },
            relationships: {
              subscription: null,
            },
          },
          included: null,
        },
        '/_user response is correct',
      );
    });

    test('user subscibes to a plan and has extra credit', async function (assert) {
<<<<<<< HEAD
      let user = await insertUser(dbAdapter, 'user@test', 'cus_123');
      let someOtherUser = await insertUser(
        dbAdapter,
        'some-other-user@test',
        'cus_1234',
      ); // For the purposes of testing that we don't return the wrong user's subscription's data

=======
      let user = await insertUser(
        dbAdapter,
        'user@test',
        'cus_123',
        'user@test.com',
      );
>>>>>>> fc0873dc
      let plan = await insertPlan(
        dbAdapter,
        'Creator',
        12,
        2500,
        'prod_creator',
      );

      let subscription = await insertSubscription(dbAdapter, {
        user_id: user.id,
        plan_id: plan.id,
        started_at: 1,
        status: 'active',
        stripe_subscription_id: 'sub_1234567890',
      });

      let subscriptionCycle = await insertSubscriptionCycle(dbAdapter, {
        subscriptionId: subscription.id,
        periodStart: 1,
        periodEnd: 2,
      });

      await addToCreditsLedger(dbAdapter, {
        userId: user.id,
        creditAmount: 100,
        creditType: 'extra_credit',
        subscriptionCycleId: subscriptionCycle.id,
      });

      await addToCreditsLedger(dbAdapter, {
        userId: user.id,
        creditAmount: 2500,
        creditType: 'plan_allowance',
        subscriptionCycleId: subscriptionCycle.id,
      });

      // Set up other user's subscription
      let otherUserSubscription = await insertSubscription(dbAdapter, {
        user_id: someOtherUser.id,
        plan_id: plan.id,
        started_at: 1,
        status: 'active',
        stripe_subscription_id: 'sub_1234567891',
      });

      let otherUserSubscriptionCycle = await insertSubscriptionCycle(
        dbAdapter,
        {
          subscriptionId: otherUserSubscription.id,
          periodStart: 1,
          periodEnd: 2,
        },
      );

      await addToCreditsLedger(dbAdapter, {
        userId: someOtherUser.id,
        creditAmount: 100,
        creditType: 'extra_credit',
        subscriptionCycleId: otherUserSubscriptionCycle.id,
      }); // this is to test that this extra credit amount does not influence the original user's credit calculation

      let response = await request
        .get(`/_user`)
        .set('Accept', 'application/vnd.api+json')
        .set(
          'Authorization',
          `Bearer ${createJWT(testRealm, 'user@test', ['read', 'write'])}`,
        );
      assert.strictEqual(response.status, 200, 'HTTP 200 status');
      let json = response.body;
      assert.deepEqual(
        json,
        {
          data: {
            type: 'user',
            id: user.id,
            attributes: {
              matrixUserId: user.matrixUserId,
              stripeCustomerId: user.stripeCustomerId,
              stripeCustomerEmail: user.stripeCustomerEmail,
              creditsAvailableInPlanAllowance: 2500,
              creditsIncludedInPlanAllowance: 2500,
              extraCreditsAvailableInBalance: 100,
            },
            relationships: {
              subscription: {
                data: {
                  type: 'subscription',
                  id: subscription.id,
                },
              },
            },
          },
          included: [
            {
              type: 'subscription',
              id: subscription.id,
              attributes: {
                startedAt: 1,
                endedAt: null,
                status: 'active',
              },
              relationships: {
                plan: {
                  data: {
                    type: 'plan',
                    id: plan.id,
                  },
                },
              },
            },
            {
              type: 'plan',
              id: plan.id,
              attributes: {
                name: plan.name,
                monthlyPrice: plan.monthlyPrice,
                creditsIncluded: plan.creditsIncluded,
              },
            },
          ],
        },
        '/_user response is correct',
      );
    });
  });

  module('various other realm tests', function (hooks) {
    let testRealmHttpServer2: Server;
    let testRealmServer2: RealmServer;
    let testRealm2: Realm;
    let dbAdapter: PgAdapter;
    let publisher: QueuePublisher;
    let runner: QueueRunner;
    let request2: SuperTest<Test>;
    let testRealmDir: string;

    hooks.beforeEach(async function () {
      shimExternals(virtualNetwork);
    });

    setupPermissionedRealm(hooks, {
      '*': ['read', 'write'],
    });

    async function startRealmServer(
      dbAdapter: PgAdapter,
      publisher: QueuePublisher,
      runner: QueueRunner,
    ) {
      if (testRealm2) {
        virtualNetwork.unmount(testRealm2.handle);
      }
      ({
        testRealm: testRealm2,
        testRealmServer: testRealmServer2,
        testRealmHttpServer: testRealmHttpServer2,
      } = await runTestRealmServer({
        virtualNetwork,
        testRealmDir,
        realmsRootPath: join(dir.name, 'realm_server_2'),
        realmURL: testRealm2URL,
        dbAdapter,
        publisher,
        runner,
        matrixURL,
      }));
      request2 = supertest(testRealmHttpServer2);
    }

    setupDB(hooks, {
      beforeEach: async (_dbAdapter, _publisher, _runner) => {
        dbAdapter = _dbAdapter;
        publisher = _publisher;
        runner = _runner;
        testRealmDir = join(dir.name, 'realm_server_2', 'test');
        ensureDirSync(testRealmDir);
        copySync(join(__dirname, 'cards'), testRealmDir);
        await startRealmServer(dbAdapter, publisher, runner);
      },
      afterEach: async () => {
        await closeServer(testRealmHttpServer2);
      },
    });

    test('POST /_create-realm', async function (assert) {
      // we randomize the realm and owner names so that we can isolate matrix
      // test state--there is no "delete user" matrix API
      let endpoint = `test-realm-${uuidv4()}`;
      let owner = 'mango';
      let ownerUserId = '@mango:boxel.ai';
      let response = await request2
        .post('/_create-realm')
        .set('Accept', 'application/vnd.api+json')
        .set('Content-Type', 'application/json')
        .set(
          'Authorization',
          `Bearer ${createRealmServerJWT(
            { user: ownerUserId, sessionRoom: 'session-room-test' },
            secretSeed,
          )}`,
        )
        .send(
          JSON.stringify({
            data: {
              type: 'realm',
              attributes: {
                ...testRealmInfo,
                endpoint,
                backgroundURL: 'http://example.com/background.jpg',
                iconURL: 'http://example.com/icon.jpg',
              },
            },
          }),
        );

      assert.strictEqual(response.status, 201, 'HTTP 201 status');
      let json = response.body;
      assert.deepEqual(
        json,
        {
          data: {
            type: 'realm',
            id: `${testRealm2URL.origin}/${owner}/${endpoint}/`,
            attributes: {
              ...testRealmInfo,
              endpoint,
              backgroundURL: 'http://example.com/background.jpg',
              iconURL: 'http://example.com/icon.jpg',
            },
          },
        },
        'realm creation JSON is correct',
      );

      let realmPath = join(dir.name, 'realm_server_2', owner, endpoint);
      let realmJSON = readJSONSync(join(realmPath, '.realm.json'));
      assert.deepEqual(
        realmJSON,
        {
          name: 'Test Realm',
          backgroundURL: 'http://example.com/background.jpg',
          iconURL: 'http://example.com/icon.jpg',
        },
        '.realm.json is correct',
      );
      assert.ok(
        existsSync(join(realmPath, 'index.json')),
        'seed file index.json exists',
      );
      assert.ok(
        existsSync(join(realmPath, 'hello-world.json')),
        'seed file hello-world.json exists',
      );
      assert.notOk(
        existsSync(join(realmPath, 'package.json')),
        'ignored seed file package.json does not exist',
      );
      assert.notOk(
        existsSync(join(realmPath, 'node_modules')),
        'ignored seed file node_modules/ does not exist',
      );
      assert.notOk(
        existsSync(join(realmPath, '.gitignore')),
        'ignored seed file .gitignore does not exist',
      );
      assert.notOk(
        existsSync(join(realmPath, 'tsconfig.json')),
        'ignored seed file tsconfig.json does not exist',
      );

      let permissions = await fetchUserPermissions(
        dbAdapter,
        new URL(json.data.id),
      );
      assert.deepEqual(permissions, {
        [`@realm/mango_${endpoint}:localhost`]: [
          'read',
          'write',
          'realm-owner',
        ],
        [ownerUserId]: ['read', 'write', 'realm-owner'],
      });

      let id: string;
      let realm = testRealmServer2.testingOnlyRealms.find(
        (r) => r.url === json.data.id,
      )!;
      {
        // owner can create an instance
        let response = await request2
          .post(`/${owner}/${endpoint}/`)
          .send({
            data: {
              type: 'card',
              attributes: {
                title: 'Test Card',
              },
              meta: {
                adoptsFrom: {
                  module: 'https://cardstack.com/base/card-api',
                  name: 'CardDef',
                },
              },
            },
          })
          .set('Accept', 'application/vnd.card+json')
          .set(
            'Authorization',
            `Bearer ${createJWT(realm, ownerUserId, [
              'read',
              'write',
              'realm-owner',
            ])}`,
          );

        assert.strictEqual(response.status, 201, 'HTTP 201 status');
        let doc = response.body as SingleCardDocument;
        id = doc.data.id;
      }

      {
        // owner can get an instance
        let response = await request2
          .get(new URL(id).pathname)
          .set('Accept', 'application/vnd.card+json')
          .set(
            'Authorization',
            `Bearer ${createJWT(realm, ownerUserId, [
              'read',
              'write',
              'realm-owner',
            ])}`,
          );

        assert.strictEqual(response.status, 200, 'HTTP 200 status');
        let doc = response.body as SingleCardDocument;
        assert.strictEqual(
          doc.data.attributes?.title,
          'Test Card',
          'instance data is correct',
        );
      }

      {
        // owner can search in the realm
        let response = await request2
          .get(
            `${new URL(realm.url).pathname}_search?${stringify({
              filter: {
                on: baseCardRef,
                eq: {
                  title: 'Test Card',
                },
              },
            } as Query)}`,
          )
          .set('Accept', 'application/vnd.card+json')
          .set(
            'Authorization',
            `Bearer ${createJWT(realm, ownerUserId, [
              'read',
              'write',
              'realm-owner',
            ])}`,
          );

        assert.strictEqual(response.status, 200, 'HTTP 200 status');
        let results = response.body as CardCollectionDocument;
        assert.strictEqual(results.data.length, 1),
          'correct number of search results';
      }
    });

    test('dynamically created realms are not publicly readable or writable', async function (assert) {
      let endpoint = `test-realm-${uuidv4()}`;
      let owner = 'mango';
      let ownerUserId = '@mango:boxel.ai';
      let response = await request2
        .post('/_create-realm')
        .set('Accept', 'application/vnd.api+json')
        .set('Content-Type', 'application/json')
        .set(
          'Authorization',
          `Bearer ${createRealmServerJWT(
            { user: ownerUserId, sessionRoom: 'session-room-test' },
            secretSeed,
          )}`,
        )
        .send(
          JSON.stringify({
            data: {
              type: 'realm',
              attributes: {
                name: 'Test Realm',
                endpoint,
              },
            },
          }),
        );

      let realmURL = response.body.data.id;
      assert.strictEqual(response.status, 201, 'HTTP 201 status');
      let realm = testRealmServer2.testingOnlyRealms.find(
        (r) => r.url === realmURL,
      )!;

      {
        let response = await request2
          .get(
            `${new URL(realmURL).pathname}_search?${stringify({
              filter: {
                on: baseCardRef,
                eq: {
                  title: 'Test Card',
                },
              },
            } as Query)}`,
          )
          .set('Accept', 'application/vnd.card+json')
          .set('Authorization', `Bearer ${createJWT(realm, 'rando')}`);

        assert.strictEqual(response.status, 403, 'HTTP 403 status');

        response = await request2
          .post(`/${owner}/${endpoint}/`)
          .send({
            data: {
              type: 'card',
              attributes: {
                title: 'Test Card',
              },
              meta: {
                adoptsFrom: {
                  module: 'https://cardstack.com/base/card-api',
                  name: 'CardDef',
                },
              },
            },
          })
          .set('Accept', 'application/vnd.card+json')
          .set('Authorization', `Bearer ${createJWT(realm, 'rando')}`);

        assert.strictEqual(response.status, 403, 'HTTP 403 status');
      }
    });

    test('can restart a realm that was created dynamically', async function (assert) {
      let endpoint = `test-realm-${uuidv4()}`;
      let owner = 'mango';
      let ownerUserId = '@mango:boxel.ai';
      let realmURL: string;
      {
        let response = await request2
          .post('/_create-realm')
          .set('Accept', 'application/vnd.api+json')
          .set('Content-Type', 'application/json')
          .set(
            'Authorization',
            `Bearer ${createRealmServerJWT(
              { user: '@mango:boxel.ai', sessionRoom: 'session-room-test' },
              secretSeed,
            )}`,
          )
          .send(
            JSON.stringify({
              data: {
                type: 'realm',
                attributes: {
                  name: 'Test Realm',
                  endpoint,
                },
              },
            }),
          );
        assert.strictEqual(response.status, 201, 'HTTP 201 status');
        realmURL = response.body.data.id;
      }

      let id: string;
      let realm = testRealmServer2.testingOnlyRealms.find(
        (r) => r.url === realmURL,
      )!;
      {
        let response = await request2
          .post(`/${owner}/${endpoint}/`)
          .send({
            data: {
              type: 'card',
              attributes: {
                title: 'Test Card',
              },
              meta: {
                adoptsFrom: {
                  module: 'https://cardstack.com/base/card-api',
                  name: 'CardDef',
                },
              },
            },
          })
          .set('Accept', 'application/vnd.card+json')
          .set(
            'Authorization',
            `Bearer ${createJWT(realm, ownerUserId, [
              'read',
              'write',
              'realm-owner',
            ])}`,
          );

        assert.strictEqual(response.status, 201, 'HTTP 201 status');
        id = response.body.data.id;
      }

      // Stop and restart the server
      testRealmServer2.testingOnlyUnmountRealms();
      await closeServer(testRealmHttpServer2);
      await startRealmServer(dbAdapter, publisher, runner);
      await testRealmServer2.start();

      {
        let response = await request2
          .get(new URL(id).pathname)
          .set('Accept', 'application/vnd.card+json')
          .set(
            'Authorization',
            `Bearer ${createJWT(realm, ownerUserId, [
              'read',
              'write',
              'realm-owner',
            ])}`,
          );

        assert.strictEqual(response.status, 200, 'HTTP 200 status');
        let doc = response.body as SingleCardDocument;
        assert.strictEqual(
          doc.data.attributes?.title,
          'Test Card',
          'instance data is correct',
        );
      }
    });

    test('POST /_create-realm without JWT', async function (assert) {
      let endpoint = `test-realm-${uuidv4()}`;
      let response = await request2
        .post('/_create-realm')
        .set('Accept', 'application/vnd.api+json')
        .set('Content-Type', 'application/json')
        .send(
          JSON.stringify({
            data: {
              type: 'realm',
              attributes: {
                name: 'Test Realm',
                endpoint,
              },
            },
          }),
        );
      assert.strictEqual(response.status, 401, 'HTTP 401 status');
      let error = response.body.errors[0];
      assert.strictEqual(
        error,
        'Missing Authorization header',
        'error message is correct',
      );
    });

    test('POST /_create-realm with invalid JWT', async function (assert) {
      let endpoint = `test-realm-${uuidv4()}`;
      let response = await request2
        .post('/_create-realm')
        .set('Accept', 'application/vnd.api+json')
        .set('Content-Type', 'application/json')
        .set('Authorization', 'Bearer invalid-jwt')
        .send(
          JSON.stringify({
            data: {
              type: 'realm',
              attributes: {
                name: 'Test Realm',
                endpoint,
              },
            },
          }),
        );
      assert.strictEqual(response.status, 401, 'HTTP 401 status');
      let error = response.body.errors[0];
      assert.strictEqual(error, 'Token invalid', 'error message is correct');
    });

    test('POST /_create-realm with invalid JSON', async function (assert) {
      let response = await request2
        .post('/_create-realm')
        .set('Accept', 'application/vnd.api+json')
        .set('Content-Type', 'application/json')
        .set(
          'Authorization',
          `Bearer ${createRealmServerJWT(
            { user: '@mango:boxel.ai', sessionRoom: 'session-room-test' },
            secretSeed,
          )}`,
        )
        .send('make a new realm please!');
      assert.strictEqual(response.status, 400, 'HTTP 400 status');
      let error = response.body.errors[0];
      assert.ok(error.match(/not valid JSON-API/), 'error message is correct');
    });

    test('POST /_create-realm with bad JSON-API', async function (assert) {
      let response = await request2
        .post('/_create-realm')
        .set('Accept', 'application/vnd.api+json')
        .set('Content-Type', 'application/json')
        .set(
          'Authorization',
          `Bearer ${createRealmServerJWT(
            { user: '@mango:boxel.ai', sessionRoom: 'session-room-test' },
            secretSeed,
          )}`,
        )
        .send(
          JSON.stringify({
            name: 'mango-realm',
          }),
        );
      assert.strictEqual(response.status, 400, 'HTTP 400 status');
      let error = response.body.errors[0];
      assert.ok(error.match(/not valid JSON-API/), 'error message is correct');
    });

    test('POST /_create-realm without a realm endpoint', async function (assert) {
      let response = await request2
        .post('/_create-realm')
        .set('Accept', 'application/vnd.api+json')
        .set('Content-Type', 'application/json')
        .set(
          'Authorization',
          `Bearer ${createRealmServerJWT(
            { user: '@mango:boxel.ai', sessionRoom: 'session-room-test' },
            secretSeed,
          )}`,
        )
        .send(
          JSON.stringify({
            data: {
              type: 'realm',
              attributes: {
                name: 'Test Realm',
              },
            },
          }),
        );
      assert.strictEqual(response.status, 400, 'HTTP 400 status');
      let error = response.body.errors[0];
      assert.ok(
        error.match(/endpoint is required and must be a string/),
        'error message is correct',
      );
    });

    test('POST /_create-realm without a realm name', async function (assert) {
      let endpoint = `test-realm-${uuidv4()}`;
      let response = await request2
        .post('/_create-realm')
        .set('Accept', 'application/vnd.api+json')
        .set('Content-Type', 'application/json')
        .set(
          'Authorization',
          `Bearer ${createRealmServerJWT(
            { user: '@mango:boxel.ai', sessionRoom: 'session-room-test' },
            secretSeed,
          )}`,
        )
        .send(
          JSON.stringify({
            data: {
              type: 'realm',
              attributes: {
                endpoint,
              },
            },
          }),
        );
      assert.strictEqual(response.status, 400, 'HTTP 400 status');
      let error = response.body.errors[0];
      assert.ok(
        error.match(/name is required and must be a string/),
        'error message is correct',
      );
    });

    test('cannot create a realm on a realm server that has a realm mounted at the origin', async function (assert) {
      let response = await request
        .post('/_create-realm')
        .set('Accept', 'application/vnd.api+json')
        .set('Content-Type', 'application/json')
        .set(
          'Authorization',
          `Bearer ${createRealmServerJWT(
            { user: '@mango:boxel.ai', sessionRoom: 'session-room-test' },
            secretSeed,
          )}`,
        )
        .send(
          JSON.stringify({
            data: {
              type: 'realm',
              attributes: {
                endpoint: 'mango-realm',
                name: 'Test Realm',
              },
            },
          }),
        );
      assert.strictEqual(response.status, 400, 'HTTP 400 status');
      let error = response.body.errors[0];
      assert.ok(
        error.match(/a realm is already mounted at the origin of this server/),
        'error message is correct',
      );
    });

    test('cannot create a new realm that collides with an existing realm', async function (assert) {
      let endpoint = `test-realm-${uuidv4()}`;
      let ownerUserId = '@mango:boxel.ai';
      let response = await request2
        .post('/_create-realm')
        .set('Accept', 'application/vnd.api+json')
        .set('Content-Type', 'application/json')
        .set(
          'Authorization',
          `Bearer ${createRealmServerJWT(
            { user: ownerUserId, sessionRoom: 'session-room-test' },
            secretSeed,
          )}`,
        )
        .send(
          JSON.stringify({
            data: {
              type: 'realm',
              attributes: {
                endpoint,
                name: 'Test Realm',
              },
            },
          }),
        );
      assert.strictEqual(response.status, 201, 'HTTP 201 status');
      {
        let response = await request2
          .post('/_create-realm')
          .set('Accept', 'application/vnd.api+json')
          .set('Content-Type', 'application/json')
          .set(
            'Authorization',
            `Bearer ${createRealmServerJWT(
              { user: ownerUserId, sessionRoom: 'session-room-test' },
              secretSeed,
            )}`,
          )
          .send(
            JSON.stringify({
              data: {
                type: 'realm',
                attributes: {
                  endpoint,
                  name: 'Another Test Realm',
                },
              },
            }),
          );
        assert.strictEqual(response.status, 400, 'HTTP 400 status');
        let error = response.body.errors[0];
        assert.ok(
          error.match(/already exists on this server/),
          'error message is correct',
        );
      }
    });

    test('cannot create a realm with invalid characters in endpoint', async function (assert) {
      let ownerUserId = '@mango:boxel.ai';
      {
        let response = await request2
          .post('/_create-realm')
          .set('Accept', 'application/vnd.api+json')
          .set('Content-Type', 'application/json')
          .set(
            'Authorization',
            `Bearer ${createRealmServerJWT(
              { user: ownerUserId, sessionRoom: 'session-room-test' },
              secretSeed,
            )}`,
          )
          .send(
            JSON.stringify({
              data: {
                type: 'realm',
                attributes: {
                  endpoint: 'invalid_realm_endpoint',
                  name: 'Test Realm',
                },
              },
            }),
          );
        assert.strictEqual(response.status, 400, 'HTTP 400 status');
        let error = response.body.errors[0];
        assert.ok(
          error.match(/contains invalid characters/),
          'error message is correct',
        );
      }
      {
        let response = await request2
          .post('/_create-realm')
          .set('Accept', 'application/vnd.api+json')
          .set('Content-Type', 'application/json')
          .set(
            'Authorization',
            `Bearer ${createRealmServerJWT(
              { user: ownerUserId, sessionRoom: 'session-room-test' },
              secretSeed,
            )}`,
          )
          .send(
            JSON.stringify({
              data: {
                type: 'realm',
                attributes: {
                  endpoint: 'invalid realm endpoint',
                  name: 'Test Realm',
                },
              },
            }),
          );
        assert.strictEqual(response.status, 400, 'HTTP 400 status');
        let error = response.body.errors[0];
        assert.ok(
          error.match(/contains invalid characters/),
          'error message is correct',
        );
      }
    });

    test('returns 404 for request that has malformed URI', async function (assert) {
      let response = await request2.get('/%c0').set('Accept', '*/*');
      assert.strictEqual(response.status, 404, 'HTTP 404 status');
    });

    test('can dynamically load a card definition from own realm', async function (assert) {
      let ref = {
        module: `${testRealmHref}person`,
        name: 'Person',
      };
      await loadCard(ref, { loader });
      let doc = {
        data: {
          attributes: { firstName: 'Mango' },
          meta: { adoptsFrom: ref },
        },
      };
      let api = await loader.import<typeof CardAPI>(
        'https://cardstack.com/base/card-api',
      );
      let person = await api.createFromSerialized<any>(
        doc.data,
        doc,
        undefined,
      );
      assert.strictEqual(person.firstName, 'Mango', 'card data is correct');
    });

    test('can dynamically load a card definition from a different realm', async function (assert) {
      let ref = {
        module: `${testRealm2Href}person`,
        name: 'Person',
      };
      await loadCard(ref, { loader });
      let doc = {
        data: {
          attributes: { firstName: 'Mango' },
          meta: { adoptsFrom: ref },
        },
      };
      let api = await loader.import<typeof CardAPI>(
        'https://cardstack.com/base/card-api',
      );
      let person = await api.createFromSerialized<any>(
        doc.data,
        doc,
        undefined,
      );
      assert.strictEqual(person.firstName, 'Mango', 'card data is correct');
    });

    test('can instantiate a card that uses a code-ref field', async function (assert) {
      let adoptsFrom = {
        module: `${testRealm2Href}code-ref-test`,
        name: 'TestCard',
      };
      await loadCard(adoptsFrom, { loader });
      let ref = { module: `${testRealm2Href}person`, name: 'Person' };
      let doc = {
        data: {
          attributes: { ref },
          meta: { adoptsFrom },
        },
      };
      let api = await loader.import<typeof CardAPI>(
        'https://cardstack.com/base/card-api',
      );
      let testCard = await api.createFromSerialized<any>(
        doc.data,
        doc,
        undefined,
      );
      assert.deepEqual(testCard.ref, ref, 'card data is correct');
    });

    test('can index a newly added file to the filesystem', async function (assert) {
      {
        let response = await request
          .get('/new-card')
          .set('Accept', 'application/vnd.card+json');
        assert.strictEqual(response.status, 404, 'HTTP 404 status');
      }
      let expected = [
        {
          type: 'incremental-index-initiation',
          realmURL: testRealmURL.href,
          updatedFile: `${testRealmURL}new-card.json`,
        },
        {
          type: 'incremental',
          realmURL: testRealmURL.href,
          invalidations: [`${testRealmURL}new-card`],
        },
      ];
      await expectEvent({
        assert,
        expected,
        callback: async () => {
          writeJSONSync(
            join(dir.name, 'realm_server_1', 'test', 'new-card.json'),
            {
              data: {
                attributes: {
                  firstName: 'Mango',
                },
                meta: {
                  adoptsFrom: {
                    module: './person',
                    name: 'Person',
                  },
                },
              },
            } as LooseSingleCardDocument,
          );
        },
      });

      {
        let response = await request
          .get('/new-card')
          .set('Accept', 'application/vnd.card+json');
        assert.strictEqual(response.status, 200, 'HTTP 200 status');
        let json = response.body;
        assert.ok(json.data.meta.lastModified, 'lastModified exists');
        delete json.data.meta.lastModified;
        delete json.data.meta.resourceCreatedAt;
        assert.strictEqual(
          response.get('X-boxel-realm-url'),
          testRealmURL.href,
          'realm url header is correct',
        );
        assert.strictEqual(
          response.get('X-boxel-realm-public-readable'),
          'true',
          'realm is public readable',
        );
        assert.deepEqual(json, {
          data: {
            id: `${testRealmHref}new-card`,
            type: 'card',
            attributes: {
              title: 'Mango',
              firstName: 'Mango',
              description: null,
              thumbnailURL: null,
            },
            meta: {
              adoptsFrom: {
                module: `./person`,
                name: 'Person',
              },
              realmInfo: testRealmInfo,
              realmURL: testRealmURL.href,
            },
            links: {
              self: `${testRealmHref}new-card`,
            },
          },
        });
      }
    });

    test('can index a changed file in the filesystem', async function (assert) {
      {
        let response = await request
          .get('/person-1')
          .set('Accept', 'application/vnd.card+json');
        let json = response.body as LooseSingleCardDocument;
        assert.strictEqual(
          json.data.attributes?.firstName,
          'Mango',
          'initial firstName value is correct',
        );
      }

      let expected = [
        {
          type: 'incremental-index-initiation',
          realmURL: testRealmURL.href,
          updatedFile: `${testRealmURL}person-1.json`,
        },
        {
          type: 'incremental',
          realmURL: testRealmURL.href,
          invalidations: [`${testRealmURL}person-1`],
        },
      ];
      await expectEvent({
        assert,
        expected,
        callback: async () => {
          writeJSONSync(
            join(dir.name, 'realm_server_1', 'test', 'person-1.json'),
            {
              data: {
                type: 'card',
                attributes: {
                  firstName: 'Van Gogh',
                },
                meta: {
                  adoptsFrom: {
                    module: './person.gts',
                    name: 'Person',
                  },
                },
              },
            } as LooseSingleCardDocument,
          );
        },
      });

      {
        let response = await request
          .get('/person-1')
          .set('Accept', 'application/vnd.card+json');
        let json = response.body as LooseSingleCardDocument;
        assert.strictEqual(
          json.data.attributes?.firstName,
          'Van Gogh',
          'updated firstName value is correct',
        );
      }
    });

    test('can index a file deleted from the filesystem', async function (assert) {
      {
        let response = await request
          .get('/person-1')
          .set('Accept', 'application/vnd.card+json');
        assert.strictEqual(response.status, 200, 'HTTP 200 status');
      }

      let expected = [
        {
          type: 'incremental-index-initiation',
          realmURL: testRealmURL.href,
          updatedFile: `${testRealmURL}person-1.json`,
        },
        {
          type: 'incremental',
          realmURL: testRealmURL.href,
          invalidations: [`${testRealmURL}person-1`],
        },
      ];
      await expectEvent({
        assert,
        expected,
        callback: async () => {
          removeSync(join(dir.name, 'realm_server_1', 'test', 'person-1.json'));
        },
      });

      {
        let response = await request
          .get('/person-1')
          .set('Accept', 'application/vnd.card+json');
        assert.strictEqual(response.status, 404, 'HTTP 404 status');
      }
    });

    test('can make HEAD request to get realmURL and isPublicReadable status', async function (assert) {
      let response = await request
        .head('/person-1')
        .set('Accept', 'application/vnd.card+json');

      assert.strictEqual(response.status, 200, 'HTTP 200 status');
      assert.strictEqual(
        response.headers['x-boxel-realm-url'],
        testRealmURL.href,
      );
      assert.strictEqual(
        response.headers['x-boxel-realm-public-readable'],
        'true',
      );
    });

    test('can fetch card type summary', async function (assert) {
      let response = await request
        .get('/_types')
        .set('Accept', 'application/json');

      assert.strictEqual(response.status, 200, 'HTTP 200 status');
      assert.deepEqual(response.body, {
        data: [
          {
            type: 'card-type-summary',
            id: `${testRealm.url}friend/Friend`,
            attributes: {
              displayName: 'Friend',
              total: 2,
            },
          },
          {
            type: 'card-type-summary',
            id: `${testRealm.url}home/Home`,
            attributes: {
              displayName: 'Home',
              total: 1,
            },
          },
          {
            type: 'card-type-summary',
            id: `${testRealm.url}person/Person`,
            attributes: {
              displayName: 'Person',
              total: 3,
            },
          },
        ],
      });
    });

    test('can fetch catalog realms', async function (assert) {
      let response = await request2
        .get('/_catalog-realms')
        .set('Accept', 'application/json');

      assert.strictEqual(response.status, 200, 'HTTP 200 status');
      assert.deepEqual(response.body, {
        data: [
          {
            type: 'catalog-realm',
            id: `${testRealm2URL}`,
            attributes: testRealmInfo,
          },
        ],
      });
    });

    test(`returns 200 with empty data if failed to fetch catalog realm's info`, async function (assert) {
      virtualNetwork.mount(
        async (req: Request) => {
          if (req.url.includes('_info')) {
            return new Response('Failed to fetch realm info', {
              status: 500,
              statusText: 'Internal Server Error',
            });
          }
          return null;
        },
        { prepend: true },
      );
      let response = await request2
        .get('/_catalog-realms')
        .set('Accept', 'application/json');

      assert.strictEqual(response.status, 200, 'HTTP 200 status');
      assert.deepEqual(response.body, {
        data: [],
      });
    });
  });

  module('stripe webhook handler', function (hooks) {
    let createSubscriptionStub: sinon.SinonStub;
    let fetchPriceListStub: sinon.SinonStub;
    let matrixClient: MatrixClient;
    let roomId: string;
    let userId = '@test_realm:localhost';
    let waitForBillingNotification = async function (
      assert: Assert,
      done: () => void,
    ) {
      let messages = await matrixClient.roomMessages(roomId);
      if (messages[0].content.msgtype === 'org.boxel.realm-server-event') {
        assert.strictEqual(
          messages[0].content.body,
          JSON.stringify({ eventType: 'billing-notification' }),
        );
        done();
      } else {
        setTimeout(() => waitForBillingNotification(assert, done), 1);
      }
    };

    setupPermissionedRealm(hooks, {
      '*': ['read', 'write'],
    });

    hooks.beforeEach(async function () {
      shimExternals(virtualNetwork);
      let stripe = getStripe();
      createSubscriptionStub = sinon.stub(stripe.subscriptions, 'create');
      fetchPriceListStub = sinon.stub(stripe.prices, 'list');

      matrixClient = new MatrixClient({
        matrixURL: realmServerTestMatrix.url,
        username: 'test_realm',
        seed: secretSeed,
      });
      await matrixClient.login();
      let userId = matrixClient.getUserId();

      let response = await request
        .post('/_server-session')
        .send(JSON.stringify({ user: userId }))
        .set('Accept', 'application/json')
        .set('Content-Type', 'application/json');
      let json = response.body;

      let { joined_rooms: rooms } = await matrixClient.getJoinedRooms();

      if (!rooms.includes(json.room)) {
        await matrixClient.joinRoom(json.room);
      }

      await matrixClient.sendEvent(json.room, 'm.room.message', {
        body: `auth-response: ${json.challenge}`,
        msgtype: 'm.text',
      });

      response = await request
        .post('/_server-session')
        .send(JSON.stringify({ user: userId, challenge: json.challenge }))
        .set('Accept', 'application/json')
        .set('Content-Type', 'application/json');
      roomId = json.room;
    });

    hooks.afterEach(async function () {
      createSubscriptionStub.restore();
      fetchPriceListStub.restore();
    });

    test('subscribes user back to free plan when the current subscription is expired', async function (assert) {
      const secret = process.env.STRIPE_WEBHOOK_SECRET;
      let user = await insertUser(
        dbAdapter,
        userId,
        'cus_123',
        'user@test.com',
      );
      let freePlan = await insertPlan(
        dbAdapter,
        'Free plan',
        0,
        100,
        'prod_free',
      );
      let creatorPlan = await insertPlan(
        dbAdapter,
        'Creator',
        12,
        5000,
        'prod_creator',
      );

      if (!secret) {
        throw new Error('STRIPE_WEBHOOK_SECRET is not set');
      }
      let stripeInvoicePaymentSucceededEvent = {
        id: 'evt_1234567890',
        object: 'event',
        type: 'invoice.payment_succeeded',
        data: {
          object: {
            id: 'in_1234567890',
            object: 'invoice',
            amount_paid: 12,
            billing_reason: 'subscription_create',
            period_end: 1638465600,
            period_start: 1635873600,
            subscription: 'sub_1234567890',
            customer: 'cus_123',
            lines: {
              data: [
                {
                  amount: 12,
                  price: { product: 'prod_creator' },
                },
              ],
            },
          },
        },
      };

      let timestamp = Math.floor(Date.now() / 1000);
      let stripeInvoicePaymentSucceededPayload = JSON.stringify(
        stripeInvoicePaymentSucceededEvent,
      );
      let stripeInvoicePaymentSucceededSignature =
        Stripe.webhooks.generateTestHeaderString({
          payload: stripeInvoicePaymentSucceededPayload,
          secret,
          timestamp,
        });
      await request
        .post('/_stripe-webhook')
        .send(stripeInvoicePaymentSucceededPayload)
        .set('Accept', 'application/json')
        .set('Content-Type', 'application/json')
        .set('stripe-signature', stripeInvoicePaymentSucceededSignature);

      let subscriptions = await fetchSubscriptionsByUserId(dbAdapter, user.id);
      assert.strictEqual(subscriptions.length, 1);
      assert.strictEqual(subscriptions[0].status, 'active');
      assert.strictEqual(subscriptions[0].planId, creatorPlan.id);

      let waitForSubscriptionExpiryProcessed = new Deferred<void>();
      let waitForFreePlanSubscriptionProcessed = new Deferred<void>();

      // A function to simulate webhook call from stripe after we call 'stripe.subscription.create' endpoint
      let subscribeToFreePlan = async function () {
        await waitForSubscriptionExpiryProcessed.promise;
        let stripeInvoicePaymentSucceededEvent = {
          id: 'evt_1234567892',
          object: 'event',
          type: 'invoice.payment_succeeded',
          data: {
            object: {
              id: 'in_1234567890',
              object: 'invoice',
              amount_paid: 0, // free plan
              billing_reason: 'subscription_create',
              period_end: 1638465600,
              period_start: 1635873600,
              subscription: 'sub_1234567890',
              customer: 'cus_123',
              lines: {
                data: [
                  {
                    amount: 0,
                    price: { product: 'prod_free' },
                  },
                ],
              },
            },
          },
        };
        let stripeInvoicePaymentSucceededPayload = JSON.stringify(
          stripeInvoicePaymentSucceededEvent,
        );
        let stripeInvoicePaymentSucceededSignature =
          Stripe.webhooks.generateTestHeaderString({
            payload: stripeInvoicePaymentSucceededPayload,
            secret,
            timestamp,
          });
        await request
          .post('/_stripe-webhook')
          .send(stripeInvoicePaymentSucceededPayload)
          .set('Accept', 'application/json')
          .set('Content-Type', 'application/json')
          .set('stripe-signature', stripeInvoicePaymentSucceededSignature);
        waitForFreePlanSubscriptionProcessed.fulfill();
      };
      const createSubscriptionResponse = {
        id: 'sub_1MowQVLkdIwHu7ixeRlqHVzs',
        object: 'subscription',
        automatic_tax: {
          enabled: false,
        },
        billing_cycle_anchor: 1679609767,
        cancel_at_period_end: false,
        collection_method: 'charge_automatically',
        created: 1679609767,
        currency: 'usd',
        current_period_end: 1682288167,
        current_period_start: 1679609767,
        customer: 'cus_123',
        invoice_settings: {
          issuer: {
            type: 'self',
          },
        },
      };
      createSubscriptionStub.callsFake(() => {
        subscribeToFreePlan();
        return createSubscriptionResponse;
      });

      let fetchPriceListResponse = {
        object: 'list',
        data: [
          {
            id: 'price_1QMRCxH9rBd1yAHRD4BXhAHW',
            object: 'price',
            active: true,
            billing_scheme: 'per_unit',
            created: 1731921923,
            currency: 'usd',
            custom_unit_amount: null,
            livemode: false,
            lookup_key: null,
            metadata: {},
            nickname: null,
            product: 'prod_REv3E69DbAPv4K',
            recurring: {
              aggregate_usage: null,
              interval: 'month',
              interval_count: 1,
              meter: null,
              trial_period_days: null,
              usage_type: 'licensed',
            },
            tax_behavior: 'unspecified',
            tiers_mode: null,
            transform_quantity: null,
            type: 'recurring',
            unit_amount: 0,
            unit_amount_decimal: '0',
          },
        ],
        has_more: false,
        url: '/v1/prices',
      };
      fetchPriceListStub.resolves(fetchPriceListResponse);

      let stripeSubscriptionDeletedEvent = {
        id: 'evt_sub_deleted_1',
        object: 'event',
        type: 'customer.subscription.deleted',
        data: {
          object: {
            id: 'sub_1234567890',
            canceled_at: 2,
            cancellation_details: {
              reason: 'payment_failure',
            },
          },
        },
      };
      let stripeSubscriptionDeletedPayload = JSON.stringify(
        stripeSubscriptionDeletedEvent,
      );
      let stripeSubscriptionDeletedSignature =
        Stripe.webhooks.generateTestHeaderString({
          payload: stripeSubscriptionDeletedPayload,
          secret,
          timestamp,
        });
      await request
        .post('/_stripe-webhook')
        .send(stripeSubscriptionDeletedPayload)
        .set('Accept', 'application/json')
        .set('Content-Type', 'application/json')
        .set('stripe-signature', stripeSubscriptionDeletedSignature);
      waitForSubscriptionExpiryProcessed.fulfill();

      await waitForFreePlanSubscriptionProcessed.promise;
      subscriptions = await fetchSubscriptionsByUserId(dbAdapter, user.id);
      assert.strictEqual(subscriptions.length, 2);
      assert.strictEqual(subscriptions[0].status, 'expired');
      assert.strictEqual(subscriptions[0].planId, creatorPlan.id);

      assert.strictEqual(subscriptions[1].status, 'active');
      assert.strictEqual(subscriptions[1].planId, freePlan.id);
      waitForBillingNotification(assert, assert.async());
    });

    test('ensures the current subscription expires when free plan subscription fails', async function (assert) {
      const secret = process.env.STRIPE_WEBHOOK_SECRET;
      let user = await insertUser(
        dbAdapter,
        userId,
        'cus_123',
        'user@test.com',
      );
      await insertPlan(dbAdapter, 'Free plan', 0, 100, 'prod_free');
      let creatorPlan = await insertPlan(
        dbAdapter,
        'Creator',
        12,
        5000,
        'prod_creator',
      );

      if (!secret) {
        throw new Error('STRIPE_WEBHOOK_SECRET is not set');
      }
      let stripeInvoicePaymentSucceededEvent = {
        id: 'evt_1234567890',
        object: 'event',
        type: 'invoice.payment_succeeded',
        data: {
          object: {
            id: 'in_1234567890',
            object: 'invoice',
            amount_paid: 12,
            billing_reason: 'subscription_create',
            period_end: 1638465600,
            period_start: 1635873600,
            subscription: 'sub_1234567890',
            customer: 'cus_123',
            lines: {
              data: [
                {
                  amount: 12,
                  price: { product: 'prod_creator' },
                },
              ],
            },
          },
        },
      };

      let timestamp = Math.floor(Date.now() / 1000);
      let stripeInvoicePaymentSucceededPayload = JSON.stringify(
        stripeInvoicePaymentSucceededEvent,
      );
      let stripeInvoicePaymentSucceededSignature =
        Stripe.webhooks.generateTestHeaderString({
          payload: stripeInvoicePaymentSucceededPayload,
          secret,
          timestamp,
        });
      await request
        .post('/_stripe-webhook')
        .send(stripeInvoicePaymentSucceededPayload)
        .set('Accept', 'application/json')
        .set('Content-Type', 'application/json')
        .set('stripe-signature', stripeInvoicePaymentSucceededSignature);

      let subscriptions = await fetchSubscriptionsByUserId(dbAdapter, user.id);
      assert.strictEqual(subscriptions.length, 1);
      assert.strictEqual(subscriptions[0].status, 'active');
      assert.strictEqual(subscriptions[0].planId, creatorPlan.id);

      createSubscriptionStub.throws({
        message: 'Failed subscribing to free plan',
      });
      let fetchPriceListResponse = {
        object: 'list',
        data: [
          {
            id: 'price_1QMRCxH9rBd1yAHRD4BXhAHW',
            object: 'price',
            active: true,
            billing_scheme: 'per_unit',
            created: 1731921923,
            currency: 'usd',
            custom_unit_amount: null,
            livemode: false,
            lookup_key: null,
            metadata: {},
            nickname: null,
            product: 'prod_REv3E69DbAPv4K',
            recurring: {
              aggregate_usage: null,
              interval: 'month',
              interval_count: 1,
              meter: null,
              trial_period_days: null,
              usage_type: 'licensed',
            },
            tax_behavior: 'unspecified',
            tiers_mode: null,
            transform_quantity: null,
            type: 'recurring',
            unit_amount: 0,
            unit_amount_decimal: '0',
          },
        ],
        has_more: false,
        url: '/v1/prices',
      };
      fetchPriceListStub.resolves(fetchPriceListResponse);

      let stripeSubscriptionDeletedEvent = {
        id: 'evt_sub_deleted_1',
        object: 'event',
        type: 'customer.subscription.deleted',
        data: {
          object: {
            id: 'sub_1234567890',
            canceled_at: 2,
            cancellation_details: {
              reason: 'payment_failure',
            },
          },
        },
      };
      let stripeSubscriptionDeletedPayload = JSON.stringify(
        stripeSubscriptionDeletedEvent,
      );
      let stripeSubscriptionDeletedSignature =
        Stripe.webhooks.generateTestHeaderString({
          payload: stripeSubscriptionDeletedPayload,
          secret,
          timestamp,
        });
      await request
        .post('/_stripe-webhook')
        .send(stripeSubscriptionDeletedPayload)
        .set('Accept', 'application/json')
        .set('Content-Type', 'application/json')
        .set('stripe-signature', stripeSubscriptionDeletedSignature);

      subscriptions = await fetchSubscriptionsByUserId(dbAdapter, user.id);
      assert.strictEqual(subscriptions.length, 1);
      assert.strictEqual(subscriptions[0].status, 'expired');
      assert.strictEqual(subscriptions[0].planId, creatorPlan.id);

      // ensures the subscription info is null,
      // so the host can use that to redirect user to checkout free plan page
      let response = await request
        .get(`/_user`)
        .set('Accept', 'application/vnd.api+json')
        .set(
          'Authorization',
          `Bearer ${createJWT(testRealm, '@test_realm:localhost', [
            'read',
            'write',
          ])}`,
        );
      assert.strictEqual(response.status, 200, 'HTTP 200 status');
      let json = response.body;
      assert.deepEqual(
        json,
        {
          data: {
            type: 'user',
            id: user.id,
            attributes: {
              matrixUserId: user.matrixUserId,
              stripeCustomerId: user.stripeCustomerId,
              stripeCustomerEmail: user.stripeCustomerEmail,
              creditsAvailableInPlanAllowance: null,
              creditsIncludedInPlanAllowance: null,
              extraCreditsAvailableInBalance: null,
            },
            relationships: {
              subscription: null,
            },
          },
          included: null,
        },
        '/_user response is correct',
      );
    });

    test('sends billing notification on invoice payment succeeded event', async function (assert) {
      const secret = process.env.STRIPE_WEBHOOK_SECRET;
      await insertUser(dbAdapter, userId!, 'cus_123', 'user@test.com');
      await insertPlan(dbAdapter, 'Free plan', 0, 100, 'prod_free');
      if (!secret) {
        throw new Error('STRIPE_WEBHOOK_SECRET is not set');
      }
      let event = {
        id: 'evt_1234567890',
        object: 'event',
        type: 'invoice.payment_succeeded',
        data: {
          object: {
            id: 'in_1234567890',
            object: 'invoice',
            amount_paid: 0, // free plan
            billing_reason: 'subscription_create',
            period_end: 1638465600,
            period_start: 1635873600,
            subscription: 'sub_1234567890',
            customer: 'cus_123',
            lines: {
              data: [
                {
                  amount: 0,
                  price: { product: 'prod_free' },
                },
              ],
            },
          },
        },
      };

      let payload = JSON.stringify(event);
      let timestamp = Math.floor(Date.now() / 1000);
      let signature = Stripe.webhooks.generateTestHeaderString({
        payload,
        secret,
        timestamp,
      });

      await request
        .post('/_stripe-webhook')
        .send(payload)
        .set('Accept', 'application/json')
        .set('Content-Type', 'application/json')
        .set('stripe-signature', signature);
      waitForBillingNotification(assert, assert.async());
    });

    test('sends billing notification on checkout session completed event', async function (assert) {
      const secret = process.env.STRIPE_WEBHOOK_SECRET;
      await insertUser(dbAdapter, userId!, 'cus_123', 'user@test.com');
      await insertPlan(dbAdapter, 'Free plan', 0, 100, 'prod_free');
      if (!secret) {
        throw new Error('STRIPE_WEBHOOK_SECRET is not set');
      }
      let event = {
        id: 'evt_1234567890',
        object: 'event',
        data: {
          object: {
            id: 'cs_test_1234567890',
            object: 'checkout.session',
            client_reference_id: encodeWebSafeBase64(userId),
            customer: 'cus_123',
            metadata: {},
          },
        },
        type: 'checkout.session.completed',
      };

      let payload = JSON.stringify(event);
      let timestamp = Math.floor(Date.now() / 1000);
      let signature = Stripe.webhooks.generateTestHeaderString({
        payload,
        secret,
        timestamp,
      });

      await request
        .post('/_stripe-webhook')
        .send(payload)
        .set('Accept', 'application/json')
        .set('Content-Type', 'application/json')
        .set('stripe-signature', signature);
      waitForBillingNotification(assert, assert.async());
    });
  });
});

module('Realm server with realm mounted at the origin', function (hooks) {
  let testRealmServer: Server;

  let request: SuperTest<Test>;

  let dir: DirResult;

  let { virtualNetwork, loader } = createVirtualNetworkAndLoader();

  setupCardLogs(
    hooks,
    async () => await loader.import(`${baseRealm.url}card-api`),
  );

  setupBaseRealmServer(hooks, virtualNetwork, matrixURL);

  hooks.beforeEach(async function () {
    dir = dirSync();
  });

  setupDB(hooks, {
    beforeEach: async (dbAdapter, publisher, runner) => {
      let testRealmDir = join(dir.name, 'realm_server_3', 'test');
      ensureDirSync(testRealmDir);
      copySync(join(__dirname, 'cards'), testRealmDir);
      testRealmServer = (
        await runTestRealmServer({
          virtualNetwork: createVirtualNetwork(),
          testRealmDir,
          realmsRootPath: join(dir.name, 'realm_server_3'),
          realmURL: testRealmURL,
          dbAdapter,
          publisher,
          runner,
          matrixURL,
        })
      ).testRealmHttpServer;
      request = supertest(testRealmServer);
    },
    afterEach: async () => {
      await closeServer(testRealmServer);
    },
  });

  test('serves an origin realm directory GET request', async function (assert) {
    let response = await request
      .get('/')
      .set('Accept', 'application/vnd.api+json');

    assert.strictEqual(response.status, 200, 'HTTP 200 status');
    let json = response.body;
    for (let relationship of Object.values(json.data.relationships)) {
      delete (relationship as any).meta.lastModified;
    }
    assert.deepEqual(
      json,
      {
        data: {
          id: testRealmHref,
          type: 'directory',
          relationships: {
            '%F0%9F%98%80.gts': {
              links: {
                related: 'http://127.0.0.1:4444/%F0%9F%98%80.gts',
              },
              meta: {
                kind: 'file',
              },
            },
            'a.js': {
              links: {
                related: `${testRealmHref}a.js`,
              },
              meta: {
                kind: 'file',
              },
            },
            'b.js': {
              links: {
                related: `${testRealmHref}b.js`,
              },
              meta: {
                kind: 'file',
              },
            },
            'c.js': {
              links: {
                related: `${testRealmHref}c.js`,
              },
              meta: {
                kind: 'file',
              },
            },
            'code-ref-test.gts': {
              links: {
                related: `${testRealmHref}code-ref-test.gts`,
              },
              meta: {
                kind: 'file',
              },
            },
            'cycle-one.js': {
              links: {
                related: `${testRealmHref}cycle-one.js`,
              },
              meta: {
                kind: 'file',
              },
            },
            'cycle-two.js': {
              links: {
                related: `${testRealmHref}cycle-two.js`,
              },
              meta: {
                kind: 'file',
              },
            },
            'd.js': {
              links: {
                related: `${testRealmHref}d.js`,
              },
              meta: {
                kind: 'file',
              },
            },
            'deadlock/': {
              links: {
                related: `${testRealmHref}deadlock/`,
              },
              meta: {
                kind: 'directory',
              },
            },
            'dir/': {
              links: {
                related: `${testRealmHref}dir/`,
              },
              meta: {
                kind: 'directory',
              },
            },
            'e.js': {
              links: {
                related: `${testRealmHref}e.js`,
              },
              meta: {
                kind: 'file',
              },
            },
            'family_photo_card.gts': {
              links: {
                related: `${testRealmHref}family_photo_card.gts`,
              },
              meta: {
                kind: 'file',
              },
            },
            'FamilyPhotoCard/': {
              links: {
                related: `${testRealmHref}FamilyPhotoCard/`,
              },
              meta: {
                kind: 'directory',
              },
            },
            'friend.gts': {
              links: {
                related: `${testRealmHref}friend.gts`,
              },
              meta: {
                kind: 'file',
              },
            },
            'hassan.json': {
              links: {
                related: `${testRealmHref}hassan.json`,
              },
              meta: {
                kind: 'file',
              },
            },
            'home.gts': {
              links: {
                related: `${testRealmHref}home.gts`,
              },
              meta: {
                kind: 'file',
              },
            },
            'index.json': {
              links: {
                related: `${testRealmHref}index.json`,
              },
              meta: {
                kind: 'file',
              },
            },
            'jade.json': {
              links: {
                related: `${testRealmHref}jade.json`,
              },
              meta: {
                kind: 'file',
              },
            },
            'missing-link.json': {
              links: {
                related: `${testRealmHref}missing-link.json`,
              },
              meta: {
                kind: 'file',
              },
            },
            'person-1.json': {
              links: {
                related: `${testRealmHref}person-1.json`,
              },
              meta: {
                kind: 'file',
              },
            },
            'person-2.json': {
              links: {
                related: `${testRealmHref}person-2.json`,
              },
              meta: {
                kind: 'file',
              },
            },
            'person-with-error.gts': {
              links: {
                related: `${testRealmHref}person-with-error.gts`,
              },
              meta: {
                kind: 'file',
              },
            },
            'person.gts': {
              links: {
                related: `${testRealmHref}person.gts`,
              },
              meta: {
                kind: 'file',
              },
            },
            'person.json': {
              links: {
                related: `${testRealmHref}person.json`,
              },
              meta: {
                kind: 'file',
              },
            },
            'PersonCard/': {
              links: {
                related: `${testRealmHref}PersonCard/`,
              },
              meta: {
                kind: 'directory',
              },
            },
            'query-test-cards.gts': {
              links: {
                related: `${testRealmHref}query-test-cards.gts`,
              },
              meta: {
                kind: 'file',
              },
            },
            'unused-card.gts': {
              links: {
                related: `${testRealmHref}unused-card.gts`,
              },
              meta: {
                kind: 'file',
              },
            },
          },
        },
      },
      'the directory response is correct',
    );
  });
});

module('Realm server serving multiple realms', function (hooks) {
  let testRealmServer: Server;
  let request: SuperTest<Test>;
  let dir: DirResult;
  let base: Realm;
  let testRealm: Realm;

  let { virtualNetwork, loader } = createVirtualNetworkAndLoader();
  const basePath = resolve(join(__dirname, '..', '..', 'base'));

  hooks.beforeEach(async function () {
    dir = dirSync();
    ensureDirSync(join(dir.name, 'demo'));
    copySync(join(__dirname, 'cards'), join(dir.name, 'demo'));
  });

  setupDB(hooks, {
    beforeEach: async (dbAdapter, publisher, runner) => {
      let localBaseRealmURL = new URL('http://127.0.0.1:4446/base/');
      virtualNetwork.addURLMapping(new URL(baseRealm.url), localBaseRealmURL);

      base = await createRealm({
        withWorker: true,
        dir: basePath,
        realmURL: baseRealm.url,
        virtualNetwork,
        publisher,
        runner,
        dbAdapter,
        deferStartUp: true,
      });
      virtualNetwork.mount(base.handle);

      testRealm = await createRealm({
        withWorker: true,
        dir: join(dir.name, 'demo'),
        virtualNetwork,
        realmURL: 'http://127.0.0.1:4446/demo/',
        publisher,
        runner,
        dbAdapter,
        deferStartUp: true,
      });
      virtualNetwork.mount(testRealm.handle);

      let matrixClient = new MatrixClient({
        matrixURL: realmServerTestMatrix.url,
        username: realmServerTestMatrix.username,
        seed: secretSeed,
      });
      let getIndexHTML = (await getFastbootState()).getIndexHTML;
      testRealmServer = new RealmServer({
        realms: [base, testRealm],
        virtualNetwork,
        matrixClient,
        secretSeed,
        matrixRegistrationSecret,
        realmsRootPath: dir.name,
        dbAdapter,
        queue: publisher,
        getIndexHTML,
        seedPath,
        serverURL: new URL('http://127.0.0.1:4446'),
        assetsURL: new URL(`http://example.com/notional-assets-host/`),
      }).listen(parseInt(localBaseRealmURL.port));
      await base.start();
      await testRealm.start();

      request = supertest(testRealmServer);
    },
    afterEach: async () => {
      await closeServer(testRealmServer);
    },
  });

  setupCardLogs(
    hooks,
    async () => await loader.import(`${baseRealm.url}card-api`),
  );

  test(`Can perform full indexing multiple times on a server that runs multiple realms`, async function (assert) {
    {
      let response = await request
        .get('/demo/person-1')
        .set('Accept', 'application/vnd.card+json');
      assert.strictEqual(response.status, 200, 'HTTP 200 status');
    }

    await base.reindex();
    await testRealm.reindex();

    {
      let response = await request
        .get('/demo/person-1')
        .set('Accept', 'application/vnd.card+json');
      assert.strictEqual(response.status, 200, 'HTTP 200 status');
    }

    await base.reindex();
    await testRealm.reindex();

    {
      let response = await request
        .get('/demo/person-1')
        .set('Accept', 'application/vnd.card+json');
      assert.strictEqual(response.status, 200, 'HTTP 200 status');
    }
  });
});

module('Realm Server serving from a subdirectory', function (hooks) {
  let testRealmServer: Server;

  let request: SuperTest<Test>;

  let dir: DirResult;

  let { virtualNetwork, loader } = createVirtualNetworkAndLoader();

  setupCardLogs(
    hooks,
    async () => await loader.import(`${baseRealm.url}card-api`),
  );

  setupBaseRealmServer(hooks, virtualNetwork, matrixURL);

  hooks.beforeEach(async function () {
    dir = dirSync();
  });

  setupDB(hooks, {
    beforeEach: async (dbAdapter, publisher, runner) => {
      dir = dirSync();
      let testRealmDir = join(dir.name, 'realm_server_4', 'test');
      ensureDirSync(testRealmDir);
      copySync(join(__dirname, 'cards'), testRealmDir);
      testRealmServer = (
        await runTestRealmServer({
          virtualNetwork: createVirtualNetwork(),
          testRealmDir,
          realmsRootPath: join(dir.name, 'realm_server_4'),
          realmURL: new URL('http://127.0.0.1:4446/demo/'),
          dbAdapter,
          publisher,
          runner,
          matrixURL,
        })
      ).testRealmHttpServer;
      request = supertest(testRealmServer);
    },
    afterEach: async () => {
      await closeServer(testRealmServer);
    },
  });

  test('serves a subdirectory GET request that results in redirect', async function (assert) {
    let response = await request.get('/demo');

    assert.strictEqual(response.status, 302, 'HTTP 302 status');
    assert.strictEqual(
      response.headers['location'],
      'http://127.0.0.1:4446/demo/',
    );
  });

  test('redirection keeps query params intact', async function (assert) {
    let response = await request.get(
      '/demo?operatorModeEnabled=true&operatorModeState=%7B%22stacks%22%3A%5B%7B%22items%22%3A%5B%7B%22card%22%3A%7B%22id%22%3A%22http%3A%2F%2Flocalhost%3A4204%2Findex%22%7D%2C%22format%22%3A%22isolated%22%7D%5D%7D%5D%7D',
    );

    assert.strictEqual(response.status, 302, 'HTTP 302 status');
    assert.strictEqual(
      response.headers['location'],
      'http://127.0.0.1:4446/demo/?operatorModeEnabled=true&operatorModeState=%7B%22stacks%22%3A%5B%7B%22items%22%3A%5B%7B%22card%22%3A%7B%22id%22%3A%22http%3A%2F%2Flocalhost%3A4204%2Findex%22%7D%2C%22format%22%3A%22isolated%22%7D%5D%7D%5D%7D',
    );
  });
});

module('Realm server authentication', function (hooks) {
  let testRealmServer: Server;

  let request: SuperTest<Test>;

  let dir: DirResult;

  let { virtualNetwork, loader } = createVirtualNetworkAndLoader();

  setupCardLogs(
    hooks,
    async () => await loader.import(`${baseRealm.url}card-api`),
  );

  setupBaseRealmServer(hooks, virtualNetwork, matrixURL);

  hooks.beforeEach(async function () {
    dir = dirSync();
  });

  setupDB(hooks, {
    beforeEach: async (dbAdapter, publisher, runner) => {
      let testRealmDir = join(dir.name, 'realm_server_5', 'test');
      ensureDirSync(testRealmDir);
      copySync(join(__dirname, 'cards'), testRealmDir);
      testRealmServer = (
        await runTestRealmServer({
          virtualNetwork: createVirtualNetwork(),
          testRealmDir,
          realmsRootPath: join(dir.name, 'realm_server_5'),
          realmURL: testRealmURL,
          dbAdapter,
          publisher,
          runner,
          matrixURL,
        })
      ).testRealmHttpServer;
      request = supertest(testRealmServer);
    },
    afterEach: async () => {
      await closeServer(testRealmServer);
    },
  });

  test('authenticates user', async function (assert) {
    let matrixClient = new MatrixClient({
      matrixURL: realmServerTestMatrix.url,
      // it's a little awkward that we are hijacking a realm user to pretend to
      // act like a normal user, but that's what's happening here
      username: 'test_realm',
      seed: secretSeed,
    });
    await matrixClient.login();
    let userId = matrixClient.getUserId();

    let response = await request
      .post('/_server-session')
      .send(JSON.stringify({ user: userId }))
      .set('Accept', 'application/json')
      .set('Content-Type', 'application/json');

    assert.strictEqual(response.status, 401, 'HTTP 401 status');
    let json = response.body;

    let { joined_rooms: rooms } = await matrixClient.getJoinedRooms();

    if (!rooms.includes(json.room)) {
      await matrixClient.joinRoom(json.room);
    }

    await matrixClient.sendEvent(json.room, 'm.room.message', {
      body: `auth-response: ${json.challenge}`,
      msgtype: 'm.text',
    });

    response = await request
      .post('/_server-session')
      .send(JSON.stringify({ user: userId, challenge: json.challenge }))
      .set('Accept', 'application/json')
      .set('Content-Type', 'application/json');
    assert.strictEqual(response.status, 201, 'HTTP 201 status');
    let token = response.headers['authorization'];
    let decoded = jwt.verify(token, secretSeed) as RealmServerTokenClaim;
    assert.strictEqual(decoded.user, userId);
    assert.notStrictEqual(
      decoded.sessionRoom,
      undefined,
      'sessionRoom should be defined',
    );
  });
});

function assertScopedCssUrlsContain(
  assert: Assert,
  scopedCssUrls: string[],
  moduleUrls: string[],
) {
  moduleUrls.forEach((url) => {
    let pattern = new RegExp(`^${url}\\.[^.]+\\.glimmer-scoped\\.css$`);

    assert.true(
      scopedCssUrls.some((scopedCssUrl) => pattern.test(scopedCssUrl)),
      `css url for ${url} is in the deps`,
    );
  });
}

// These modules have CSS that CardDef consumes, so we expect to see them in all relationships of a prerendered card
let cardDefModuleDependencies = [
  'https://cardstack.com/base/default-templates/embedded.gts',
  'https://cardstack.com/base/default-templates/isolated-and-edit.gts',
  'https://cardstack.com/base/default-templates/field-edit.gts',
  'https://cardstack.com/base/field-component.gts',
  'https://cardstack.com/base/contains-many-component.gts',
  'https://cardstack.com/base/links-to-editor.gts',
  'https://cardstack.com/base/links-to-many-component.gts',
];<|MERGE_RESOLUTION|>--- conflicted
+++ resolved
@@ -2813,22 +2813,19 @@
     });
 
     test('user subscibes to a plan and has extra credit', async function (assert) {
-<<<<<<< HEAD
-      let user = await insertUser(dbAdapter, 'user@test', 'cus_123');
-      let someOtherUser = await insertUser(
-        dbAdapter,
-        'some-other-user@test',
-        'cus_1234',
-      ); // For the purposes of testing that we don't return the wrong user's subscription's data
-
-=======
       let user = await insertUser(
         dbAdapter,
         'user@test',
         'cus_123',
         'user@test.com',
       );
->>>>>>> fc0873dc
+      let someOtherUser = await insertUser(
+        dbAdapter,
+        'some-other-user@test',
+        'cus_1234',
+        'other@test.com',
+      ); // For the purposes of testing that we don't return the wrong user's subscription's data
+
       let plan = await insertPlan(
         dbAdapter,
         'Creator',
