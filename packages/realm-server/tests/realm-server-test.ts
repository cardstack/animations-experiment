--- conflicted
+++ resolved
@@ -154,10 +154,7 @@
   ) {
     setupDB(hooks, {
       beforeEach: async (_dbAdapter, publisher, runner) => {
-<<<<<<< HEAD
-=======
         dbAdapter = _dbAdapter;
->>>>>>> 9a08a1a8
         dir = dirSync();
         let testRealmDir = join(dir.name, 'realm_server_1', 'test');
         ensureDirSync(testRealmDir);
