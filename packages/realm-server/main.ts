import './setup-logger'; // This should be first
import {
  Realm,
  Worker,
  VirtualNetwork,
  logger,
  RunnerOptionsManager,
  permissionsExist,
  insertPermissions,
  IndexWriter,
} from '@cardstack/runtime-common';
import { NodeAdapter } from './node-realm';
import yargs from 'yargs';
import { RealmServer } from './server';
import { resolve } from 'path';
import { makeFastBootIndexRunner } from './fastboot';
import { shimExternals } from './lib/externals';
import * as Sentry from '@sentry/node';
import { setErrorReporter } from '@cardstack/runtime-common/realm';
import PgAdapter from './pg-adapter';
import PgQueue from './pg-queue';
import { MatrixClient } from '@cardstack/runtime-common/matrix-client';

let log = logger('main');

if (process.env.REALM_SENTRY_DSN) {
  log.info('Setting up Sentry.');
  Sentry.init({
    dsn: process.env.REALM_SENTRY_DSN,
    environment: process.env.REALM_SENTRY_ENVIRONMENT || 'development',
  });

  setErrorReporter(Sentry.captureException);
} else {
  log.warn(
    `No REALM_SENTRY_DSN environment variable found, skipping Sentry setup.`,
  );
}

const REALM_SECRET_SEED = process.env.REALM_SECRET_SEED;
if (!REALM_SECRET_SEED) {
  console.error(
    `The REALM_SECRET_SEED environment variable is not set. Please make sure this env var has a value`,
  );
  process.exit(-1);
}

const MATRIX_URL = process.env.MATRIX_URL;
if (!MATRIX_URL) {
  console.error(
    `The MATRIX_URL environment variable is not set. Please make sure this env var has a value`,
  );
  process.exit(-1);
}

const REALM_SERVER_MATRIX_USERNAME = process.env.REALM_SERVER_MATRIX_USERNAME;
if (!REALM_SERVER_MATRIX_USERNAME) {
  console.error(
    `The REALM_SERVER_MATRIX_USERNAME environment variable is not set. Please make sure this env var has a value`,
  );
  process.exit(-1);
}

const REALM_SERVER_MATRIX_PASSWORD = process.env.REALM_SERVER_MATRIX_PASSWORD;
if (!REALM_SERVER_MATRIX_PASSWORD) {
  console.error(
    `The REALM_SERVER_MATRIX_PASSWORD environment variable is not set. Please make sure this env var has a value`,
  );
  process.exit(-1);
}

if (process.env.DISABLE_MODULE_CACHING === 'true') {
  console.warn(
    `module caching has been disabled, module executables will be served directly from the filesystem`,
  );
}

let {
  port,
<<<<<<< HEAD
  distURL = 'http://localhost:4200',
  matrixURL,
=======
  distURL = process.env.HOST_URL ?? 'http://localhost:4200',
>>>>>>> 0dd0ea76
  path: paths,
  fromUrl: fromUrls,
  toUrl: toUrls,
  useTestingDomain,
  username: usernames,
} = yargs(process.argv.slice(2))
  .usage('Start realm server')
  .options({
    port: {
      description: 'port number',
      demandOption: true,
      type: 'number',
    },
    fromUrl: {
      description: 'the source of the realm URL proxy',
      demandOption: true,
      type: 'array',
    },
    toUrl: {
      description: 'the target of the realm URL proxy',
      demandOption: true,
      type: 'array',
    },
    path: {
      description: 'realm directory path',
      demandOption: true,
      type: 'array',
    },
    distURL: {
      description:
        'the URL of a deployed host app. (This can be provided instead of the --distPath)',
      type: 'string',
    },
    useTestingDomain: {
      description:
        'relaxes document domain rules so that cross origin scripting can be used for test assertions across iframe boundaries',
      type: 'boolean',
    },
    matrixURL: {
      description: 'The matrix homeserver for the realm',
      demandOption: true,
      type: 'string',
    },
    username: {
      description: 'The matrix username for the realm user',
      demandOption: true,
      type: 'array',
    },
  })
  .parseSync();

if (fromUrls.length !== toUrls.length) {
  console.error(
    `Mismatched number of URLs, the --fromUrl params must be matched to the --toUrl params`,
  );
  process.exit(-1);
}
if (fromUrls.length < paths.length) {
  console.error(
    `not enough url pairs were provided to satisfy the paths provided. There must be at least one --fromUrl/--toUrl pair for each --path parameter`,
  );
  process.exit(-1);
}

if (paths.length !== usernames.length) {
  console.error(
    `not enough usernames were provided to satisfy the paths provided. There must be at least one --username set for each --path parameter`,
  );
  process.exit(-1);
}

let virtualNetwork = new VirtualNetwork();

shimExternals(virtualNetwork);

let urlMappings = fromUrls.map((fromUrl, i) => [
  new URL(String(fromUrl), `http://localhost:${port}`),
  new URL(String(toUrls[i]), `http://localhost:${port}`),
]);
for (let [from, to] of urlMappings) {
  virtualNetwork.addURLMapping(from, to);
}
let hrefs = urlMappings.map(([from, to]) => [from.href, to.href]);
let dist: URL = new URL(distURL);

(async () => {
  let realms: Realm[] = [];
  let dbAdapter = new PgAdapter();
  let queue = new PgQueue(dbAdapter);
  let manager = new RunnerOptionsManager();
  let { getRunner, getIndexHTML } = await makeFastBootIndexRunner(
    dist,
    manager.getOptions.bind(manager),
  );
  let worker = new Worker({
    indexWriter: new IndexWriter(dbAdapter),
    queue,
    runnerOptsManager: manager,
    virtualNetwork,
    matrixURL: new URL(matrixURL),
    secretSeed: REALM_SECRET_SEED,
    indexRunner: getRunner,
  });

  for (let [i, path] of paths.entries()) {
    let url = hrefs[i][0];

    await seedRealmPermissions(dbAdapter, new URL(url));

    let username = String(usernames[i]);
    if (username.length === 0) {
      console.error(`missing username for realm ${url}`);
      process.exit(-1);
    }

    let realmAdapter = new NodeAdapter(resolve(String(path)));
    let realm = new Realm(
      {
        url,
        adapter: realmAdapter,
        getIndexHTML,
        matrix: { url: new URL(matrixURL), username },
        realmSecretSeed: REALM_SECRET_SEED,
        virtualNetwork,
        dbAdapter,
        queue,
        assetsURL: dist,
      },
      {
        ...(process.env.DISABLE_MODULE_CACHING === 'true'
          ? { disableModuleCaching: true }
          : {}),
        ...(useTestingDomain
          ? {
              useTestingDomain,
            }
          : {}),
      },
    );
    realms.push(realm);
    virtualNetwork.mount(realm.handle);
  }

  let matrixClient = new MatrixClient({
    matrixURL: new URL(MATRIX_URL),
    username: REALM_SERVER_MATRIX_USERNAME,
    seed: REALM_SECRET_SEED,
  });
  let server = new RealmServer(
    realms,
    virtualNetwork,
    matrixClient,
    REALM_SECRET_SEED,
  );

  server.listen(port);

  await worker.run();

  for (let realm of realms) {
    await realm.start();
  }

  log.info(`Realm server listening on port ${port} is serving realms:`);
  let additionalMappings = hrefs.slice(paths.length);
  for (let [index, { url }] of realms.entries()) {
    log.info(`    ${url} => ${hrefs[index][1]}, serving path ${paths[index]}`);
  }
  if (additionalMappings.length) {
    log.info('Additional URL mappings:');
    for (let [from, to] of additionalMappings) {
      log.info(`    ${from} => ${to}`);
    }
  }
  log.info(`Using host url: '${dist}' for card pre-rendering`);
})().catch((e: any) => {
  Sentry.captureException(e);
  console.error(
    `Unexpected error encountered starting realm, stopping server`,
    e,
  );
  process.exit(1);
});

// In case there are no permissions in the database, seed the realm with default permissions:
// Base realm: read permissions for everyone
// Other realms: read permissions for everyone, read/write permissions for signed up users
async function seedRealmPermissions(dbAdapter: PgAdapter, realmURL: URL) {
  if (!(await permissionsExist(dbAdapter, realmURL))) {
    if (realmURL.href === 'https://cardstack.com/base/') {
      await insertPermissions(dbAdapter, realmURL, { '*': ['read'] });
    } else {
      await insertPermissions(dbAdapter, realmURL, {
        '*': ['read'],
        users: ['read', 'write'],
      });
    }
  }
}<|MERGE_RESOLUTION|>--- conflicted
+++ resolved
@@ -77,12 +77,8 @@
 
 let {
   port,
-<<<<<<< HEAD
-  distURL = 'http://localhost:4200',
   matrixURL,
-=======
   distURL = process.env.HOST_URL ?? 'http://localhost:4200',
->>>>>>> 0dd0ea76
   path: paths,
   fromUrl: fromUrls,
   toUrl: toUrls,
