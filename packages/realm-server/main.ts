import './instrument';
import './setup-logger'; // This should be first
import {
  Realm,
  VirtualNetwork,
  logger,
  RunnerOptionsManager,
<<<<<<< HEAD
=======
  Deferred,
>>>>>>> cd66775c
} from '@cardstack/runtime-common';
import { NodeAdapter } from './node-realm';
import yargs from 'yargs';
import { RealmServer } from './server';
import { resolve } from 'path';
import { spawn } from 'child_process';
import { makeFastBootIndexRunner } from './fastboot';
import { shimExternals } from './lib/externals';
import * as Sentry from '@sentry/node';
import PgAdapter from './pg-adapter';
import PgQueue from './pg-queue';
import { MatrixClient } from '@cardstack/runtime-common/matrix-client';
import flattenDeep from 'lodash/flattenDeep';

let log = logger('main');

const REALM_SECRET_SEED = process.env.REALM_SECRET_SEED;
if (!REALM_SECRET_SEED) {
  console.error(
    `The REALM_SECRET_SEED environment variable is not set. Please make sure this env var has a value`,
  );
  process.exit(-1);
}

const MATRIX_URL = process.env.MATRIX_URL;
if (!MATRIX_URL) {
  console.error(
    `The MATRIX_URL environment variable is not set. Please make sure this env var has a value`,
  );
  process.exit(-1);
}

const REALM_SERVER_MATRIX_USERNAME = process.env.REALM_SERVER_MATRIX_USERNAME;
if (!REALM_SERVER_MATRIX_USERNAME) {
  console.error(
    `The REALM_SERVER_MATRIX_USERNAME environment variable is not set. Please make sure this env var has a value`,
  );
  process.exit(-1);
}

const MATRIX_REGISTRATION_SHARED_SECRET =
  process.env.MATRIX_REGISTRATION_SHARED_SECRET;

if (process.env.DISABLE_MODULE_CACHING === 'true') {
  console.warn(
    `module caching has been disabled, module executables will be served directly from the filesystem`,
  );
}

let {
  port,
  matrixURL,
  realmsRootPath,
  serverURL = `http://localhost:${port}`,
  distURL = process.env.HOST_URL ?? 'http://localhost:4200',
  path: paths,
  fromUrl: fromUrls,
  toUrl: toUrls,
  username: usernames,
  useRegistrationSecretFunction,
  seedPath,
} = yargs(process.argv.slice(2))
  .usage('Start realm server')
  .options({
    port: {
      description: 'port number',
      demandOption: true,
      type: 'number',
    },
    fromUrl: {
      description: 'the source of the realm URL proxy',
      demandOption: true,
      type: 'array',
    },
    toUrl: {
      description: 'the target of the realm URL proxy',
      demandOption: true,
      type: 'array',
    },
    realmsRootPath: {
      description: 'the path in which dynamically created realms are created',
      demandOption: true,
      type: 'string',
    },
    serverURL: {
      description: 'the unresolved URL of the realm server',
      type: 'string',
    },
    path: {
      description: 'realm directory path',
      demandOption: true,
      type: 'array',
    },
    distURL: {
      description:
        'the URL of a deployed host app. (This can be provided instead of the --distPath)',
      type: 'string',
    },
    seedPath: {
      description:
        'the path of the seed realm which is used to seed new realms',
      type: 'string',
    },
    matrixURL: {
      description: 'The matrix homeserver for the realm',
      demandOption: true,
      type: 'string',
    },
    username: {
      description: 'The matrix username for the realm user',
      demandOption: true,
      type: 'array',
    },
    useRegistrationSecretFunction: {
      description:
        'The flag should be set when running matrix tests where the synapse instance is torn down and restarted multiple times during the life of the realm server.',
      type: 'boolean',
    },
  })
  .parseSync();

if (fromUrls.length !== toUrls.length) {
  console.error(
    `Mismatched number of URLs, the --fromUrl params must be matched to the --toUrl params`,
  );
  process.exit(-1);
}
if (fromUrls.length < paths.length) {
  console.error(
    `not enough url pairs were provided to satisfy the paths provided. There must be at least one --fromUrl/--toUrl pair for each --path parameter`,
  );
  process.exit(-1);
}

if (paths.length !== usernames.length) {
  console.error(
    `not enough usernames were provided to satisfy the paths provided. There must be at least one --username set for each --path parameter`,
  );
  process.exit(-1);
}

if (!useRegistrationSecretFunction && !MATRIX_REGISTRATION_SHARED_SECRET) {
  console.error(
    `The MATRIX_REGISTRATION_SHARED_SECRET environment variable is not set. Please make sure this env var has a value (or specify --useRegistrationSecretFunction)`,
  );
  process.exit(-1);
}

let virtualNetwork = new VirtualNetwork();

shimExternals(virtualNetwork);

let urlMappings = fromUrls.map((fromUrl, i) => [
  new URL(String(fromUrl), `http://localhost:${port}`),
  new URL(String(toUrls[i]), `http://localhost:${port}`),
]);
for (let [from, to] of urlMappings) {
  virtualNetwork.addURLMapping(from, to);
}
let hrefs = urlMappings.map(([from, to]) => [from.href, to.href]);
let dist: URL = new URL(distURL);

(async () => {
  let realms: Realm[] = [];
  let dbAdapter = new PgAdapter();
  let queue = new PgQueue(dbAdapter);
  let manager = new RunnerOptionsManager();
  let { getIndexHTML } = await makeFastBootIndexRunner(
    dist,
    manager.getOptions.bind(manager),
  );

  await startWorker();

  for (let [i, path] of paths.entries()) {
    let url = hrefs[i][0];

    let username = String(usernames[i]);
    if (username.length === 0) {
      console.error(`missing username for realm ${url}`);
      process.exit(-1);
    }

    let realmAdapter = new NodeAdapter(resolve(String(path)));
    let realm = new Realm(
      {
        url,
        adapter: realmAdapter,
        getIndexHTML,
        matrix: { url: new URL(matrixURL), username },
        secretSeed: REALM_SECRET_SEED,
        virtualNetwork,
        dbAdapter,
        queue,
        assetsURL: dist,
      },
      {
        ...(process.env.DISABLE_MODULE_CACHING === 'true'
          ? { disableModuleCaching: true }
          : {}),
      },
    );
    realms.push(realm);
    virtualNetwork.mount(realm.handle);
  }

  let matrixClient = new MatrixClient({
    matrixURL: new URL(MATRIX_URL),
    username: REALM_SERVER_MATRIX_USERNAME,
    seed: REALM_SECRET_SEED,
  });

  let registrationSecretDeferred: Deferred<string>;
  async function getRegistrationSecret() {
    if (process.send) {
      registrationSecretDeferred = new Deferred();
      process.send('get-registration-secret');
      return registrationSecretDeferred.promise;
    } else {
      return undefined;
    }
  }

  let server = new RealmServer({
    realms,
    virtualNetwork,
    matrixClient,
    realmsRootPath,
    secretSeed: REALM_SECRET_SEED,
    dbAdapter,
    queue,
    assetsURL: dist,
    getIndexHTML,
    serverURL: new URL(serverURL),
    seedPath,
    matrixRegistrationSecret: MATRIX_REGISTRATION_SHARED_SECRET,
    getRegistrationSecret: useRegistrationSecretFunction
      ? getRegistrationSecret
      : undefined,
  });

  let httpServer = server.listen(port);
  process.on('message', (message) => {
    if (message === 'stop') {
      console.log(`stopping realm server on port ${port}...`);
      httpServer.closeAllConnections();
      httpServer.close(() => {
        queue.destroy(); // warning this is async
        dbAdapter.close(); // warning this is async
        console.log(`realm server on port ${port} has stopped`);
        if (process.send) {
          process.send('stopped');
        }
      });
    } else if (message === 'kill') {
      console.log(`Ending server process for ${port}...`);
      process.exit(0);
    } else if (
      typeof message === 'string' &&
      message.startsWith('registration-secret:') &&
      registrationSecretDeferred
    ) {
      registrationSecretDeferred.fulfill(
        message.substring('registration-secret:'.length),
      );
    }
  });

  await server.start();

  log.info(`Realm server listening on port ${port} is serving realms:`);
  let additionalMappings = hrefs.slice(paths.length);
  for (let [index, { url }] of realms.entries()) {
    log.info(`    ${url} => ${hrefs[index][1]}, serving path ${paths[index]}`);
  }
  if (additionalMappings.length) {
    log.info('Additional URL mappings:');
    for (let [from, to] of additionalMappings) {
      log.info(`    ${from} => ${to}`);
    }
  }
  log.info(`Using host url: '${dist}' for card pre-rendering`);

  if (process.send) {
    process.send('ready');
  }
})().catch((e: any) => {
  Sentry.captureException(e);
  console.error(
    `Unexpected error encountered starting realm, stopping server`,
    e,
  );
  process.exit(-3);
});

async function startWorker() {
  let worker = spawn(
    'ts-node',
    [
      '--transpileOnly',
      'worker',
      `--port=${port}`,
      `--matrixURL='${matrixURL}'`,
      `--distURL='${distURL}'`,
      ...flattenDeep(
        urlMappings.map(([from, to]) => [
          `--fromUrl='${from}'`,
          `--toUrl='${to}'`,
        ]),
      ),
    ],
    {
      stdio: ['pipe', 'pipe', 'pipe', 'ipc'],
    },
  );

  if (worker.stdout) {
    worker.stdout.on('data', (data: Buffer) =>
      log.info(`worker: ${data.toString()}`),
    );
  }
  if (worker.stderr) {
    worker.stderr.on('data', (data: Buffer) =>
      console.error(`worker: ${data.toString()}`),
    );
  }

  let timeout = await Promise.race([
    new Promise<void>((r) => {
      worker.on('message', (message) => {
        if (message === 'ready') {
          r();
        }
      });
    }),
    new Promise<true>((r) => setTimeout(() => r(true), 30_000)),
  ]);
  if (timeout) {
    console.error(`timed-out waiting for worker to start. Stopping server`);
    process.exit(-2);
  }
}<|MERGE_RESOLUTION|>--- conflicted
+++ resolved
@@ -5,10 +5,7 @@
   VirtualNetwork,
   logger,
   RunnerOptionsManager,
-<<<<<<< HEAD
-=======
   Deferred,
->>>>>>> cd66775c
 } from '@cardstack/runtime-common';
 import { NodeAdapter } from './node-realm';
 import yargs from 'yargs';
