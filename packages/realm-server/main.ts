import './setup-logger'; // This should be first
import { Realm, VirtualNetwork, logger } from '@cardstack/runtime-common';
import { NodeAdapter } from './node-realm';
import yargs from 'yargs';
import { RealmServer } from './server';
import { resolve, join } from 'path';
import { makeFastBootIndexRunner } from './fastboot';
import { RunnerOptionsManager } from '@cardstack/runtime-common/search-index';
import { readFileSync } from 'fs-extra';
import { shimExternals } from './lib/externals';
import { type RealmPermissions as RealmPermissionsInterface } from '@cardstack/runtime-common/realm';
import * as Sentry from '@sentry/node';
import { setErrorReporter } from '@cardstack/runtime-common/realm';

import fs from 'fs';

let log = logger('main');

if (process.env.REALM_SENTRY_DSN) {
  log.info('Setting up Sentry.');
  Sentry.init({
    dsn: process.env.REALM_SENTRY_DSN,
    environment: process.env.REALM_SENTRY_ENVIRONMENT || 'development',
  });

  setErrorReporter(Sentry.captureException);
} else {
  log.warn(
    `No REALM_SENTRY_DSN environment variable found, skipping Sentry setup.`,
  );
}

const REALM_SECRET_SEED = process.env.REALM_SECRET_SEED;
if (!REALM_SECRET_SEED) {
  console.error(
    `The REALM_SECRET_SEED environment variable is not set. Please make sure this env var has a value`,
  );
  process.exit(-1);
}

let {
  port,
  distDir = join(__dirname, '..', 'host', 'dist'),
  distURL,
  path: paths,
  fromUrl: fromUrls,
  toUrl: toUrls,
  useTestingDomain,
  username: usernames,
  password: passwords,
  matrixURL: matrixURLs,
} = yargs(process.argv.slice(2))
  .usage('Start realm server')
  .options({
    port: {
      description: 'port number',
      demandOption: true,
      type: 'number',
    },
    fromUrl: {
      description: 'the source of the realm URL proxy',
      demandOption: true,
      type: 'array',
    },
    toUrl: {
      description: 'the target of the realm URL proxy',
      demandOption: true,
      type: 'array',
    },
    path: {
      description: 'realm directory path',
      demandOption: true,
      type: 'array',
    },
    distDir: {
      description:
        "the dist/ folder of the host app. Defaults to '../host/dist'",
      type: 'string',
    },
    distURL: {
      description:
        'the URL of a deployed host app. (This can be provided instead of the --distPath)',
      type: 'string',
    },
    useTestingDomain: {
      description:
        'relaxes document domain rules so that cross origin scripting can be used for test assertions across iframe boundaries',
      type: 'boolean',
    },
    matrixURL: {
      description: 'The matrix homeserver for the realm',
      demandOption: true,
      type: 'array',
    },
    username: {
      description: 'The matrix username for the realm user',
      demandOption: true,
      type: 'array',
    },
    password: {
      description: 'The matrix password for the realm user',
      demandOption: true,
      type: 'array',
    },
  })
  .parseSync();

if (fromUrls.length !== toUrls.length) {
  console.error(
    `Mismatched number of URLs, the --fromUrl params must be matched to the --toUrl params`,
  );
  process.exit(-1);
}
if (fromUrls.length < paths.length) {
  console.error(
    `not enough url pairs were provided to satisfy the paths provided. There must be at least one --fromUrl/--toUrl pair for each --path parameter`,
  );
  process.exit(-1);
}

if (
  paths.length !== usernames.length ||
  usernames.length !== passwords.length ||
  paths.length !== matrixURLs.length
) {
  console.error(
    `not enough username/password pairs were provided to satisfy the paths provided. There must be at least one --username/--password/--matrixURL set for each --path parameter`,
  );
  process.exit(-1);
}

<<<<<<< HEAD
let loader = new Loader();
shimExternals(loader);
=======
let log = logger('main');
let virtualNetwork = new VirtualNetwork();
let loader = virtualNetwork.createLoader();
shimExternals(virtualNetwork);
>>>>>>> 6c2be487

let urlMappings = fromUrls.map((fromUrl, i) => [
  new URL(String(fromUrl), `http://localhost:${port}`),
  new URL(String(toUrls[i]), `http://localhost:${port}`),
]);
for (let [from, to] of urlMappings) {
  loader.addURLMapping(from, to);
}
let hrefs = urlMappings.map(([from, to]) => [from.href, to.href]);
let dist: string | URL;
if (distURL) {
  dist = new URL(distURL);
} else {
  dist = resolve(distDir);
}

(async () => {
  let realms: Realm[] = [];
  for (let [i, path] of paths.entries()) {
    let url = hrefs[i][0];
    let manager = new RunnerOptionsManager();
    let matrixURL = String(matrixURLs[i]);
    if (matrixURL.length === 0) {
      console.error(`missing matrix URL for realm ${url}`);
      process.exit(-1);
    }
    let username = String(usernames[i]);
    if (username.length === 0) {
      console.error(`missing username for realm ${url}`);
      process.exit(-1);
    }
    let password = String(passwords[i]);
    if (password.length === 0) {
      console.error(`missing password for realm ${url}`);
      process.exit(-1);
    }
    let { getRunner, distPath } = await makeFastBootIndexRunner(
      dist,
      manager.getOptions.bind(manager),
    );

    let realmPermissions = getRealmPermissions(url);

    realms.push(
      new Realm(
        {
          url,
          adapter: new NodeAdapter(resolve(String(path))),
          loader,
          indexRunner: getRunner,
          runnerOptsMgr: manager,
          getIndexHTML: async () =>
            readFileSync(join(distPath, 'index.html')).toString(),
          matrix: { url: new URL(matrixURL), username, password },
          realmSecretSeed: REALM_SECRET_SEED,
          permissions: realmPermissions.users,
        },
        {
          deferStartUp: true,
          ...(useTestingDomain
            ? {
                useTestingDomain,
              }
            : {}),
        },
      ),
    );
  }

  let server = new RealmServer(realms, {
    ...(distURL ? { assetsURL: new URL(distURL) } : {}),
  });

  server.listen(port);
  log.info(`Realm server listening on port ${port}:`);
  let additionalMappings = hrefs.slice(paths.length);
  for (let [index, { url }] of realms.entries()) {
    log.info(`    ${url} => ${hrefs[index][1]}, serving path ${paths[index]}`);
  }
  if (additionalMappings.length) {
    log.info('Additional URL mappings:');
    for (let [from, to] of additionalMappings) {
      log.info(`    ${from} => ${to}`);
    }
  }
  log.info(`Using host dist path: '${distDir}' for card pre-rendering`);

  for (let realm of realms) {
    log.info(`Starting realm ${realm.url}...`);
    await realm.start();
    log.info(
      `Realm ${realm.url} has started (${JSON.stringify(
        realm.searchIndex.stats,
        null,
        2,
      )})`,
    );
  }
})().catch((e: any) => {
  console.error(
    `Unexpected error encountered starting realm, stopping server`,
    e,
  );
  process.exit(1);
});

function getRealmPermissions(realmUrl: string) {
  let userPermissions = {} as {
    [realmUrl: string]: { users: RealmPermissionsInterface };
  };
  let userPermissionsjsonContent;

  if (['development', 'test'].includes(process.env.NODE_ENV || '')) {
    userPermissionsjsonContent = fs.readFileSync(
      `.realms.json.${process.env.NODE_ENV}`,
      'utf-8',
    );
  } else {
    userPermissionsjsonContent = process.env.REALM_USER_PERMISSIONS;
    if (!userPermissionsjsonContent) {
      throw new Error(
        `REALM_USER_PERMISSIONS env var is blank. It should have a JSON string value that looks like this:
          {
            "https://realm-url-1/": {
              "users":{
                "*":["read"],
                "@hassan:boxel.ai":["read", "write"],
                ...
              }
            },
            "https://realm-url-2/": { ... }
          }
        `,
      );
    }
  }

  try {
    userPermissions = JSON.parse(userPermissionsjsonContent);
  } catch (error: any) {
    throw new Error(
      `Error while JSON parsing user permissions: ${userPermissionsjsonContent}`,
    );
  }

  if (!userPermissions[realmUrl]) {
    throw new Error(
      `Missing permissions for realm ${realmUrl} in config ${userPermissionsjsonContent}`,
    );
  }

  return userPermissions[realmUrl];
}<|MERGE_RESOLUTION|>--- conflicted
+++ resolved
@@ -129,15 +129,9 @@
   process.exit(-1);
 }
 
-<<<<<<< HEAD
-let loader = new Loader();
-shimExternals(loader);
-=======
-let log = logger('main');
 let virtualNetwork = new VirtualNetwork();
 let loader = virtualNetwork.createLoader();
 shimExternals(virtualNetwork);
->>>>>>> 6c2be487
 
 let urlMappings = fromUrls.map((fromUrl, i) => [
   new URL(String(fromUrl), `http://localhost:${port}`),
