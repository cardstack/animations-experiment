--- conflicted
+++ resolved
@@ -247,17 +247,7 @@
   for (let realm of realms) {
     log.info(`Starting realm ${realm.url}...`);
     await realm.start();
-<<<<<<< HEAD
     log.info(`Realm ${realm.url} has started`);
-=======
-    log.info(
-      `Realm ${realm.url} has started (${JSON.stringify(
-        realm.realmIndexUpdater.stats,
-        null,
-        2,
-      )})`,
-    );
->>>>>>> 5a368397
   }
 })().catch((e: any) => {
   Sentry.captureException(e);
