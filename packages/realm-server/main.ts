<<<<<<< HEAD
import { Realm } from "@cardstack/runtime-common";
import { distDir } from "@cardstack/runtime-common/realm";
import { Loader } from "@cardstack/runtime-common/loader";
import { NodeAdapter } from "./node-realm";
import yargs from "yargs";
import { createRealmServer } from "./server";
import { resolve, join } from "path";
import { makeFastBootIndexRunner } from "./fastboot";
import { RunnerOptionsManager } from "@cardstack/runtime-common/search-index";
import { ensureSymlinkSync } from "fs-extra";
import log, { LogLevelNames } from "loglevel";
=======
import { Realm } from '@cardstack/runtime-common';
import { Loader } from '@cardstack/runtime-common/loader';
import { NodeAdapter } from './node-realm';
import yargs from 'yargs';
import { createRealmServer } from './server';
import { resolve, join } from 'path';
import { makeFastBootIndexRunner } from './fastboot';
import { RunnerOptionsManager } from '@cardstack/runtime-common/search-index';
import log, { LogLevelNames } from 'loglevel';
>>>>>>> a34cfe42

let {
  port,
  dist = join(__dirname, '..', 'host', 'dist'),
  path: paths,
  fromUrl: fromUrls,
  toUrl: toUrls,
  logLevel,
  requestLogLevel,
} = yargs(process.argv.slice(2))
  .usage('Start realm server')
  .options({
    port: {
      description: 'port number',
      demandOption: true,
      type: 'number',
    },
    fromUrl: {
      description: 'the source of the realm URL proxy',
      demandOption: true,
      type: 'array',
    },
    toUrl: {
      description: 'the target of the realm URL proxy',
      demandOption: true,
      type: 'array',
    },
    path: {
      description: 'realm directory path',
      demandOption: true,
      type: 'array',
    },
    dist: {
      description:
        "the dist/ folder of the host app. Defaults to '../host/dist'",
      type: 'string',
    },
    logLevel: {
      description: 'how detailed log output should be',
      choices: ['trace', 'debug', 'info', 'warn', 'error'],
      default: 'debug',
    },
    requestLogLevel: {
<<<<<<< HEAD
      description: "how detailed request log output should be",
      choices: ["trace", "debug", "info", "warn", "error"],
      default: "info",
=======
      description: 'how detailed request log output should be',
      choices: ['trace', 'debug', 'info', 'warn', 'error'],
      default: 'info',
>>>>>>> a34cfe42
    },
  })
  .parseSync();

if (!(fromUrls.length === toUrls.length)) {
  console.error(
    `Mismatched number of URLs, the --fromUrl params must be matched to the --toUrl params`
  );
  process.exit(-1);
}
if (fromUrls.length < paths.length) {
  console.error(
    `not enough url pairs were provided to satisfy the paths provided. There must be at least one --fromUrl/--toUrl pair for each --path parameter`
  );
  process.exit(-1);
}

log.setLevel(logLevel as LogLevelNames);
log.info(`Set log level to ${logLevel}`);

let requestLog = log.getLogger("realm:requests");
requestLog.setLevel(requestLogLevel as LogLevelNames);
requestLog.info(`Set request log level to ${requestLogLevel}`);

let urlMappings = fromUrls.map((fromUrl, i) => [
  new URL(String(fromUrl), `http://localhost:${port}`),
  new URL(String(toUrls[i]), `http://localhost:${port}`),
]);
for (let [from, to] of urlMappings) {
  Loader.addURLMapping(from, to);
}
let hrefs = urlMappings.map(([from, to]) => [from.href, to.href]);
let distPath = resolve(dist);

let realms: Realm[] = [];
for (let [i, path] of paths.entries()) {
  ensureSymlinkSync(distPath, join(String(path), distDir));
  let manager = new RunnerOptionsManager();
  let getRunner = makeFastBootIndexRunner(
    distPath,
    manager.getOptions.bind(manager)
  );
  realms.push(
    new Realm(
      hrefs[i][0],
      new NodeAdapter(resolve(String(path))),
      getRunner,
      manager,
      { deferStartUp: true }
    )
  );
}

let server = createRealmServer(realms, distPath);
server.listen(port);
log.info(`Realm server listening on port ${port}:`);
let additionalMappings = hrefs.slice(paths.length);
for (let [index, { url }] of realms.entries()) {
  log.info(`    ${url} => ${hrefs[index][1]}, serving path ${paths[index]}`);
}
if (additionalMappings.length) {
  log.info('Additional URL mappings:');
  for (let [from, to] of additionalMappings) {
    log.info(`    ${from} => ${to}`);
  }
}
log.info(`Using host dist path: '${distPath}' for card pre-rendering`);

(async () => {
  for (let realm of realms) {
    log.info(`Starting realm ${realm.url}...`);
    await realm.start();
    log.info(
      `Realm ${realm.url} has started (${JSON.stringify(
        realm.searchIndex.stats,
        null,
        2
      )})`
    );
  }
})().catch((e: any) => {
  console.error(
    `Unexpected error encountered starting realm, stopping server`,
    e
  );
  process.exit(1);
});<|MERGE_RESOLUTION|>--- conflicted
+++ resolved
@@ -1,17 +1,5 @@
-<<<<<<< HEAD
-import { Realm } from "@cardstack/runtime-common";
-import { distDir } from "@cardstack/runtime-common/realm";
-import { Loader } from "@cardstack/runtime-common/loader";
-import { NodeAdapter } from "./node-realm";
-import yargs from "yargs";
-import { createRealmServer } from "./server";
-import { resolve, join } from "path";
-import { makeFastBootIndexRunner } from "./fastboot";
-import { RunnerOptionsManager } from "@cardstack/runtime-common/search-index";
-import { ensureSymlinkSync } from "fs-extra";
-import log, { LogLevelNames } from "loglevel";
-=======
 import { Realm } from '@cardstack/runtime-common';
+import { distDir } from '@cardstack/runtime-common/realm';
 import { Loader } from '@cardstack/runtime-common/loader';
 import { NodeAdapter } from './node-realm';
 import yargs from 'yargs';
@@ -19,8 +7,8 @@
 import { resolve, join } from 'path';
 import { makeFastBootIndexRunner } from './fastboot';
 import { RunnerOptionsManager } from '@cardstack/runtime-common/search-index';
+import { ensureSymlinkSync } from 'fs-extra';
 import log, { LogLevelNames } from 'loglevel';
->>>>>>> a34cfe42
 
 let {
   port,
@@ -64,15 +52,9 @@
       default: 'debug',
     },
     requestLogLevel: {
-<<<<<<< HEAD
-      description: "how detailed request log output should be",
-      choices: ["trace", "debug", "info", "warn", "error"],
-      default: "info",
-=======
       description: 'how detailed request log output should be',
       choices: ['trace', 'debug', 'info', 'warn', 'error'],
       default: 'info',
->>>>>>> a34cfe42
     },
   })
   .parseSync();
@@ -93,7 +75,7 @@
 log.setLevel(logLevel as LogLevelNames);
 log.info(`Set log level to ${logLevel}`);
 
-let requestLog = log.getLogger("realm:requests");
+let requestLog = log.getLogger('realm:requests');
 requestLog.setLevel(requestLogLevel as LogLevelNames);
 requestLog.info(`Set request log level to ${requestLogLevel}`);
 
