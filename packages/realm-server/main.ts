import { Realm } from '@cardstack/runtime-common';
import { Loader } from '@cardstack/runtime-common/loader';
import { NodeAdapter } from './node-realm';
import yargs from 'yargs';
import { RealmServer } from './server';
import { resolve, join } from 'path';
import { makeFastBootIndexRunner } from './fastboot';
import { RunnerOptionsManager } from '@cardstack/runtime-common/search-index';
import { readFileSync } from 'fs-extra';
import log, { LogLevelNames } from 'loglevel';

let {
  port,
  distPath = join(__dirname, '..', 'host', 'dist'),
  distURL,
  path: paths,
  fromUrl: fromUrls,
  toUrl: toUrls,
  logLevel,
  requestLogLevel,
  useTestingDomain,
  hostLocalRealm,
} = yargs(process.argv.slice(2))
  .usage('Start realm server')
  .options({
    port: {
      description: 'port number',
      demandOption: true,
      type: 'number',
    },
    fromUrl: {
      description: 'the source of the realm URL proxy',
      demandOption: true,
      type: 'array',
    },
    toUrl: {
      description: 'the target of the realm URL proxy',
      demandOption: true,
      type: 'array',
    },
    path: {
      description: 'realm directory path',
      demandOption: true,
      type: 'array',
    },
    distPath: {
      description:
        "the dist/ folder of the host app. Defaults to '../host/dist'",
      type: 'string',
    },
    distURL: {
      description:
        'the URL of a deployed host app. (This can be provided instead of the --distPath)',
      type: 'string',
    },
    useTestingDomain: {
      description:
        'relaxes document domain rules so that cross origin scripting can be used for test assertions across iframe boundaries',
      type: 'boolean',
    },
    hostLocalRealm: {
      description: `Provide a local realm hosted at /local`,
      type: 'boolean',
      default: false,
    },
    logLevel: {
      description: 'how detailed log output should be',
      choices: ['trace', 'debug', 'info', 'warn', 'error'],
      default: 'debug',
    },
    requestLogLevel: {
      description: 'how detailed request log output should be',
      choices: ['trace', 'debug', 'info', 'warn', 'error'],
      default: 'info',
    },
  })
  .parseSync();

if (!(fromUrls.length === toUrls.length)) {
  console.error(
    `Mismatched number of URLs, the --fromUrl params must be matched to the --toUrl params`
  );
  process.exit(-1);
}
if (fromUrls.length < paths.length) {
  console.error(
    `not enough url pairs were provided to satisfy the paths provided. There must be at least one --fromUrl/--toUrl pair for each --path parameter`
  );
  process.exit(-1);
}

log.setLevel(logLevel as LogLevelNames);
log.info(`Set log level to ${logLevel}`);

let requestLog = log.getLogger('realm:requests');
requestLog.setLevel(requestLogLevel as LogLevelNames);
requestLog.info(`Set request log level to ${requestLogLevel}`);

let urlMappings = fromUrls.map((fromUrl, i) => [
  new URL(String(fromUrl), `http://localhost:${port}`),
  new URL(String(toUrls[i]), `http://localhost:${port}`),
]);
for (let [from, to] of urlMappings) {
  Loader.addURLMapping(from, to);
}
let hrefs = urlMappings.map(([from, to]) => [from.href, to.href]);
let dist: string | URL;
if (distURL) {
  dist = new URL(distURL);
} else {
  dist = resolve(distPath);
}

<<<<<<< HEAD
(async () => {
  let realms: Realm[] = [];
  for (let [i, path] of paths.entries()) {
    let manager = new RunnerOptionsManager();
    let getRunner = await makeFastBootIndexRunner(
      dist,
      manager.getOptions.bind(manager)
    );
    realms.push(
      new Realm(
        hrefs[i][0],
        new NodeAdapter(resolve(String(path))),
        getRunner,
        manager,
        async () => readFileSync(join(distPath, 'index.html')).toString(),
        {
          deferStartUp: true,
          ...(useTestingDomain
            ? {
                useTestingDomain,
              }
            : {}),
        }
      )
    );
=======
let server = new RealmServer(realms, { hostLocalRealm });
server.listen(port);
let additionalMappings = hrefs.slice(paths.length);
for (let [index, { url }] of realms.entries()) {
  log.info(`    ${url} => ${hrefs[index][1]}, serving path ${paths[index]}`);
}
if (additionalMappings.length) {
  log.info('Additional URL mappings:');
  for (let [from, to] of additionalMappings) {
    log.info(`    ${from} => ${to}`);
>>>>>>> 879ce9e8
  }

  let server = createRealmServer(realms, { hostLocalRealm });
  server.listen(port);
  log.info(`Realm server listening on port ${port}:`);
  let additionalMappings = hrefs.slice(paths.length);
  for (let [index, { url }] of realms.entries()) {
    log.info(`    ${url} => ${hrefs[index][1]}, serving path ${paths[index]}`);
  }
  if (additionalMappings.length) {
    log.info('Additional URL mappings:');
    for (let [from, to] of additionalMappings) {
      log.info(`    ${from} => ${to}`);
    }
  }
  log.info(`Using host dist path: '${distPath}' for card pre-rendering`);

  for (let realm of realms) {
    log.info(`Starting realm ${realm.url}...`);
    await realm.start();
    log.info(
      `Realm ${realm.url} has started (${JSON.stringify(
        realm.searchIndex.stats,
        null,
        2
      )})`
    );
  }
})().catch((e: any) => {
  console.error(
    `Unexpected error encountered starting realm, stopping server`,
    e
  );
  process.exit(1);
});<|MERGE_RESOLUTION|>--- conflicted
+++ resolved
@@ -111,7 +111,6 @@
   dist = resolve(distPath);
 }
 
-<<<<<<< HEAD
 (async () => {
   let realms: Realm[] = [];
   for (let [i, path] of paths.entries()) {
@@ -137,21 +136,9 @@
         }
       )
     );
-=======
-let server = new RealmServer(realms, { hostLocalRealm });
-server.listen(port);
-let additionalMappings = hrefs.slice(paths.length);
-for (let [index, { url }] of realms.entries()) {
-  log.info(`    ${url} => ${hrefs[index][1]}, serving path ${paths[index]}`);
-}
-if (additionalMappings.length) {
-  log.info('Additional URL mappings:');
-  for (let [from, to] of additionalMappings) {
-    log.info(`    ${from} => ${to}`);
->>>>>>> 879ce9e8
   }
 
-  let server = createRealmServer(realms, { hostLocalRealm });
+  let server = new RealmServer(realms, { hostLocalRealm });
   server.listen(port);
   log.info(`Realm server listening on port ${port}:`);
   let additionalMappings = hrefs.slice(paths.length);
