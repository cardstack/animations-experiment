import {
  contains,
  field,
  Card,
  Component,
} from 'https://cardstack.com/base/card-api';
import BooleanCard from 'https://cardstack.com/base/boolean';
import NumberCard from 'https://cardstack.com/base/number';
import StringCard from 'https://cardstack.com/base/string';
import { GridContainer } from '@cardstack/boxel-ui';

export class Pet extends Card {
  static displayName = 'Pet';
  @field firstName = contains(StringCard);
  @field favoriteToy = contains(StringCard);
  @field favoriteTreat = contains(StringCard);
  @field cutenessRating = contains(NumberCard);
  @field sleepsOnTheCouch = contains(BooleanCard);
  @field title = contains(StringCard, {
    computeVia: function (this: Pet) {
      return this.firstName;
    },
  });
  static embedded = class Embedded extends Component<typeof this> {
    <template>
      <GridContainer
        {{! @glint-ignore  Argument of type 'unknown' is not assignable to parameter of type 'Element'}}
        ...attributes
      >
        <h3><@fields.firstName /></h3>
        <div>Sleeps On the Couch: <@fields.sleepsOnTheCouch /></div>
      </GridContainer>
    </template>
  };
  static isolated = class Isolated extends Component<typeof this> {
    <template>
<<<<<<< HEAD
      <GridContainer>
=======
      <div class='demo-card'>
        <h2><@fields.title /></h2>
>>>>>>> 8e47aadb
        <h2><@fields.firstName /></h2>
        <div>
          <div>Sleeps On the Couch: <@fields.sleepsOnTheCouch /></div>
          <div>Favorite Toy: <@fields.favoriteToy /></div>
          <div>Favorite Treat: <@fields.favoriteTreat /></div>
          <div>Cuteness Rating: <@fields.cutenessRating /></div>
        </div>
      </GridContainer>
    </template>
  };
}<|MERGE_RESOLUTION|>--- conflicted
+++ resolved
@@ -34,12 +34,8 @@
   };
   static isolated = class Isolated extends Component<typeof this> {
     <template>
-<<<<<<< HEAD
       <GridContainer>
-=======
-      <div class='demo-card'>
         <h2><@fields.title /></h2>
->>>>>>> 8e47aadb
         <h2><@fields.firstName /></h2>
         <div>
           <div>Sleeps On the Couch: <@fields.sleepsOnTheCouch /></div>
