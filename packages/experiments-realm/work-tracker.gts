--- conflicted
+++ resolved
@@ -348,7 +348,6 @@
     }
   }
 
-<<<<<<< HEAD
   get isLoading() {
     return this.cards && this.cards.isLoading;
   }
@@ -359,10 +358,10 @@
       this.assigneeQuery &&
       this.assigneeQuery.isLoading
     );
-=======
+  }
+
   @action viewCard() {
     this.args.context?.actions?.viewCard?.(new URL(this.args.model.id), 'edit');
->>>>>>> 3262d2cc
   }
 
   <template>
