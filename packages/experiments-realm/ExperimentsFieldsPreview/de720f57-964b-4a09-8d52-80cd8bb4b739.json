{
  "data": {
    "type": "card",
    "attributes": {
      "url": "https://youtube.com",
<<<<<<< HEAD
      "urls": [
        "https://boxel/alice",
        "https://boxel/dan"
      ],
      "address": {
        "addressLine1": null,
=======
      "urls": ["https://boxel/alice", "https://boxel/dan"],
      "address": {
        "addressLine1": "285 Fulton Street ",
>>>>>>> 54ee363c
        "addressLine2": null,
        "city": null,
        "state": null,
        "postalCode": null,
        "country": {
          "name": null,
          "code": null
        },
        "poBoxNumber": null
      },
      "website": "https://cardstack.com/",
      "email": "alice@email.com",
<<<<<<< HEAD
      "emails": [
        "alice@email.com",
        "dan@email.com"
      ],
=======
      "emails": ["alice@email.com", "dan@email.com"],
>>>>>>> 54ee363c
      "phone": {
        "type": null,
        "country": null,
        "area": null,
        "number": null
      },
      "percentage": 100.159393,
      "currency": {
        "code": "EUR"
      },
      "amountWithCurrency": {
        "amount": 20000000,
        "currency": {
          "code": "JPY"
        }
      },
      "contactLink": {
        "label": "Email",
        "value": "alice@email.com"
      },
      "contactLinks": [
        {
          "label": "Email",
          "value": "alice@email.com"
        },
        {
          "label": "Phone",
          "value": "+12345678989"
        },
        {
          "label": "Other",
          "value": "https://boxel/alice"
        }
      ],
      "statusTag": {
        "lightColor": "#93C5FD",
        "darkColor": "#3B82F6",
        "index": null,
        "label": "Test"
      },
      "featuredImage": {
        "imageUrl": "https://boxel-images.boxel.ai/app-assets/portraits/photo-1479936343636-73cdc5aae0c3.jpeg",
        "credit": "Photo by Unsplash",
        "caption": "It's a new day, it's a new life.",
        "altText": "Woman smiling with the glow of sun in the background",
        "size": "actual",
        "height": null,
        "width": 300
      },
      "images": [
        {
          "imageUrl": "https://boxel-images.boxel.ai/app-assets/portraits/photo-1521119989659-a83eee488004.jpeg",
          "credit": "Photo by Unsplash - Ut velit modi sed aliquid molestiae in unde voluptas.",
          "caption": "Nam voluptatem nostrum qui aperiam rerum non similique porro sed iusto placeat cum sequi dolore. ",
          "altText": "Portrait of man on a rooftop",
          "size": "actual",
          "height": null,
          "width": null
        },
        {
          "imageUrl": "https://boxel-images.boxel.ai/app-assets/portraits/photo-1496345875659-11f7dd282d1d.jpeg",
          "credit": "Photo by Unsplash - Quis quibusdam rem rerum maiores 33 galisum quidem.",
          "caption": "Aut asperiores impedit nam aperiam dolore ex libero voluptate.",
          "altText": "Man with dark sunglasses",
          "size": "actual",
          "height": null,
          "width": null
        }
      ],
      "title": "Custom Field Preview",
      "description": null,
      "thumbnailURL": null
    },
    "meta": {
      "adoptsFrom": {
        "module": "../experiments_fields_preview",
        "name": "ExperimentsFieldsPreview"
      }
    }
  }
}<|MERGE_RESOLUTION|>--- conflicted
+++ resolved
@@ -3,18 +3,12 @@
     "type": "card",
     "attributes": {
       "url": "https://youtube.com",
-<<<<<<< HEAD
       "urls": [
         "https://boxel/alice",
         "https://boxel/dan"
       ],
       "address": {
         "addressLine1": null,
-=======
-      "urls": ["https://boxel/alice", "https://boxel/dan"],
-      "address": {
-        "addressLine1": "285 Fulton Street ",
->>>>>>> 54ee363c
         "addressLine2": null,
         "city": null,
         "state": null,
@@ -27,14 +21,10 @@
       },
       "website": "https://cardstack.com/",
       "email": "alice@email.com",
-<<<<<<< HEAD
       "emails": [
         "alice@email.com",
         "dan@email.com"
       ],
-=======
-      "emails": ["alice@email.com", "dan@email.com"],
->>>>>>> 54ee363c
       "phone": {
         "type": null,
         "country": null,
