--- conflicted
+++ resolved
@@ -19,6 +19,7 @@
 import { action } from '@ember/object';
 import { fn } from '@ember/helper';
 import { tracked } from '@glimmer/tracking';
+import DateField from 'https://cardstack.com/base/date';
 import TextAreaCard from '../../base/text-area';
 import { cssVar } from '@cardstack/boxel-ui/helpers';
 import { CheckMark } from '@cardstack/boxel-ui/icons';
@@ -28,12 +29,9 @@
 import UsersIcon from '@cardstack/boxel-icons/users';
 import UserIcon from '@cardstack/boxel-icons/user';
 import Calendar from '@cardstack/boxel-icons/calendar';
-<<<<<<< HEAD
-import DateRangeField from './date-range-field';
-=======
 import { isToday, isThisWeek, addWeeks } from 'date-fns';
 import ChevronsUp from '@cardstack/boxel-icons/chevrons-up';
->>>>>>> 30dcccd3
+import DateRangeField from './date-range-field';
 
 export class LooseGooseyField extends FieldDef {
   @field index = contains(NumberField); //sorting order
@@ -380,11 +378,6 @@
           <h3 class='task-title'>{{@model.taskName}}</h3>
         {{/if}}
 
-<<<<<<< HEAD
-          <span class='task-date-range'>
-            <@fields.dateRange @format='atom' />
-          </span>
-=======
         <div class='date-info-container'>
           {{#if @model.dueDate}}
             {{#if this.dueDateStatus}}
@@ -419,7 +412,6 @@
             </div>
 
           {{/if}}
->>>>>>> 30dcccd3
         </div>
       </div>
 
@@ -726,22 +718,6 @@
       </div>
       <div class='task-meta'>
         <div class='row-1'>
-<<<<<<< HEAD
-          {{#if @model.assignee}}
-            <div class='task-assignee'>
-              <Avatar
-                class='avatar'
-                @userId={{@model.assignee.id}}
-                @displayName={{@model.assignee.name}}
-                @isReady={{true}}
-              />
-              <span class='assignee-name'>
-                {{@model.assignee.name}}
-              </span>
-            </div>
-          {{/if}}
-          <@fields.dateRange @format='atom' />
-=======
           <@fields.assignee
             class='task-assignee'
             @format='atom'
@@ -758,7 +734,6 @@
             </div>
           {{/if}}
 
->>>>>>> 30dcccd3
         </div>
         <div class='row-2'>
           {{#each this.tagNames as |tagLabel|}}
@@ -1017,6 +992,8 @@
   @field assignee = linksTo(TeamMember);
   @field project = linksTo(Project);
   @field team = linksTo(Team);
+  @field dateStarted = contains(DateField);
+  @field dueDate = contains(DateField);
   @field children = linksToMany(() => Task);
   @field tags = linksToMany(() => Tag);
   @field dateRange = contains(DateRangeField);
