--- conflicted
+++ resolved
@@ -19,62 +19,8 @@
 import UserIcon from '@cardstack/boxel-icons/user';
 import Calendar from '@cardstack/boxel-icons/calendar';
 import { isToday, isThisWeek, addWeeks } from 'date-fns';
-<<<<<<< HEAD
-import { CheckMark } from '@cardstack/boxel-ui/icons';
-import GlimmerComponent from '@glimmer/component';
-import { User } from '../user';
-import { TaskBase, BaseTaskStatusField } from '../task';
-import { BaseTaskPriority } from '../task';
-
-interface TaskCompletionStatusSignature {
-  Element: HTMLDivElement;
-  Args: {
-    model: Task | Partial<Task>;
-  };
-}
-
-class TaskCompletionStatus extends GlimmerComponent<TaskCompletionStatusSignature> {
-  get isShipped() {
-    return this.args.model.status?.label === 'Shipped';
-  }
-
-  <template>
-    <div class='completion-status'>
-      <span class='checkmark {{if this.isShipped "shipped"}}'>
-        {{#if this.isShipped}}
-          <CheckMark width='16px' height='16px' />
-        {{/if}}
-      </span>
-    </div>
-
-    <style scoped>
-      .completion-status {
-        display: inline-flex;
-        align-items: center;
-      }
-      .checkmark {
-        position: relative;
-        display: flex;
-        align-items: center;
-        justify-content: center;
-        height: 20px;
-        width: 20px;
-        background-color: white;
-        border: 2px solid var(--boxel-400);
-        border-radius: 4px;
-        transition: all 0.2s ease;
-      }
-      .checkmark.shipped {
-        background-color: var(--boxel-highlight);
-        color: white;
-      }
-    </style>
-  </template>
-}
-=======
 import { User } from '../user';
 import { TaskBase, BaseTaskStatusField, BaseTaskPriority } from '../task';
->>>>>>> e00154fc
 
 export class Team extends CardDef {
   static displayName = 'Team';
@@ -222,347 +168,6 @@
   return null;
 }
 
-<<<<<<< HEAD
-class Fitted extends Component<typeof Task> {
-  get visibleTags() {
-    return [this.args.fields.tags[0], this.args.fields.tags[1]].filter(Boolean);
-  }
-
-  get dueDate() {
-    return this.args.model.dateRange?.end;
-  }
-
-  get dueDateStatus() {
-    return this.dueDate ? getDueDateStatus(this.dueDate.toString()) : undefined;
-  }
-
-  get hasDueDate() {
-    return Boolean(this.dueDate);
-  }
-
-  get hasDueDateStatus() {
-    return Boolean(this.dueDateStatus);
-  }
-
-  <template>
-    <div class='task-card'>
-      <div class='task-completion-status'>
-        <TaskCompletionStatus @model={{@model}} />
-      </div>
-
-      <header>
-        {{#if this.visibleTags.length}}
-          <div class='card-tags'>
-            {{#each this.visibleTags as |Tag|}}
-              <Tag
-                @format='atom'
-                class='card-tag'
-                @displayContainer={{false}}
-              />
-            {{/each}}
-          </div>
-        {{/if}}
-        <div class='short-id-container'>
-          <@fields.priority @format='atom' />
-          <span class='short-id'>{{@model.shortId}}</span>
-        </div>
-      </header>
-
-      <div class='card-info'>
-        {{#if @model.taskName}}
-          <h3 class='task-title'>{{@model.taskName}}</h3>
-        {{/if}}
-
-        <div class='date-info-container'>
-          {{#if this.hasDueDate}}
-            <div class='date-status-pill-container'>
-              {{#if this.dueDateStatus}}
-                <Pill
-                  class='date-status-pill'
-                  @pillBackgroundColor={{this.dueDateStatus.color}}
-                >
-                  <:default>{{this.dueDateStatus.label}}</:default>
-                </Pill>
-              {{/if}}
-
-              <div class='calendar-icon-container'>
-                <Calendar width='14px' height='14px' class='calendar-icon' />
-                <@fields.dateRange.end @format='atom' />
-              </div>
-            </div>
-          {{else}}
-            <span class='no-data-found-txt'>No Due Date Assigned</span>
-          {{/if}}
-        </div>
-      </div>
-
-      <footer>
-        <@fields.assignee
-          class='card-assignee'
-          @format='atom'
-          @displayContainer={{false}}
-        />
-      </footer>
-    </div>
-
-    <style scoped>
-      .task-completion-status {
-        display: none;
-      }
-      .task-card {
-        --task-font-weight-500: 500;
-        --task-font-weight-600: 600;
-        --tasl-font-size-extra-small: calc(var(--boxel-font-size-xs) * 0.95);
-        width: 100%;
-        height: 100%;
-        padding: var(--boxel-sp-sm);
-        display: flex;
-        flex-direction: column;
-        gap: var(--boxel-sp-sm);
-        overflow: hidden;
-      }
-      header {
-        display: flex;
-        flex-wrap: wrap;
-        align-items: center;
-        gap: var(--boxel-sp-xxs);
-        justify-content: space-between;
-      }
-      .card-tags {
-        display: flex;
-        flex-wrap: wrap;
-        align-items: center;
-        gap: var(--boxel-sp-xxxs);
-        overflow: hidden;
-      }
-      .card-tag {
-        width: auto;
-        height: auto;
-        overflow: unset;
-      }
-      .card-tags > :last-child {
-        -webkit-line-clamp: 1;
-        overflow: hidden;
-        text-overflow: ellipsis;
-      }
-      .short-id-container {
-        display: flex;
-        align-items: center;
-        gap: var(--boxel-sp-xxxs);
-        margin-left: auto;
-      }
-      .short-id {
-        font-size: var(--tasl-font-size-extra-small);
-        font-weight: var(--task-font-weight-600);
-        color: var(--boxel-600);
-        line-height: normal;
-        background-color: var(--boxel-200);
-        padding: var(--boxel-sp-6xs) var(--boxel-sp-xxs);
-        border-radius: 5px;
-        white-space: nowrap;
-      }
-      .task-title {
-        margin: var(--boxel-sp-xxxs) 0;
-        padding: 0;
-        font-size: var(--boxel-font-size);
-        font-weight: var(--task-font-weight-600);
-        line-height: 1.2;
-        display: -webkit-box;
-        -webkit-box-orient: vertical;
-        -webkit-line-clamp: 2;
-        overflow: hidden;
-        text-overflow: ellipsis;
-      }
-      .date-info-container {
-        display: flex;
-        align-items: center;
-        gap: var(--boxel-sp-xxxs);
-        margin-top: var(--boxel-sp-xxxs);
-      }
-      .no-data-found-txt {
-        font-size: var(--tasl-font-size-extra-small);
-        font-weight: var(--task-font-weight-500);
-        color: var(--boxel-400);
-        white-space: nowrap;
-        -webkit-line-clamp: 1;
-        overflow: hidden;
-        text-overflow: ellipsis;
-        margin-top: 1px;
-      }
-      .date-status-pill-container {
-        display: flex;
-        flex-wrap: wrap;
-        align-items: center;
-        gap: var(--boxel-sp-xxxs);
-      }
-      .date-status-pill {
-        height: 24px;
-        border: none;
-        border-radius: 5px 0 0 5px;
-        font-size: var(--tasl-font-size-extra-small);
-        font-weight: var(--task-font-weight-500);
-        position: relative;
-        padding: var(--boxel-sp-5xs) var(--boxel-sp-sm) var(--boxel-sp-5xs)
-          var(--boxel-sp-xxs);
-        clip-path: polygon(
-          0 0,
-          calc(100% - 8px) 0,
-          100% 50%,
-          calc(100% - 8px) 100%,
-          0 100%
-        );
-      }
-      .calendar-icon-container {
-        font-size: var(--tasl-font-size-extra-small);
-        display: inline-flex;
-        align-items: center;
-        gap: var(--boxel-sp-xxxs);
-        overflow: hidden;
-      }
-      .calendar-icon {
-        flex-shrink: 0;
-      }
-      footer {
-        display: inline-flex;
-        align-items: center;
-        gap: var(--boxel-sp-xxxs);
-        color: var(--boxel-dark);
-        margin-top: auto;
-      }
-      .card-assignee {
-        width: auto;
-        height: auto;
-        overflow: unset;
-        margin-left: auto;
-      }
-
-      /* Square/Portrait Container (aspect-ratio <= 1.0) */
-      @container (aspect-ratio <= 1.0) {
-        .task-card {
-          padding: var(--boxel-sp-xs);
-        }
-
-        .date-status-pill {
-          display: none;
-        }
-
-        footer {
-          margin-top: auto;
-        }
-      }
-
-      /* Compact Portrait (height <= 230px) */
-      @container (aspect-ratio <= 1.0) and (height <=230px) {
-        .task-card {
-          gap: var(--boxel-sp-5xs);
-        }
-
-        .task-title {
-          -webkit-line-clamp: 1;
-        }
-
-        .card-tags {
-          display: none;
-        }
-      }
-
-      /* Landscape Container (1.0 < aspect-ratio <= 2.0) */
-      @container (1.0 < aspect-ratio <= 2.0) {
-        .task-card {
-          padding: var(--boxel-sp-sm);
-        }
-      }
-
-      /* Extra styles for very narrow height but medium*/
-      @container (aspect-ratio < 2.0) and (height <= 78px) {
-        .task-title {
-          -webkit-line-clamp: 1;
-        }
-
-        .card-tags,
-        .date-info-container {
-          display: none;
-        }
-      }
-
-      /* Extra styles for width <= 150px and height <= 100px */
-      @container (width <= 150px) and (height <= 100px) {
-        .card-tags,
-        .card-info,
-        footer {
-          display: none;
-        }
-      }
-
-      /* Extra styles for width > 280px and height 78px */
-      @container (width > 280px) and (height <= 78px) {
-        .task-completion-status {
-          display: inline-flex;
-        }
-      }
-
-      @container (aspect-ratio > 2.0) and (height <= 78px) {
-        .task-card {
-          padding: var(--boxel-sp-xs);
-          flex-direction: row;
-          align-items: center;
-          gap: var(--boxel-sp-sm);
-        }
-
-        .card-tags,
-        .date-info-container {
-          display: none;
-        }
-        .task-title {
-          font-size: var(--boxel-font-size-sm);
-          -webkit-line-clamp: 1;
-        }
-      }
-
-      /* Extra styles for small size */
-      @container (width <= 400px) and (height <= 58px) {
-        footer {
-          display: none;
-        }
-      }
-
-      /* Extra styles for super narrow height */
-      @container (aspect-ratio > 6.0) and (height <= 78px) {
-        .task-card {
-          padding: var(--boxel-sp-xs);
-        }
-
-        .card-tags,
-        .date-info-container {
-          display: none;
-        }
-
-        .task-title {
-          font-size: var(--boxel-font-size-sm);
-        }
-
-        footer {
-          margin-top: 0;
-          margin-left: auto;
-        }
-      }
-
-      /* Wide Container (aspect-ratio > 2.0) */
-      @container (aspect-ratio > 2.0) {
-        .task-card {
-          gap: var(--boxel-sp-xxxs);
-        }
-
-        .task-title {
-          -webkit-line-clamp: 1;
-        }
-      }
-    </style>
-  </template>
-}
-
-=======
->>>>>>> e00154fc
 class TaskIsolated extends Component<typeof Task> {
   get dueDate() {
     return this.args.model.dateRange?.end;
@@ -882,64 +487,42 @@
 
 export class TaskStatusField extends BaseTaskStatusField {
   static values = [
-<<<<<<< HEAD
-    { index: 0, label: 'Not Started', color: '#B0BEC5' },
-=======
     { index: 0, label: 'Not Started', color: '#B0BEC5', completed: false },
->>>>>>> e00154fc
     {
       index: 1,
       label: 'Next Sprint',
       color: '#64B5F6',
-<<<<<<< HEAD
-=======
       completed: false,
->>>>>>> e00154fc
     },
     {
       index: 2,
       label: 'Current Sprint',
       color: '#00BCD4',
-<<<<<<< HEAD
-=======
       completed: false,
->>>>>>> e00154fc
     },
     {
       index: 3,
       label: 'In Progress',
       color: '#FFB74D',
-<<<<<<< HEAD
-=======
       completed: false,
->>>>>>> e00154fc
     },
     {
       index: 4,
       label: 'In Review',
       color: '#9575CD',
-<<<<<<< HEAD
-=======
       completed: false,
->>>>>>> e00154fc
     },
     {
       index: 5,
       label: 'Staged',
       color: '#26A69A',
-<<<<<<< HEAD
-=======
       completed: false,
->>>>>>> e00154fc
     },
     {
       index: 6,
       label: 'Shipped',
       color: '#66BB6A',
-<<<<<<< HEAD
-=======
       completed: true,
->>>>>>> e00154fc
     },
   ];
 }
