--- conflicted
+++ resolved
@@ -6,12 +6,9 @@
 import { WebsiteField } from './website';
 import { Address as AddressField } from './address';
 import { PercentageField } from './percentage';
-<<<<<<< HEAD
 import { CurrencyField } from './fields/currency';
 import { AmountWithCurrency as AmountWithCurrencyField } from './fields/amount-with-currency';
-=======
 import { StatusTagField } from './crm/contact';
->>>>>>> 54ee363c
 import {
   CardDef,
   field,
