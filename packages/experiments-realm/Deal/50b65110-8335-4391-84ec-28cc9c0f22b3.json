{
  "data": {
    "type": "card",
    "attributes": {
      "name": "Paws Pet Clinic Website & Booking System",
      "status": {
<<<<<<< HEAD
        "index": 4,
        "label": "Closed Lost",
        "color": null,
        "colorScheme": {
          "foregroundColor": "#000000",
          "backgroundColor": "#FFEBEE"
=======
        "index": 2,
        "label": "Negotiation",
        "color": null,
        "colorScheme": {
          "foregroundColor": "#000000",
          "backgroundColor": "#FFF3E0"
>>>>>>> 31064356
        }
      },
      "priority": {
        "index": 2,
        "label": "High Priority",
        "color": null,
        "colorScheme": {
          "foregroundColor": "#000000",
          "backgroundColor": "#FFE0B2"
        }
      },
      "closeDate": "2024-05-30",
      "currentValue": {
        "amount": 45000,
        "currency": {
          "code": "USD"
        }
      },
      "predictedRevenue": {
        "amount": 120000,
        "currency": {
          "code": "USD"
        }
      },
      "healthScore": 80,
      "notes": "Veterinary clinic needs modern booking system integration and website redesign. Multiple stakeholders involved in decision making.",
      "valueBreakdown": [
        {
          "name": "Website Redesign",
          "value": {
            "amount": 35000,
            "currency": {
              "code": "USD"
            }
          }
        },
        {
          "name": "Booking System Integration",
          "value": {
            "amount": 45000,
            "currency": {
              "code": "USD"
            }
          }
        },
        {
          "name": "Mobile App Development",
          "value": {
            "amount": 40000,
            "currency": {
              "code": "USD"
            }
          }
        }
      ],
      "description": "",
      "thumbnailURL": "https://picsum.photos/id/169/200/300"
    },
    "relationships": {
      "account": {
        "links": {
<<<<<<< HEAD
          "self": "../Account/bf437dc3-1f96-45e5-a057-3487c6a5c2f7"
=======
          "self": "../Account/c78762d3-9ab5-4f62-9370-d0b6a0261b08"
>>>>>>> 31064356
        }
      },
      "document": {
        "links": {
          "self": null
        }
      },
      "primaryStakeholder": {
        "links": {
          "self": "../Lead/1dbcc3e8-fe3c-4c4a-ba66-ff7d637a7358"
        }
      },
      "stakeholders.0": {
        "links": {
          "self": "../Lead/9d7b2f20-c7da-4ddc-8e77-b75d88c97b48"
        }
      }
    },
    "meta": {
      "adoptsFrom": {
        "module": "../crm/deal",
        "name": "Deal"
      }
    }
  }
}<|MERGE_RESOLUTION|>--- conflicted
+++ resolved
@@ -4,21 +4,12 @@
     "attributes": {
       "name": "Paws Pet Clinic Website & Booking System",
       "status": {
-<<<<<<< HEAD
-        "index": 4,
-        "label": "Closed Lost",
-        "color": null,
-        "colorScheme": {
-          "foregroundColor": "#000000",
-          "backgroundColor": "#FFEBEE"
-=======
         "index": 2,
         "label": "Negotiation",
         "color": null,
         "colorScheme": {
           "foregroundColor": "#000000",
           "backgroundColor": "#FFF3E0"
->>>>>>> 31064356
         }
       },
       "priority": {
@@ -80,11 +71,7 @@
     "relationships": {
       "account": {
         "links": {
-<<<<<<< HEAD
-          "self": "../Account/bf437dc3-1f96-45e5-a057-3487c6a5c2f7"
-=======
           "self": "../Account/c78762d3-9ab5-4f62-9370-d0b6a0261b08"
->>>>>>> 31064356
         }
       },
       "document": {
