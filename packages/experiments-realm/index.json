--- conflicted
+++ resolved
@@ -1,7 +1,6 @@
 {
   "data": {
     "type": "card",
-<<<<<<< HEAD
     "attributes": {},
     "relationships": {
       "favorites.0": {
@@ -14,11 +13,6 @@
           "self": "./Person/1"
         }
       }
-=======
-    "attributes": {
-      "description": null,
-      "thumbnailURL": null
->>>>>>> fbf41e61
     },
     "meta": {
       "adoptsFrom": {
