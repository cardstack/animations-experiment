--- conflicted
+++ resolved
@@ -10,13 +10,10 @@
     "deploy:boxel-host": "cd packages/boxel-ui/addon && pnpm build && cd ../../host && BASE_REALM_HOSTING_DISABLED=true NODE_OPTIONS='--max_old_space_size=8192' pnpm exec ember deploy",
     "deploy:boxel-host:preview-staging": "cd packages/boxel-ui/addon && pnpm build && cd ../../host && BASE_REALM_HOSTING_DISABLED=true NODE_OPTIONS='--max_old_space_size=8192' pnpm exec ember deploy s3-preview-staging --verbose",
     "deploy:boxel-host:preview-production": "cd packages/boxel-ui/addon && pnpm build && cd ../../host && BASE_REALM_HOSTING_DISABLED=true NODE_OPTIONS='--max_old_space_size=8192' pnpm exec ember deploy s3-preview-production --verbose",
-<<<<<<< HEAD
     "deploy:boxel-motion": "cd packages/boxel-motion/addon && pnpm build && cd ../test-app && pnpm exec ember deploy",
     "deploy:boxel-motion:preview-production": "cd packages/boxel-motion/addon && pnpm build && cd ../test-app && pnpm exec ember deploy s3-preview-production --verbose",
-=======
     "deploy:boxel-ui": "cd packages/boxel-ui/addon && pnpm build && cd ../test-app && pnpm exec ember deploy",
     "deploy:boxel-ui:preview-staging": "cd packages/boxel-ui/addon && pnpm build && cd ../test-app && pnpm exec ember deploy s3-preview-staging --verbose",
->>>>>>> 2acaf3e8
     "lint": "pnpm run --filter './packages/**' --if-present -r lint",
     "lint:fix": "pnpm run --filter './packages/**' --if-present -r lint:fix"
   },
