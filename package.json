{
  "private": true,
  "repository": {
    "type": "git",
    "url": "https://github.com/cardstack/boxel"
  },
  "scripts": {
    "build:boxel-host": "cd packages/host && pnpm build:production",
    "deploy:boxel-host": "cd packages/host && BASE_REALM_HOSTING_DISABLED=true NODE_OPTIONS='--max_old_space_size=4096' pnpm exec ember deploy",
    "deploy:boxel-host:preview-staging": "cd packages/host && BASE_REALM_HOSTING_DISABLED=true NODE_OPTIONS='--max_old_space_size=4096' pnpm exec ember deploy s3-preview-staging --verbose",
    "deploy:boxel-host:preview-production": "cd packages/host && BASE_REALM_HOSTING_DISABLED=true NODE_OPTIONS='--max_old_space_size=4096' pnpm exec ember deploy s3-preview-production --verbose",
    "lint": "pnpm run --filter './packages/**' --if-present -r lint",
    "lint:fix": "pnpm run --filter './packages/**' --if-present -r lint:fix"
  },
  "pnpm": {
    "overrides": {
      "@types/eslint": "8.4.1",
      "@embroider/util": "1.11.1",
      "jsesc": "^3.0.0",
      "ember-concurrency": "github:machty/ember-concurrency#c6ed562",
      "ember-modifier": "^4.1.0"
    },
    "peerDependencyRules": {
      "allowedVersions": {
        "mustache": "3"
      }
    },
    "patchedDependencies": {
      "magic-string@0.25.9": "patches/magic-string@0.25.9.patch",
      "fastboot@4.1.0": "patches/fastboot@4.1.0.patch",
      "@types/eventsource@1.1.11": "patches/@types__eventsource@1.1.11.patch",
<<<<<<< HEAD
      "style-loader@2.0.0": "patches/style-loader@2.0.0.patch"
=======
      "matrix-js-sdk@25.0.0": "patches/matrix-js-sdk@25.0.0.patch"
>>>>>>> c7c03770
    }
  },
  "devDependencies": {
    "@actions/core": "^1.2.6",
    "@actions/github": "^4.0.0",
    "@babel/core": "^7.17.8",
    "@glimmer/component": "^1.1.2",
    "@glimmer/tracking": "^1.0.4",
    "@glint/core": "^1.0.0",
    "@glint/environment-ember-loose": "^1.0.0",
    "@glint/environment-ember-template-imports": "^1.0.0",
    "@typescript-eslint/eslint-plugin": "^5.17.0",
    "@typescript-eslint/parser": "^5.17.0",
    "ember-cli-htmlbars": "^6.2.0",
    "ember-resources": "^4.4.0",
    "ember-source": "~4.12.0",
    "ember-template-imports": "^3.0.1",
    "eslint": "^7.32.0",
    "eslint-config-prettier": "^8.4.0",
    "eslint-plugin-import": "^2.26.0",
    "eslint-plugin-prettier": "^4.0.0",
    "prettier": "^2.7.1",
    "prettier-plugin-ember-template-tag": "^0.3.2",
    "hcl2-parser": "^1.0.3",
    "typescript": "^4.6.3"
  },
  "engines": {
    "pnpm": "^8"
  },
  "volta": {
    "node": "18.6.0",
    "pnpm": "8.5.1"
  }
}<|MERGE_RESOLUTION|>--- conflicted
+++ resolved
@@ -29,11 +29,8 @@
       "magic-string@0.25.9": "patches/magic-string@0.25.9.patch",
       "fastboot@4.1.0": "patches/fastboot@4.1.0.patch",
       "@types/eventsource@1.1.11": "patches/@types__eventsource@1.1.11.patch",
-<<<<<<< HEAD
+      "matrix-js-sdk@25.0.0": "patches/matrix-js-sdk@25.0.0.patch",
       "style-loader@2.0.0": "patches/style-loader@2.0.0.patch"
-=======
-      "matrix-js-sdk@25.0.0": "patches/matrix-js-sdk@25.0.0.patch"
->>>>>>> c7c03770
     }
   },
   "devDependencies": {
